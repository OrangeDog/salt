--- conflicted
+++ resolved
@@ -155,11 +155,7 @@
 copyright = '2015 SaltStack, Inc.'
 
 version = salt.version.__version__
-<<<<<<< HEAD
-latest_release = '2015.5.5' # latest release
-=======
 latest_release = '2015.5.5'  # latest release
->>>>>>> c2c7fe06
 previous_release = '2014.7.6'  # latest release from previous branch
 previous_release_dir = '2014.7'  # path on web server for previous branch
 build_type = 'latest'  # latest, previous, develop
