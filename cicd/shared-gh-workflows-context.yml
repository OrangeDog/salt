--- conflicted
+++ resolved
@@ -1,10 +1,6 @@
 nox_version: "2022.8.7"
 python_version: "3.10.13"
-<<<<<<< HEAD
-relenv_version: "0.14.2"
+relenv_version: "0.15.1"
 release_branches:
   - "3006.x"
-  - "3007.x"
-=======
-relenv_version: "0.15.1"
->>>>>>> ce9d09bc
+  - "3007.x"