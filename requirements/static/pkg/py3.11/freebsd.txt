--- conflicted
+++ resolved
@@ -118,17 +118,11 @@
     #   python-dateutil
 tempora==5.3.0
     # via portend
-<<<<<<< HEAD
 timelib==0.3.0
     # via -r requirements/base.txt
 tornado==6.3.3
     # via -r requirements/base.txt
-urllib3==1.26.18
-=======
-timelib==0.2.5
-    # via -r requirements/static/pkg/freebsd.in
 urllib3==1.26.20
->>>>>>> c726a8b4
     # via
     #   -r requirements/base.txt
     #   requests
