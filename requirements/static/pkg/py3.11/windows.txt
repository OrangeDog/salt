--- conflicted
+++ resolved
@@ -4,7 +4,7 @@
 #
 #    pip-compile --no-emit-index-url --output-file=requirements/static/pkg/py3.11/windows.txt requirements/static/pkg/windows.in requirements/windows.txt
 #
-aiohttp==3.9.2
+aiohttp==3.9.5
     # via -r requirements/base.txt
 aiosignal==1.3.1
     # via aiohttp
@@ -40,21 +40,14 @@
     # via
     #   aiohttp
     #   aiosignal
-gitdb==4.0.11
+gitdb==4.0.10
     # via gitpython
-<<<<<<< HEAD
-gitpython==3.1.42 ; sys_platform == "win32"
+gitpython==3.1.43 ; sys_platform == "win32"
     # via -r requirements/base.txt
-idna==3.4
+idna==3.7
     # via
     #   requests
     #   yarl
-=======
-gitpython==3.1.41
-    # via -r requirements/windows.txt
-idna==3.7
-    # via requests
->>>>>>> 38ed660c
 immutables==0.15
     # via contextvars
 importlib-metadata==6.6.0
