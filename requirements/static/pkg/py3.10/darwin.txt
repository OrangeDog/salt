#
# This file is autogenerated by pip-compile
# To update, run:
#
#    pip-compile --no-emit-index-url --output-file=requirements/static/pkg/py3.10/darwin.txt requirements/darwin.txt requirements/static/pkg/darwin.in
#
<<<<<<< HEAD
aiohttp==3.9.5
    # via -r requirements/base.txt
aiosignal==1.3.1
    # via aiohttp
async-timeout==4.0.3
    # via aiohttp
attrs==23.2.0
    # via aiohttp
autocommand==2.2.2
    # via jaraco.text
=======
apache-libcloud==2.5.0
    # via -r requirements/darwin.txt
autocommand==2.2.2
    # via jaraco.text
backports.tarfile==1.2.0
    # via jaraco.context
>>>>>>> ebc8bd4c
certifi==2024.7.4 ; python_version >= "3.10"
    # via
    #   -r requirements/base.txt
    #   requests
cffi==1.16.0
    # via cryptography
charset-normalizer==3.2.0
    # via requests
cheroot==10.0.0
    # via cherrypy
cherrypy==18.8.0
    # via -r requirements/base.txt
contextvars==2.4
    # via -r requirements/base.txt
croniter==2.0.5 ; sys_platform != "win32"
    # via -r requirements/base.txt
cryptography==42.0.5
    # via
    #   -r requirements/base.txt
    #   pyopenssl
distro==1.8.0
    # via -r requirements/base.txt
frozenlist==1.4.1
    # via
    #   aiohttp
    #   aiosignal
idna==3.7
    # via
    #   requests
    #   yarl
immutables==0.15
    # via contextvars
importlib-metadata==6.6.0
    # via -r requirements/base.txt
jaraco.collections==4.1.0
    # via cherrypy
<<<<<<< HEAD
jaraco.context==4.3.0
    # via jaraco.text
jaraco.functools==4.1.0
    # via
    #   -r requirements/base.txt
=======
jaraco.context==6.0.1
    # via jaraco.text
jaraco.functools==4.2.1
    # via
    #   -r requirements/base.txt
    #   -r requirements/darwin.txt
>>>>>>> ebc8bd4c
    #   cheroot
    #   jaraco.text
    #   tempora
jaraco.text==4.0.0
    # via
    #   -r requirements/base.txt
<<<<<<< HEAD
=======
    #   -r requirements/darwin.txt
>>>>>>> ebc8bd4c
    #   jaraco.collections
jinja2==3.1.6
    # via -r requirements/base.txt
jmespath==1.0.1
    # via -r requirements/base.txt
looseversion==1.3.0
    # via -r requirements/base.txt
markupsafe==2.1.3
    # via
    #   -r requirements/base.txt
    #   jinja2
<<<<<<< HEAD
more-itertools==9.1.0
=======
more-itertools==10.7.0
>>>>>>> ebc8bd4c
    # via
    #   -r requirements/darwin.txt
    #   cheroot
    #   cherrypy
    #   jaraco.functools
    #   jaraco.text
<<<<<<< HEAD
msgpack==1.0.7
    # via -r requirements/base.txt
multidict==6.0.4
    # via
    #   aiohttp
    #   yarl
=======
msgpack==1.0.2
    # via -r requirements/base.txt
>>>>>>> ebc8bd4c
packaging==24.0
    # via -r requirements/base.txt
portend==3.1.0
    # via cherrypy
psutil==5.9.6 ; python_version >= "3.10"
    # via -r requirements/base.txt
pycparser==2.21
    # via cffi
pycryptodomex==3.19.1
    # via -r requirements/crypto.txt
pyopenssl==24.0.0
    # via -r requirements/base.txt
python-dateutil==2.8.2
    # via
    #   -r requirements/base.txt
    #   croniter
python-gnupg==0.5.2
    # via -r requirements/base.txt
pytz==2024.1
    # via
    #   croniter
    #   tempora
pyyaml==6.0.1
    # via -r requirements/base.txt
pyzmq==25.1.2
    # via -r requirements/zeromq.txt
requests==2.32.3 ; python_version >= "3.10"
    # via -r requirements/base.txt
setproctitle==1.3.2
    # via -r requirements/base.txt
six==1.16.0
    # via python-dateutil
tempora==5.3.0
    # via portend
<<<<<<< HEAD
timelib==0.3.0
    # via -r requirements/base.txt
tornado==6.4.2
    # via -r requirements/base.txt
urllib3==1.26.20
=======
timelib==0.2.5
    # via -r requirements/darwin.txt
urllib3==2.5.0 ; python_version >= "3.10"
>>>>>>> ebc8bd4c
    # via
    #   -r requirements/base.txt
    #   requests
yarl==1.9.4
    # via aiohttp
zc.lockfile==3.0.post1
    # via cherrypy
zipp==3.16.2
    # via importlib-metadata

# The following packages are considered to be unsafe in a requirements file:
# setuptools<|MERGE_RESOLUTION|>--- conflicted
+++ resolved
@@ -4,7 +4,6 @@
 #
 #    pip-compile --no-emit-index-url --output-file=requirements/static/pkg/py3.10/darwin.txt requirements/darwin.txt requirements/static/pkg/darwin.in
 #
-<<<<<<< HEAD
 aiohttp==3.9.5
     # via -r requirements/base.txt
 aiosignal==1.3.1
@@ -15,14 +14,6 @@
     # via aiohttp
 autocommand==2.2.2
     # via jaraco.text
-=======
-apache-libcloud==2.5.0
-    # via -r requirements/darwin.txt
-autocommand==2.2.2
-    # via jaraco.text
-backports.tarfile==1.2.0
-    # via jaraco.context
->>>>>>> ebc8bd4c
 certifi==2024.7.4 ; python_version >= "3.10"
     # via
     #   -r requirements/base.txt
@@ -59,30 +50,17 @@
     # via -r requirements/base.txt
 jaraco.collections==4.1.0
     # via cherrypy
-<<<<<<< HEAD
 jaraco.context==4.3.0
     # via jaraco.text
 jaraco.functools==4.1.0
     # via
     #   -r requirements/base.txt
-=======
-jaraco.context==6.0.1
-    # via jaraco.text
-jaraco.functools==4.2.1
-    # via
-    #   -r requirements/base.txt
-    #   -r requirements/darwin.txt
->>>>>>> ebc8bd4c
     #   cheroot
     #   jaraco.text
     #   tempora
 jaraco.text==4.0.0
     # via
     #   -r requirements/base.txt
-<<<<<<< HEAD
-=======
-    #   -r requirements/darwin.txt
->>>>>>> ebc8bd4c
     #   jaraco.collections
 jinja2==3.1.6
     # via -r requirements/base.txt
@@ -94,28 +72,18 @@
     # via
     #   -r requirements/base.txt
     #   jinja2
-<<<<<<< HEAD
 more-itertools==9.1.0
-=======
-more-itertools==10.7.0
->>>>>>> ebc8bd4c
     # via
-    #   -r requirements/darwin.txt
     #   cheroot
     #   cherrypy
     #   jaraco.functools
     #   jaraco.text
-<<<<<<< HEAD
 msgpack==1.0.7
     # via -r requirements/base.txt
 multidict==6.0.4
     # via
     #   aiohttp
     #   yarl
-=======
-msgpack==1.0.2
-    # via -r requirements/base.txt
->>>>>>> ebc8bd4c
 packaging==24.0
     # via -r requirements/base.txt
 portend==3.1.0
@@ -150,17 +118,11 @@
     # via python-dateutil
 tempora==5.3.0
     # via portend
-<<<<<<< HEAD
 timelib==0.3.0
     # via -r requirements/base.txt
 tornado==6.4.2
     # via -r requirements/base.txt
-urllib3==1.26.20
-=======
-timelib==0.2.5
-    # via -r requirements/darwin.txt
 urllib3==2.5.0 ; python_version >= "3.10"
->>>>>>> ebc8bd4c
     # via
     #   -r requirements/base.txt
     #   requests
