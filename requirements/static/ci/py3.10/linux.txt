#
# This file is autogenerated by pip-compile
# To update, run:
#
#    pip-compile --no-emit-index-url --output-file=requirements/static/ci/py3.10/linux.txt requirements/base.txt requirements/pytest.txt requirements/static/ci/common.in requirements/static/ci/linux.in requirements/static/pkg/linux.in requirements/zeromq.txt
#
aiohttp-retry==2.8.3
    # via twilio
aiohttp==3.8.5
    # via
    #   aiohttp-retry
    #   etcd3-py
    #   twilio
aiosignal==1.3.1
    # via aiohttp
ansible-core==2.15.0
    # via ansible
ansible==8.0.0 ; python_version >= "3.9"
    # via -r requirements/static/ci/linux.in
anyio==3.7.0
    # via httpcore
apache-libcloud==3.7.0 ; sys_platform != "win32"
    # via -r requirements/static/ci/common.in
asn1crypto==1.5.1
    # via
    #   certvalidator
    #   oscrypto
async-timeout==4.0.2
    # via aiohttp
attrs==23.1.0
    # via
    #   aiohttp
    #   jsonschema
    #   pytest-salt-factories
    #   pytest-shell-utilities
    #   pytest-skip-markers
    #   pytest-subtests
    #   pytest-system-statistics
autocommand==2.2.2
    # via
    #   -c requirements/static/ci/../pkg/py3.10/linux.txt
    #   jaraco.text
bcrypt==4.0.1
    # via
    #   -r requirements/static/ci/common.in
    #   paramiko
boto3==1.26.152
    # via
    #   -r requirements/static/ci/common.in
    #   moto
boto==2.49.0
    # via -r requirements/static/ci/common.in
botocore==1.29.152
    # via
    #   boto3
    #   moto
    #   s3transfer
cachetools==5.3.1
    # via google-auth
cassandra-driver==3.28.0
    # via -r requirements/static/ci/common.in
certifi==2023.07.22
    # via
    #   -c requirements/static/ci/../pkg/py3.10/linux.txt
    #   -r requirements/static/ci/common.in
    #   httpcore
    #   httpx
    #   kubernetes
    #   requests
certvalidator==0.11.1
    # via vcert
cffi==1.15.1
    # via
    #   -c requirements/static/ci/../pkg/py3.10/linux.txt
    #   -r requirements/static/ci/common.in
    #   cryptography
    #   napalm
    #   pygit2
    #   pynacl
charset-normalizer==3.2.0
    # via
    #   -c requirements/static/ci/../pkg/py3.10/linux.txt
    #   aiohttp
    #   requests
cheetah3==3.2.6.post1
    # via -r requirements/static/ci/common.in
cheroot==10.0.0
    # via
    #   -c requirements/static/ci/../pkg/py3.10/linux.txt
    #   cherrypy
cherrypy==18.8.0
    # via
    #   -c requirements/static/ci/../pkg/py3.10/linux.txt
    #   -r requirements/static/ci/common.in
    #   -r requirements/static/pkg/linux.in
click==8.1.3
    # via geomet
clustershell==1.9.1
    # via -r requirements/static/ci/common.in
contextvars==2.4
    # via
    #   -c requirements/static/ci/../pkg/py3.10/linux.txt
    #   -r requirements/base.txt
croniter==1.3.15 ; sys_platform != "win32"
    # via -r requirements/static/ci/common.in
cryptography==41.0.3
    # via
    #   -c requirements/static/ci/../pkg/py3.10/linux.txt
    #   -r requirements/crypto.txt
    #   -r requirements/static/pkg/linux.in
    #   ansible-core
    #   etcd3-py
    #   moto
    #   paramiko
    #   pyopenssl
    #   vcert
distlib==0.3.6
    # via virtualenv
distro==1.8.0
    # via
    #   -c requirements/static/ci/../pkg/py3.10/linux.txt
    #   -r requirements/base.txt
    #   pytest-skip-markers
dnspython==2.3.0
    # via
    #   -r requirements/static/ci/common.in
    #   python-etcd
docker==6.1.3
    # via -r requirements/pytest.txt
etcd3-py==0.1.6
    # via -r requirements/static/ci/common.in
exceptiongroup==1.1.1
    # via
    #   anyio
    #   pytest
filelock==3.12.1
    # via virtualenv
flaky==3.7.0
    # via -r requirements/pytest.txt
frozenlist==1.3.3
    # via
    #   aiohttp
    #   aiosignal
future==0.18.3
    # via
    #   napalm
    #   textfsm
genshi==0.7.7
    # via -r requirements/static/ci/common.in
geomet==0.2.1.post1
    # via cassandra-driver
gitdb==4.0.10
    # via gitpython
gitpython==3.1.35
    # via -r requirements/static/ci/common.in
google-auth==2.19.1
    # via kubernetes
h11==0.14.0
    # via httpcore
hglib==2.6.2
    # via -r requirements/static/ci/linux.in
httpcore==0.17.2
    # via httpx
httpx==0.24.1
    # via python-telegram-bot
idna==3.4
    # via
    #   -c requirements/static/ci/../pkg/py3.10/linux.txt
    #   anyio
    #   etcd3-py
    #   httpx
    #   requests
    #   yarl
immutables==0.15
    # via
    #   -c requirements/static/ci/../pkg/py3.10/linux.txt
    #   contextvars
importlib-metadata==6.6.0
    # via
    #   -c requirements/static/ci/../pkg/py3.10/linux.txt
    #   -r requirements/static/pkg/linux.in
inflect==6.0.4
    # via
    #   -c requirements/static/ci/../pkg/py3.10/linux.txt
    #   jaraco.text
iniconfig==2.0.0
    # via pytest
ipaddress==1.0.23
    # via kubernetes
jaraco.collections==4.1.0
    # via
    #   -c requirements/static/ci/../pkg/py3.10/linux.txt
    #   cherrypy
jaraco.context==4.3.0
    # via
    #   -c requirements/static/ci/../pkg/py3.10/linux.txt
    #   jaraco.text
jaraco.functools==3.7.0
    # via
    #   -c requirements/static/ci/../pkg/py3.10/linux.txt
    #   cheroot
    #   jaraco.text
    #   tempora
jaraco.text==3.11.1
    # via
    #   -c requirements/static/ci/../pkg/py3.10/linux.txt
    #   jaraco.collections
jinja2==3.1.2
    # via
    #   -c requirements/static/ci/../pkg/py3.10/linux.txt
    #   -r requirements/base.txt
    #   ansible-core
    #   junos-eznc
    #   moto
    #   napalm
jmespath==1.0.1
    # via
    #   -c requirements/static/ci/../pkg/py3.10/linux.txt
    #   -r requirements/base.txt
    #   -r requirements/static/ci/common.in
    #   boto3
    #   botocore
jsonschema==3.2.0
    # via -r requirements/static/ci/common.in
junit-xml==1.9
    # via -r requirements/static/ci/common.in
junos-eznc==2.6.7 ; sys_platform != "win32"
    # via
    #   -r requirements/static/ci/common.in
    #   napalm
jxmlease==1.0.3 ; sys_platform != "win32"
    # via -r requirements/static/ci/common.in
kazoo==2.9.0 ; sys_platform != "win32" and sys_platform != "darwin"
    # via -r requirements/static/ci/common.in
keyring==5.7.1
    # via -r requirements/static/ci/common.in
kubernetes==3.0.0
    # via -r requirements/static/ci/common.in
libnacl==1.8.0 ; sys_platform != "win32" and sys_platform != "darwin"
    # via -r requirements/static/ci/common.in
looseversion==1.2.0
    # via
    #   -c requirements/static/ci/../pkg/py3.10/linux.txt
    #   -r requirements/base.txt
lxml==4.9.2
    # via
    #   junos-eznc
    #   napalm
    #   ncclient
    #   xmldiff
mako==1.2.4
    # via -r requirements/static/ci/common.in
markupsafe==2.1.2
    # via
    #   -c requirements/static/ci/../pkg/py3.10/linux.txt
    #   -r requirements/base.txt
    #   jinja2
    #   mako
    #   werkzeug
mercurial==6.4.4
    # via -r requirements/static/ci/linux.in
mock==5.0.2
    # via -r requirements/pytest.txt
more-itertools==9.1.0
    # via
    #   -c requirements/static/ci/../pkg/py3.10/linux.txt
    #   cheroot
    #   cherrypy
    #   jaraco.functools
    #   jaraco.text
moto==4.1.11
    # via -r requirements/static/ci/common.in
msgpack==1.0.5
    # via
    #   -c requirements/static/ci/../pkg/py3.10/linux.txt
    #   -r requirements/base.txt
    #   pytest-salt-factories
multidict==6.0.4
    # via
    #   aiohttp
    #   yarl
napalm==4.1.0 ; sys_platform != "win32"
    # via -r requirements/static/ci/common.in
ncclient==0.6.13
    # via
    #   junos-eznc
    #   napalm
netaddr==0.8.0
    # via
    #   junos-eznc
    #   napalm
    #   pyeapi
netmiko==4.2.0
    # via napalm
netutils==1.6.0
    # via napalm
ntc-templates==3.4.0
    # via netmiko
oscrypto==1.3.0
    # via certvalidator
packaging==23.1
    # via
    #   -c requirements/static/ci/../pkg/py3.10/linux.txt
    #   -r requirements/base.txt
    #   ansible-core
    #   docker
    #   pytest
paramiko==3.2.0 ; sys_platform != "win32" and sys_platform != "darwin"
    # via
    #   -r requirements/static/ci/common.in
    #   junos-eznc
    #   napalm
    #   ncclient
    #   netmiko
    #   scp
passlib==1.7.4
    # via -r requirements/static/ci/common.in
pathspec==0.11.1
    # via yamllint
platformdirs==3.5.3
    # via virtualenv
pluggy==1.0.0
    # via pytest
portend==3.1.0
    # via
    #   -c requirements/static/ci/../pkg/py3.10/linux.txt
    #   cherrypy
psutil==5.9.5
    # via
    #   -c requirements/static/ci/../pkg/py3.10/linux.txt
    #   -r requirements/base.txt
    #   pytest-salt-factories
    #   pytest-shell-utilities
    #   pytest-system-statistics
pyasn1-modules==0.3.0
    # via google-auth
pyasn1==0.5.0
    # via
    #   pyasn1-modules
    #   rsa
pycparser==2.21
    # via
    #   -c requirements/static/ci/../pkg/py3.10/linux.txt
    #   cffi
pycryptodomex==3.9.8
    # via
    #   -c requirements/static/ci/../pkg/py3.10/linux.txt
    #   -r requirements/crypto.txt
pydantic==1.10.8
    # via
    #   -c requirements/static/ci/../pkg/py3.10/linux.txt
    #   inflect
pyeapi==1.0.0
    # via napalm
pygit2==1.12.1
    # via -r requirements/static/ci/linux.in
pyiface==0.0.11
    # via -r requirements/static/ci/linux.in
pyinotify==0.9.6 ; sys_platform != "win32" and sys_platform != "darwin" and platform_system != "openbsd"
    # via -r requirements/static/ci/common.in
pyjwt==2.7.0
    # via twilio
pymysql==1.0.3
    # via -r requirements/static/ci/linux.in
pynacl==1.5.0
    # via
    #   -r requirements/static/ci/common.in
    #   paramiko
pyopenssl==23.2.0
    # via
    #   -c requirements/static/ci/../pkg/py3.10/linux.txt
    #   -r requirements/static/pkg/linux.in
    #   etcd3-py
pyparsing==3.0.9
    # via junos-eznc
pyrsistent==0.19.3
    # via jsonschema
pyserial==3.5
    # via
    #   junos-eznc
    #   netmiko
pytest-custom-exit-code==0.3.0
    # via -r requirements/pytest.txt
pytest-helpers-namespace==2021.12.29
    # via
    #   -r requirements/pytest.txt
    #   pytest-salt-factories
    #   pytest-shell-utilities
pytest-httpserver==1.0.8
    # via -r requirements/pytest.txt
pytest-salt-factories==1.0.0rc25
    # via -r requirements/pytest.txt
pytest-shell-utilities==1.8.0
    # via pytest-salt-factories
pytest-skip-markers==1.4.1
    # via
    #   pytest-salt-factories
    #   pytest-shell-utilities
    #   pytest-system-statistics
pytest-subtests==0.11.0
    # via -r requirements/pytest.txt
pytest-system-statistics==1.0.2
    # via pytest-salt-factories
pytest-timeout==2.1.0
    # via -r requirements/pytest.txt
pytest==7.3.2
    # via
    #   -r requirements/pytest.txt
    #   pytest-custom-exit-code
    #   pytest-helpers-namespace
    #   pytest-salt-factories
    #   pytest-shell-utilities
    #   pytest-skip-markers
    #   pytest-subtests
    #   pytest-system-statistics
    #   pytest-timeout
python-consul==1.1.0
    # via -r requirements/static/ci/linux.in
python-dateutil==2.8.2
    # via
    #   -c requirements/static/ci/../pkg/py3.10/linux.txt
    #   -r requirements/static/pkg/linux.in
    #   botocore
    #   croniter
    #   kubernetes
    #   moto
    #   vcert
python-etcd==0.4.5
    # via -r requirements/static/ci/common.in
python-gnupg==0.5.0
    # via
    #   -c requirements/static/ci/../pkg/py3.10/linux.txt
    #   -r requirements/static/pkg/linux.in
python-telegram-bot==20.3
    # via -r requirements/static/ci/linux.in
pytz==2023.3
    # via
    #   -c requirements/static/ci/../pkg/py3.10/linux.txt
    #   tempora
    #   twilio
pyvmomi==8.0.1.0.1
    # via -r requirements/static/ci/common.in
pyyaml==6.0.1
    # via
    #   -c requirements/static/ci/../pkg/py3.10/linux.txt
    #   -r requirements/base.txt
    #   ansible-core
    #   clustershell
    #   junos-eznc
    #   kubernetes
    #   napalm
    #   netmiko
    #   pytest-salt-factories
    #   responses
    #   yamllint
    #   yamlordereddictloader
pyzmq==25.1.0
    # via
    #   -c requirements/static/ci/../pkg/py3.10/linux.txt
    #   -r requirements/zeromq.txt
    #   pytest-salt-factories
redis-py-cluster==2.1.3
    # via -r requirements/static/ci/linux.in
redis==3.5.3
    # via redis-py-cluster
requests==2.31.0
    # via
    #   -c requirements/static/ci/../pkg/py3.10/linux.txt
    #   -r requirements/base.txt
    #   -r requirements/static/ci/common.in
    #   apache-libcloud
    #   docker
    #   etcd3-py
    #   kubernetes
    #   moto
    #   napalm
    #   python-consul
    #   responses
    #   twilio
    #   vcert
resolvelib==1.0.1
    # via ansible-core
responses==0.23.1
    # via moto
rfc3987==1.3.8
    # via -r requirements/static/ci/common.in
rpm-vercmp==0.1.2
    # via
    #   -c requirements/static/ci/../pkg/py3.10/linux.txt
    #   -r requirements/static/pkg/linux.in
rsa==4.9
    # via google-auth
s3transfer==0.6.1
    # via boto3
scp==0.14.5
    # via
    #   junos-eznc
    #   napalm
    #   netmiko
semantic-version==2.10.0
    # via etcd3-py
setproctitle==1.3.2
    # via
    #   -c requirements/static/ci/../pkg/py3.10/linux.txt
    #   -r requirements/static/pkg/linux.in
six==1.16.0
    # via
    #   -c requirements/static/ci/../pkg/py3.10/linux.txt
    #   cassandra-driver
    #   etcd3-py
    #   genshi
    #   geomet
    #   google-auth
    #   jsonschema
    #   junit-xml
    #   junos-eznc
    #   kazoo
    #   kubernetes
    #   ncclient
    #   python-consul
    #   python-dateutil
    #   pyvmomi
    #   textfsm
    #   transitions
    #   vcert
    #   websocket-client
slack-bolt==1.18.0
    # via -r requirements/static/ci/linux.in
slack-sdk==3.21.3
    # via slack-bolt
smmap==5.0.0
    # via gitdb
sniffio==1.3.0
    # via
    #   anyio
    #   httpcore
    #   httpx
sqlparse==0.4.4
    # via -r requirements/static/ci/common.in
strict-rfc3339==0.7
    # via -r requirements/static/ci/common.in
tempora==5.3.0
    # via
    #   -c requirements/static/ci/../pkg/py3.10/linux.txt
    #   portend
textfsm==1.1.3
    # via
    #   napalm
    #   netmiko
    #   ntc-templates
timelib==0.3.0
    # via
    #   -c requirements/static/ci/../pkg/py3.10/linux.txt
    #   -r requirements/static/pkg/linux.in
toml==0.10.2
    # via -r requirements/static/ci/common.in
tomli==2.0.1
    # via pytest
tornado==6.3.2
    # via
    #   -c requirements/static/ci/../pkg/py3.10/linux.txt
    #   -r requirements/base.txt
transitions==0.9.0
    # via junos-eznc
ttp-templates==0.3.5
    # via napalm
ttp==0.9.5
    # via
    #   napalm
    #   ttp-templates
twilio==8.2.2
    # via -r requirements/static/ci/linux.in
types-pyyaml==6.0.1
    # via responses
typing-extensions==4.6.3
    # via
    #   -c requirements/static/ci/../pkg/py3.10/linux.txt
    #   napalm
    #   pydantic
    #   pytest-shell-utilities
    #   pytest-system-statistics
urllib3==1.26.6
    # via
    #   -c requirements/static/ci/../pkg/py3.10/linux.txt
    #   botocore
    #   docker
<<<<<<< HEAD
    #   google-auth
=======
>>>>>>> 070774f3
    #   kubernetes
    #   python-etcd
    #   requests
    #   responses
vcert==0.9.1 ; sys_platform != "win32"
    # via -r requirements/static/ci/common.in
virtualenv==20.23.0
    # via
    #   -r requirements/static/ci/common.in
    #   pytest-salt-factories
watchdog==3.0.0
    # via -r requirements/static/ci/common.in
websocket-client==0.40.0
    # via
    #   docker
    #   kubernetes
wempy==0.2.1
    # via -r requirements/static/ci/common.in
werkzeug==2.3.6
    # via
    #   moto
    #   pytest-httpserver
xmldiff==2.6.3
    # via -r requirements/static/ci/common.in
xmltodict==0.13.0
    # via moto
yamllint==1.32.0
    # via -r requirements/static/ci/linux.in
yamlordereddictloader==0.4.0
    # via junos-eznc
yarl==1.9.2
    # via aiohttp
zc.lockfile==1.4
    # via
    #   -c requirements/static/ci/../pkg/py3.10/linux.txt
    #   cherrypy
zipp==3.15.0
    # via
    #   -c requirements/static/ci/../pkg/py3.10/linux.txt
    #   importlib-metadata

# The following packages are considered to be unsafe in a requirements file:
# setuptools<|MERGE_RESOLUTION|>--- conflicted
+++ resolved
@@ -584,10 +584,7 @@
     #   -c requirements/static/ci/../pkg/py3.10/linux.txt
     #   botocore
     #   docker
-<<<<<<< HEAD
     #   google-auth
-=======
->>>>>>> 070774f3
     #   kubernetes
     #   python-etcd
     #   requests
@@ -620,7 +617,7 @@
     # via junos-eznc
 yarl==1.9.2
     # via aiohttp
-zc.lockfile==1.4
+zc.lockfile==3.0.post1
     # via
     #   -c requirements/static/ci/../pkg/py3.10/linux.txt
     #   cherrypy
