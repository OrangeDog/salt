#
# This file is autogenerated by pip-compile
# To update, run:
#
#    pip-compile --no-emit-index-url --output-file=requirements/static/ci/py3.10/tools.txt requirements/static/ci/tools.in
#
attrs==20.3.0
    # via
    #   -r requirements/static/ci/tools.in
    #   python-tools-scripts
boto3==1.26.152
    # via -r requirements/static/ci/tools.in
botocore==1.29.152
    # via
    #   boto3
    #   s3transfer
certifi==2023.7.22
    # via requests
charset-normalizer==3.2.0
    # via requests
<<<<<<< HEAD
idna==3.4
=======
idna==3.2
>>>>>>> 8b3bdd4f
    # via requests
jinja2==3.1.2
    # via -r requirements/static/ci/tools.in
jmespath==1.0.1
    # via
    #   boto3
    #   botocore
markdown-it-py==3.0.0
    # via rich
<<<<<<< HEAD
markupsafe==2.1.3
    # via jinja2
mdurl==0.1.2
    # via markdown-it-py
packaging==23.1
    # via -r requirements/static/ci/tools.in
pygments==2.15.1
    # via rich
python-dateutil==2.8.2
=======
markupsafe==2.1.2
    # via jinja2
mdurl==0.1.2
    # via markdown-it-py
packaging==22.0
    # via -r requirements/static/ci/tools.in
pygments==2.13.0
    # via rich
python-dateutil==2.8.1
>>>>>>> 8b3bdd4f
    # via botocore
python-tools-scripts==0.18.6
    # via -r requirements/static/ci/tools.in
pyyaml==6.0.1
    # via -r requirements/static/ci/tools.in
requests==2.31.0
    # via python-tools-scripts
<<<<<<< HEAD
rich==13.4.2
=======
rich==13.3.5
>>>>>>> 8b3bdd4f
    # via python-tools-scripts
s3transfer==0.6.1
    # via boto3
six==1.16.0
    # via python-dateutil
<<<<<<< HEAD
typing-extensions==4.8.0
=======
typing-extensions==4.2.0
>>>>>>> 8b3bdd4f
    # via python-tools-scripts
urllib3==1.26.18
    # via
    #   botocore
    #   requests<|MERGE_RESOLUTION|>--- conflicted
+++ resolved
@@ -18,11 +18,7 @@
     # via requests
 charset-normalizer==3.2.0
     # via requests
-<<<<<<< HEAD
 idna==3.4
-=======
-idna==3.2
->>>>>>> 8b3bdd4f
     # via requests
 jinja2==3.1.2
     # via -r requirements/static/ci/tools.in
@@ -32,7 +28,6 @@
     #   botocore
 markdown-it-py==3.0.0
     # via rich
-<<<<<<< HEAD
 markupsafe==2.1.3
     # via jinja2
 mdurl==0.1.2
@@ -42,17 +37,6 @@
 pygments==2.15.1
     # via rich
 python-dateutil==2.8.2
-=======
-markupsafe==2.1.2
-    # via jinja2
-mdurl==0.1.2
-    # via markdown-it-py
-packaging==22.0
-    # via -r requirements/static/ci/tools.in
-pygments==2.13.0
-    # via rich
-python-dateutil==2.8.1
->>>>>>> 8b3bdd4f
     # via botocore
 python-tools-scripts==0.18.6
     # via -r requirements/static/ci/tools.in
@@ -60,21 +44,13 @@
     # via -r requirements/static/ci/tools.in
 requests==2.31.0
     # via python-tools-scripts
-<<<<<<< HEAD
 rich==13.4.2
-=======
-rich==13.3.5
->>>>>>> 8b3bdd4f
     # via python-tools-scripts
 s3transfer==0.6.1
     # via boto3
 six==1.16.0
     # via python-dateutil
-<<<<<<< HEAD
-typing-extensions==4.8.0
-=======
 typing-extensions==4.2.0
->>>>>>> 8b3bdd4f
     # via python-tools-scripts
 urllib3==1.26.18
     # via
