#
# This file is autogenerated by pip-compile
# To update, run:
#
#    pip-compile --no-emit-index-url --output-file=requirements/static/ci/py3.12/linux.txt requirements/base.txt requirements/pytest.txt requirements/static/ci/common.in requirements/static/ci/linux.in requirements/static/pkg/linux.in requirements/zeromq.txt
#
aiohttp-retry==2.8.3
    # via twilio
aiohttp==3.9.5
    # via
    #   -c requirements/static/ci/../pkg/py3.12/linux.txt
    #   -r requirements/base.txt
    #   aiohttp-retry
    #   etcd3-py
    #   twilio
aiosignal==1.3.1
    # via
    #   -c requirements/static/ci/../pkg/py3.12/linux.txt
    #   aiohttp
annotated-types==0.6.0
    # via
    #   -c requirements/static/ci/../pkg/py3.12/linux.txt
    #   pydantic
ansible-core==2.16.3
    # via ansible
ansible==9.1.0 ; python_version >= "3.10"
    # via -r requirements/static/ci/linux.in
anyio==4.1.0
    # via httpcore
apache-libcloud==3.7.0 ; sys_platform != "win32"
    # via -r requirements/static/ci/common.in
asn1crypto==1.5.1
    # via
    #   certvalidator
    #   oscrypto
attrs==23.2.0
    # via
    #   -c requirements/static/ci/../pkg/py3.12/linux.txt
    #   aiohttp
    #   jsonschema
    #   pytest-salt-factories
    #   pytest-shell-utilities
    #   pytest-skip-markers
    #   pytest-system-statistics
autocommand==2.2.2
    # via
    #   -c requirements/static/ci/../pkg/py3.12/linux.txt
    #   jaraco.text
bcrypt==4.0.1
    # via
    #   -r requirements/static/ci/common.in
    #   paramiko
boto3==1.26.152
    # via
    #   -r requirements/static/ci/common.in
    #   moto
boto==2.49.0
    # via -r requirements/static/ci/common.in
botocore==1.29.152
    # via
    #   boto3
    #   moto
    #   s3transfer
cachetools==5.3.1
    # via google-auth
cassandra-driver==3.28.0
    # via -r requirements/static/ci/common.in
certifi==2024.7.4 ; python_version >= "3.10"
    # via
    #   -c requirements/static/ci/../pkg/py3.12/linux.txt
<<<<<<< HEAD
    #   -r requirements/static/ci/common.in
    #   httpcore
    #   httpx
=======
    #   -r requirements/base.txt
>>>>>>> 2536ff63
    #   kubernetes
    #   requests
certvalidator==0.11.1
    # via vcert
cffi==1.16.0
    # via
    #   -c requirements/static/ci/../pkg/py3.12/linux.txt
    #   -r requirements/static/ci/common.in
    #   cryptography
    #   napalm
    #   pygit2
    #   pynacl
charset-normalizer==3.2.0
    # via
    #   -c requirements/static/ci/../pkg/py3.12/linux.txt
    #   requests
cheetah3==3.2.6.post2
    # via -r requirements/static/ci/common.in
cheroot==10.0.0
    # via
    #   -c requirements/static/ci/../pkg/py3.12/linux.txt
    #   cherrypy
cherrypy==18.8.0
    # via
    #   -c requirements/static/ci/../pkg/py3.12/linux.txt
    #   -r requirements/base.txt
    #   -r requirements/static/ci/common.in
click==8.1.3
    # via geomet
clustershell==1.9.1
    # via -r requirements/static/ci/common.in
contextvars==2.4
    # via
    #   -c requirements/static/ci/../pkg/py3.12/linux.txt
    #   -r requirements/base.txt
croniter==2.0.5 ; sys_platform != "win32"
    # via
    #   -c requirements/static/ci/../pkg/py3.12/linux.txt
    #   -r requirements/base.txt
cryptography==42.0.5
    # via
    #   -c requirements/static/ci/../pkg/py3.12/linux.txt
    #   -r requirements/base.txt
    #   ansible-core
    #   etcd3-py
    #   moto
    #   paramiko
    #   pyopenssl
    #   trustme
    #   vcert
distlib==0.3.8
    # via virtualenv
distro==1.8.0
    # via
    #   -c requirements/static/ci/../pkg/py3.12/linux.txt
    #   -r requirements/base.txt
    #   pytest-skip-markers
dnspython==2.6.1
    # via
    #   -r requirements/static/ci/common.in
    #   python-etcd
docker==7.1.0 ; python_version >= "3.8"
    # via -r requirements/pytest.txt
etcd3-py==0.1.6
    # via -r requirements/static/ci/common.in
filelock==3.13.1
    # via virtualenv
flaky==3.8.1
    # via -r requirements/pytest.txt
frozenlist==1.4.1
    # via
    #   -c requirements/static/ci/../pkg/py3.12/linux.txt
    #   aiohttp
    #   aiosignal
future==1.0.0
    # via
    #   napalm
    #   textfsm
genshi==0.7.7
    # via -r requirements/static/ci/common.in
geomet==0.2.1.post1
    # via cassandra-driver
gitdb==4.0.10
    # via gitpython
gitpython==3.1.43
    # via -r requirements/static/ci/common.in
google-auth==2.27.0
    # via kubernetes
h11==0.14.0
    # via httpcore
hglib==2.6.2
    # via -r requirements/static/ci/linux.in
httpcore==0.17.3
    # via httpx
httpx==0.24.1
    # via python-telegram-bot
idna==3.7
    # via
    #   -c requirements/static/ci/../pkg/py3.12/linux.txt
    #   anyio
    #   etcd3-py
    #   httpx
    #   requests
    #   trustme
    #   yarl
immutables==0.15
    # via
    #   -c requirements/static/ci/../pkg/py3.12/linux.txt
    #   contextvars
importlib-metadata==6.6.0
    # via
    #   -c requirements/static/ci/../pkg/py3.12/linux.txt
    #   -r requirements/base.txt
inflect==7.0.0
    # via
    #   -c requirements/static/ci/../pkg/py3.12/linux.txt
    #   jaraco.text
iniconfig==2.0.0
    # via pytest
ipaddress==1.0.23
    # via kubernetes
jaraco.collections==4.1.0
    # via
    #   -c requirements/static/ci/../pkg/py3.12/linux.txt
    #   cherrypy
jaraco.context==4.3.0
    # via
    #   -c requirements/static/ci/../pkg/py3.12/linux.txt
    #   jaraco.text
jaraco.functools==3.7.0
    # via
    #   -c requirements/static/ci/../pkg/py3.12/linux.txt
    #   cheroot
    #   jaraco.text
    #   tempora
jaraco.text==3.11.1
    # via
    #   -c requirements/static/ci/../pkg/py3.12/linux.txt
    #   jaraco.collections
jinja2==3.1.4
    # via
    #   -c requirements/static/ci/../pkg/py3.12/linux.txt
    #   -r requirements/base.txt
    #   ansible-core
    #   junos-eznc
    #   moto
    #   napalm
jmespath==1.0.1
    # via
    #   -c requirements/static/ci/../pkg/py3.12/linux.txt
    #   -r requirements/base.txt
    #   -r requirements/static/ci/common.in
    #   boto3
    #   botocore
jsonschema==3.2.0
    # via -r requirements/static/ci/common.in
junit-xml==1.9
    # via -r requirements/static/ci/common.in
junos-eznc==2.6.7 ; sys_platform != "win32"
    # via
    #   -r requirements/static/ci/common.in
    #   napalm
jxmlease==1.0.3 ; sys_platform != "win32"
    # via -r requirements/static/ci/common.in
kazoo==2.9.0 ; sys_platform != "win32" and sys_platform != "darwin"
    # via -r requirements/static/ci/common.in
keyring==5.7.1
    # via -r requirements/static/ci/common.in
kubernetes==3.0.0
    # via -r requirements/static/ci/common.in
libnacl==1.8.0 ; sys_platform != "win32" and sys_platform != "darwin"
    # via -r requirements/static/ci/common.in
looseversion==1.3.0
    # via
    #   -c requirements/static/ci/../pkg/py3.12/linux.txt
    #   -r requirements/base.txt
lxml==4.9.2
    # via
    #   junos-eznc
    #   napalm
    #   ncclient
    #   xmldiff
mako==1.2.4
    # via -r requirements/static/ci/common.in
markupsafe==2.1.3
    # via
    #   -c requirements/static/ci/../pkg/py3.12/linux.txt
    #   -r requirements/base.txt
    #   jinja2
    #   mako
    #   werkzeug
mercurial==6.0.1
    # via -r requirements/static/ci/linux.in
mock==5.1.0
    # via -r requirements/pytest.txt
more-itertools==5.0.0
    # via
    #   -c requirements/static/ci/../pkg/py3.12/linux.txt
    #   -r requirements/pytest.txt
    #   cheroot
    #   cherrypy
    #   jaraco.functools
    #   jaraco.text
moto==4.1.11
    # via -r requirements/static/ci/common.in
msgpack==1.0.7
    # via
    #   -c requirements/static/ci/../pkg/py3.12/linux.txt
    #   -r requirements/base.txt
    #   pytest-salt-factories
multidict==6.0.4
    # via
    #   -c requirements/static/ci/../pkg/py3.12/linux.txt
    #   aiohttp
    #   yarl
napalm==4.1.0 ; sys_platform != "win32"
    # via -r requirements/static/ci/common.in
ncclient==0.6.13
    # via
    #   junos-eznc
    #   napalm
netaddr==0.8.0
    # via
    #   junos-eznc
    #   napalm
    #   pyeapi
netmiko==4.2.0
    # via napalm
netutils==1.6.0
    # via napalm
ntc-templates==4.0.1
    # via netmiko
oscrypto==1.3.0
    # via certvalidator
packaging==23.1
    # via
    #   -c requirements/static/ci/../pkg/py3.12/linux.txt
    #   -r requirements/base.txt
    #   ansible-core
    #   pytest
paramiko==3.4.0 ; sys_platform != "win32" and sys_platform != "darwin"
    # via
    #   -r requirements/static/ci/common.in
    #   junos-eznc
    #   napalm
    #   ncclient
    #   netmiko
    #   scp
passlib==1.7.4
    # via -r requirements/static/ci/common.in
pathspec==0.11.1
    # via yamllint
platformdirs==4.0.0
    # via virtualenv
pluggy==1.4.0
    # via pytest
portend==3.1.0
    # via
    #   -c requirements/static/ci/../pkg/py3.12/linux.txt
    #   cherrypy
psutil==5.9.6
    # via
    #   -c requirements/static/ci/../pkg/py3.12/linux.txt
    #   -r requirements/base.txt
    #   pytest-salt-factories
    #   pytest-shell-utilities
    #   pytest-system-statistics
pyasn1-modules==0.3.0
    # via google-auth
pyasn1==0.5.1
    # via
    #   pyasn1-modules
    #   rsa
pycparser==2.21
    # via
    #   -c requirements/static/ci/../pkg/py3.12/linux.txt
    #   cffi
pycryptodomex==3.19.1
    # via
    #   -c requirements/static/ci/../pkg/py3.12/linux.txt
    #   -r requirements/crypto.txt
pydantic-core==2.16.3
    # via
    #   -c requirements/static/ci/../pkg/py3.12/linux.txt
    #   pydantic
pydantic==2.6.4
    # via
    #   -c requirements/static/ci/../pkg/py3.12/linux.txt
    #   inflect
pyeapi==1.0.0
    # via napalm
pyfakefs==5.3.1
    # via -r requirements/pytest.txt
pygit2==1.13.1
    # via -r requirements/static/ci/linux.in
pyiface==0.0.11
    # via -r requirements/static/ci/linux.in
pyinotify==0.9.6 ; sys_platform != "win32" and sys_platform != "darwin" and platform_system != "openbsd"
    # via -r requirements/static/ci/common.in
pyjwt==2.4.0
    # via twilio
pymysql==1.1.1
    # via -r requirements/static/ci/linux.in
pynacl==1.5.0
    # via
    #   -r requirements/static/ci/common.in
    #   paramiko
pyopenssl==24.0.0
    # via
    #   -c requirements/static/ci/../pkg/py3.12/linux.txt
    #   -r requirements/base.txt
    #   etcd3-py
pyparsing==3.0.9
    # via junos-eznc
pyrsistent==0.19.3
    # via jsonschema
pyserial==3.5
    # via
    #   junos-eznc
    #   netmiko
pytest-custom-exit-code==0.3.0
    # via -r requirements/pytest.txt
pytest-helpers-namespace==2021.12.29
    # via
    #   -r requirements/pytest.txt
    #   pytest-salt-factories
    #   pytest-shell-utilities
pytest-httpserver==1.0.8
    # via -r requirements/pytest.txt
pytest-salt-factories==1.0.1
    # via -r requirements/pytest.txt
pytest-shell-utilities==1.8.0
    # via pytest-salt-factories
pytest-skip-markers==1.5.2 ; python_version >= "3.8"
    # via
    #   -r requirements/pytest.txt
    #   pytest-salt-factories
    #   pytest-shell-utilities
    #   pytest-system-statistics
pytest-subtests==0.4.0
    # via -r requirements/pytest.txt
pytest-system-statistics==1.0.2
    # via pytest-salt-factories
pytest-timeout==2.3.1
    # via -r requirements/pytest.txt
pytest==8.1.1
    # via
    #   -r requirements/pytest.txt
    #   pytest-custom-exit-code
    #   pytest-helpers-namespace
    #   pytest-salt-factories
    #   pytest-shell-utilities
    #   pytest-skip-markers
    #   pytest-subtests
    #   pytest-system-statistics
    #   pytest-timeout
python-consul==1.1.0
    # via -r requirements/static/ci/linux.in
python-dateutil==2.8.2
    # via
    #   -c requirements/static/ci/../pkg/py3.12/linux.txt
    #   -r requirements/base.txt
    #   botocore
    #   croniter
    #   kubernetes
    #   moto
    #   vcert
python-etcd==0.4.5
    # via -r requirements/static/ci/common.in
python-gnupg==0.5.2
    # via
    #   -c requirements/static/ci/../pkg/py3.12/linux.txt
    #   -r requirements/base.txt
python-telegram-bot==20.3
    # via -r requirements/static/ci/linux.in
pytz==2024.1
    # via
    #   -c requirements/static/ci/../pkg/py3.12/linux.txt
    #   croniter
    #   tempora
    #   twilio
pyvmomi==8.0.1.0.1
    # via -r requirements/static/ci/common.in
pyyaml==6.0.1
    # via
    #   -c requirements/static/ci/../pkg/py3.12/linux.txt
    #   -r requirements/base.txt
    #   ansible-core
    #   clustershell
    #   junos-eznc
    #   kubernetes
    #   napalm
    #   netmiko
    #   pytest-salt-factories
    #   responses
    #   yamllint
    #   yamlordereddictloader
pyzmq==25.1.2
    # via
    #   -c requirements/static/ci/../pkg/py3.12/linux.txt
    #   -r requirements/zeromq.txt
    #   pytest-salt-factories
redis-py-cluster==2.1.3
    # via -r requirements/static/ci/linux.in
redis==3.5.3
    # via redis-py-cluster
requests==2.32.3 ; python_version >= "3.10"
    # via
    #   -c requirements/static/ci/../pkg/py3.12/linux.txt
    #   -r requirements/base.txt
    #   apache-libcloud
    #   docker
    #   etcd3-py
    #   kubernetes
    #   moto
    #   napalm
    #   python-consul
    #   responses
    #   twilio
    #   vcert
resolvelib==1.0.1
    # via ansible-core
responses==0.23.1
    # via moto
rfc3987==1.3.8
    # via -r requirements/static/ci/common.in
rpm-vercmp==0.1.2 ; sys_platform == "linux"
    # via
    #   -c requirements/static/ci/../pkg/py3.12/linux.txt
    #   -r requirements/base.txt
rsa==4.9
    # via google-auth
s3transfer==0.6.1
    # via boto3
scp==0.14.5
    # via
    #   junos-eznc
    #   napalm
    #   netmiko
semantic-version==2.10.0
    # via etcd3-py
setproctitle==1.3.2
    # via
    #   -c requirements/static/ci/../pkg/py3.12/linux.txt
    #   -r requirements/base.txt
six==1.16.0
    # via
    #   -c requirements/static/ci/../pkg/py3.12/linux.txt
    #   cassandra-driver
    #   etcd3-py
    #   genshi
    #   geomet
    #   jsonschema
    #   junit-xml
    #   junos-eznc
    #   kazoo
    #   kubernetes
    #   more-itertools
    #   ncclient
    #   python-consul
    #   python-dateutil
    #   pyvmomi
    #   textfsm
    #   transitions
    #   vcert
    #   websocket-client
slack-bolt==1.18.0
    # via -r requirements/static/ci/linux.in
slack-sdk==3.21.3
    # via slack-bolt
smmap==5.0.1
    # via gitdb
sniffio==1.3.0
    # via
    #   anyio
    #   httpcore
    #   httpx
sqlparse==0.5.0
    # via -r requirements/static/ci/common.in
strict-rfc3339==0.7
    # via -r requirements/static/ci/common.in
tempora==5.3.0
    # via
    #   -c requirements/static/ci/../pkg/py3.12/linux.txt
    #   portend
textfsm==1.1.3
    # via
    #   -r requirements/static/ci/common.in
    #   napalm
    #   netmiko
    #   ntc-templates
timelib==0.3.0
    # via
    #   -c requirements/static/ci/../pkg/py3.12/linux.txt
    #   -r requirements/base.txt
toml==0.10.2
    # via -r requirements/static/ci/common.in
tornado==6.3.3
    # via
    #   -c requirements/static/ci/../pkg/py3.12/linux.txt
    #   -r requirements/base.txt
transitions==0.9.0
    # via junos-eznc
trustme==1.1.0
    # via -r requirements/pytest.txt
ttp-templates==0.3.5
    # via napalm
ttp==0.9.5
    # via
    #   napalm
    #   ttp-templates
twilio==8.2.2
    # via -r requirements/static/ci/linux.in
types-pyyaml==6.0.12.12
    # via responses
typing-extensions==4.8.0
    # via
    #   -c requirements/static/ci/../pkg/py3.12/linux.txt
    #   inflect
    #   napalm
    #   pydantic
    #   pydantic-core
    #   pytest-shell-utilities
    #   pytest-system-statistics
urllib3==1.26.18
    # via
    #   -c requirements/static/ci/../pkg/py3.12/linux.txt
    #   botocore
    #   docker
    #   kubernetes
    #   python-etcd
    #   requests
    #   responses
vcert==0.7.4 ; sys_platform != "win32"
    # via -r requirements/static/ci/common.in
virtualenv==20.24.7
    # via
    #   -r requirements/static/ci/common.in
    #   pytest-salt-factories
watchdog==3.0.0
    # via -r requirements/static/ci/common.in
websocket-client==0.40.0
    # via kubernetes
wempy==0.2.1
    # via -r requirements/static/ci/common.in
werkzeug==3.0.3
    # via
    #   moto
    #   pytest-httpserver
xmldiff==2.6.3
    # via -r requirements/static/ci/common.in
xmltodict==0.13.0
    # via moto
yamllint==1.32.0
    # via -r requirements/static/ci/linux.in
yamlordereddictloader==0.4.0
    # via junos-eznc
yarl==1.9.4
    # via
    #   -c requirements/static/ci/../pkg/py3.12/linux.txt
    #   aiohttp
zc.lockfile==3.0.post1
    # via
    #   -c requirements/static/ci/../pkg/py3.12/linux.txt
    #   cherrypy
zipp==3.16.2
    # via
    #   -c requirements/static/ci/../pkg/py3.12/linux.txt
    #   importlib-metadata

# The following packages are considered to be unsafe in a requirements file:
# setuptools<|MERGE_RESOLUTION|>--- conflicted
+++ resolved
@@ -68,13 +68,9 @@
 certifi==2024.7.4 ; python_version >= "3.10"
     # via
     #   -c requirements/static/ci/../pkg/py3.12/linux.txt
-<<<<<<< HEAD
-    #   -r requirements/static/ci/common.in
+    #   -r requirements/base.txt
     #   httpcore
     #   httpx
-=======
-    #   -r requirements/base.txt
->>>>>>> 2536ff63
     #   kubernetes
     #   requests
 certvalidator==0.11.1
