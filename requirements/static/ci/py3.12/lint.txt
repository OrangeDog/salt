--- conflicted
+++ resolved
@@ -51,14 +51,6 @@
     #   aiohttp
     #   jsonschema
 autocommand==2.2.2
-<<<<<<< HEAD
-=======
-    # via
-    #   -c requirements/static/ci/../pkg/py3.12/linux.txt
-    #   -c requirements/static/ci/py3.12/linux.txt
-    #   jaraco.text
-backports.entry-points-selectable==1.1.0
->>>>>>> ebc8bd4c
     # via
     #   -c requirements/static/ci/../pkg/py3.12/linux.txt
     #   -c requirements/static/ci/py3.12/linux.txt
@@ -68,11 +60,7 @@
     #   -c requirements/static/ci/py3.12/linux.txt
     #   -r requirements/static/ci/common.in
     #   paramiko
-<<<<<<< HEAD
-boto3==1.26.152
-=======
-boto3==1.39.3
->>>>>>> ebc8bd4c
+boto3==1.39.4
     # via
     #   -c requirements/static/ci/py3.12/linux.txt
     #   -r requirements/static/ci/common.in
@@ -81,13 +69,10 @@
     # via
     #   -c requirements/static/ci/py3.12/linux.txt
     #   -r requirements/static/ci/common.in
-<<<<<<< HEAD
-botocore==1.29.152
-=======
-botocore==1.39.3
->>>>>>> ebc8bd4c
-    # via
-    #   -c requirements/static/ci/py3.12/linux.txt
+botocore==1.39.4
+    # via
+    #   -c requirements/static/ci/py3.12/linux.txt
+    #   -r requirements/static/ci/common.in
     #   boto3
     #   moto
     #   s3transfer
@@ -118,7 +103,6 @@
     #   -c requirements/static/ci/py3.12/linux.txt
     #   -r requirements/static/ci/common.in
     #   cryptography
-    #   napalm
     #   pygit2
     #   pynacl
 charset-normalizer==3.2.0
@@ -135,11 +119,7 @@
     #   -c requirements/static/ci/../pkg/py3.12/linux.txt
     #   -c requirements/static/ci/py3.12/linux.txt
     #   cherrypy
-<<<<<<< HEAD
 cherrypy==18.8.0
-=======
-cherrypy==18.10.0
->>>>>>> ebc8bd4c
     # via
     #   -c requirements/static/ci/../pkg/py3.12/linux.txt
     #   -c requirements/static/ci/py3.12/linux.txt
@@ -211,7 +191,6 @@
 future==1.0.0
     # via
     #   -c requirements/static/ci/py3.12/linux.txt
-    #   napalm
     #   textfsm
 genshi==0.7.7
     # via
@@ -283,24 +262,11 @@
     # via
     #   -c requirements/static/ci/../pkg/py3.12/linux.txt
     #   -c requirements/static/ci/py3.12/linux.txt
-<<<<<<< HEAD
     #   jaraco.text
 jaraco.functools==4.1.0
     # via
     #   -c requirements/static/ci/../pkg/py3.12/linux.txt
     #   -c requirements/static/ci/py3.12/linux.txt
-=======
-    #   cherrypy
-jaraco.context==6.0.1
-    # via
-    #   -c requirements/static/ci/../pkg/py3.12/linux.txt
-    #   -c requirements/static/ci/py3.12/linux.txt
-    #   jaraco.text
-jaraco.functools==4.2.1
-    # via
-    #   -c requirements/static/ci/../pkg/py3.12/linux.txt
-    #   -c requirements/static/ci/py3.12/linux.txt
->>>>>>> ebc8bd4c
     #   -r requirements/base.txt
     #   cheroot
     #   jaraco.text
@@ -319,7 +285,6 @@
     #   ansible-core
     #   junos-eznc
     #   moto
-    #   napalm
 jmespath==1.0.1
     # via
     #   -c requirements/static/ci/../pkg/py3.12/linux.txt
@@ -340,7 +305,6 @@
     # via
     #   -c requirements/static/ci/py3.12/linux.txt
     #   -r requirements/static/ci/common.in
-    #   napalm
 jxmlease==1.0.3 ; sys_platform != "win32"
     # via
     #   -c requirements/static/ci/py3.12/linux.txt
@@ -370,7 +334,6 @@
     # via
     #   -c requirements/static/ci/py3.12/linux.txt
     #   junos-eznc
-    #   napalm
     #   ncclient
     #   xmldiff
 mako==1.2.4
@@ -391,20 +354,15 @@
     # via
     #   -c requirements/static/ci/py3.12/linux.txt
     #   -r requirements/static/ci/linux.in
-more-itertools==10.7.0
-    # via
-    #   -c requirements/static/ci/../pkg/py3.12/linux.txt
-    #   -c requirements/static/ci/py3.12/linux.txt
-    #   -r requirements/static/pkg/linux.in
+more-itertools==5.0.0
+    # via
+    #   -c requirements/static/ci/../pkg/py3.12/linux.txt
+    #   -c requirements/static/ci/py3.12/linux.txt
     #   cheroot
     #   cherrypy
     #   jaraco.functools
     #   jaraco.text
-<<<<<<< HEAD
-moto==4.1.11
-=======
-moto==5.1.6
->>>>>>> ebc8bd4c
+moto==5.1.8
     # via
     #   -c requirements/static/ci/py3.12/linux.txt
     #   -r requirements/static/ci/common.in
@@ -419,33 +377,14 @@
     #   -c requirements/static/ci/py3.12/linux.txt
     #   aiohttp
     #   yarl
-napalm==4.1.0 ; sys_platform != "win32"
-    # via
-    #   -c requirements/static/ci/py3.12/linux.txt
-    #   -r requirements/static/ci/common.in
 ncclient==0.6.13
     # via
     #   -c requirements/static/ci/py3.12/linux.txt
     #   junos-eznc
-    #   napalm
 netaddr==0.8.0
     # via
     #   -c requirements/static/ci/py3.12/linux.txt
     #   junos-eznc
-    #   napalm
-    #   pyeapi
-netmiko==4.2.0
-    # via
-    #   -c requirements/static/ci/py3.12/linux.txt
-    #   napalm
-netutils==1.6.0
-    # via
-    #   -c requirements/static/ci/py3.12/linux.txt
-    #   napalm
-ntc-templates==4.0.1
-    # via
-    #   -c requirements/static/ci/py3.12/linux.txt
-    #   netmiko
 oscrypto==1.3.0
     # via
     #   -c requirements/static/ci/py3.12/linux.txt
@@ -461,9 +400,7 @@
     #   -c requirements/static/ci/py3.12/linux.txt
     #   -r requirements/static/ci/common.in
     #   junos-eznc
-    #   napalm
     #   ncclient
-    #   netmiko
     #   scp
 passlib==1.7.4
     # via
@@ -507,10 +444,6 @@
     #   -c requirements/static/ci/../pkg/py3.12/linux.txt
     #   -c requirements/static/ci/py3.12/linux.txt
     #   -r requirements/crypto.txt
-pyeapi==1.0.0
-    # via
-    #   -c requirements/static/ci/py3.12/linux.txt
-    #   napalm
 pygit2==1.13.1
     # via
     #   -c requirements/static/ci/py3.12/linux.txt
@@ -558,7 +491,6 @@
     # via
     #   -c requirements/static/ci/py3.12/linux.txt
     #   junos-eznc
-    #   netmiko
 python-consul==1.1.0
     # via
     #   -c requirements/static/ci/py3.12/linux.txt
@@ -591,10 +523,6 @@
     #   -c requirements/static/ci/../pkg/py3.12/linux.txt
     #   -c requirements/static/ci/py3.12/linux.txt
     #   croniter
-<<<<<<< HEAD
-=======
-    #   python-telegram-bot
->>>>>>> ebc8bd4c
     #   tempora
     #   twilio
 pyvmomi==8.0.1.0.1
@@ -610,11 +538,6 @@
     #   clustershell
     #   junos-eznc
     #   kubernetes
-<<<<<<< HEAD
-    #   napalm
-    #   netmiko
-=======
->>>>>>> ebc8bd4c
     #   responses
     #   yamllint
     #   yamlordereddictloader
@@ -641,7 +564,6 @@
     #   etcd3-py
     #   kubernetes
     #   moto
-    #   napalm
     #   python-consul
     #   responses
     #   twilio
@@ -650,11 +572,7 @@
     # via
     #   -c requirements/static/ci/py3.12/linux.txt
     #   ansible-core
-<<<<<<< HEAD
 responses==0.23.1
-=======
-responses==0.25.7
->>>>>>> ebc8bd4c
     # via
     #   -c requirements/static/ci/py3.12/linux.txt
     #   moto
@@ -671,11 +589,7 @@
     # via
     #   -c requirements/static/ci/py3.12/linux.txt
     #   google-auth
-<<<<<<< HEAD
-s3transfer==0.6.1
-=======
 s3transfer==0.13.0
->>>>>>> ebc8bd4c
     # via
     #   -c requirements/static/ci/py3.12/linux.txt
     #   boto3
@@ -685,8 +599,6 @@
     # via
     #   -c requirements/static/ci/py3.12/linux.txt
     #   junos-eznc
-    #   napalm
-    #   netmiko
 semantic-version==2.10.0
     # via
     #   -c requirements/static/ci/py3.12/linux.txt
@@ -709,11 +621,8 @@
     #   junos-eznc
     #   kazoo
     #   kubernetes
-<<<<<<< HEAD
     #   more-itertools
     #   ncclient
-=======
->>>>>>> ebc8bd4c
     #   python-consul
     #   python-dateutil
     #   pyvmomi
@@ -756,9 +665,6 @@
     # via
     #   -c requirements/static/ci/py3.12/linux.txt
     #   -r requirements/static/ci/common.in
-    #   napalm
-    #   netmiko
-    #   ntc-templates
 timelib==0.3.0
     # via
     #   -c requirements/static/ci/../pkg/py3.12/linux.txt
@@ -780,15 +686,6 @@
     # via
     #   -c requirements/static/ci/py3.12/linux.txt
     #   junos-eznc
-ttp-templates==0.3.5
-    # via
-    #   -c requirements/static/ci/py3.12/linux.txt
-    #   napalm
-ttp==0.9.5
-    # via
-    #   -c requirements/static/ci/py3.12/linux.txt
-    #   napalm
-    #   ttp-templates
 twilio==8.2.2
     # via
     #   -c requirements/static/ci/py3.12/linux.txt
@@ -797,16 +694,7 @@
     # via
     #   -c requirements/static/ci/py3.12/linux.txt
     #   responses
-typing-extensions==4.8.0
-    # via
-    #   -c requirements/static/ci/py3.12/linux.txt
-<<<<<<< HEAD
-    #   napalm
-urllib3==1.26.20
-=======
-    #   apscheduler
 urllib3==2.5.0 ; python_version >= "3.10"
->>>>>>> ebc8bd4c
     # via
     #   -c requirements/static/ci/../pkg/py3.12/linux.txt
     #   -c requirements/static/ci/py3.12/linux.txt
