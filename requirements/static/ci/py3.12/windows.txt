#
# This file is autogenerated by pip-compile
# To update, run:
#
#    pip-compile --no-emit-index-url --output-file=requirements/static/ci/py3.12/windows.txt requirements/pytest.txt requirements/static/ci/common.in requirements/static/ci/windows.in requirements/static/pkg/windows.in requirements/windows.txt
#
aiohttp==3.9.5
    # via
    #   -c requirements/static/ci/../pkg/py3.12/windows.txt
    #   -r requirements/base.txt
    #   etcd3-py
aiosignal==1.3.1
    # via
    #   -c requirements/static/ci/../pkg/py3.12/windows.txt
    #   aiohttp
annotated-types==0.6.0
    # via
    #   -c requirements/static/ci/../pkg/py3.12/windows.txt
    #   pydantic
attrs==23.2.0
    # via
    #   -c requirements/static/ci/../pkg/py3.12/windows.txt
    #   aiohttp
    #   jsonschema
    #   pytest-salt-factories
    #   pytest-shell-utilities
    #   pytest-skip-markers
    #   pytest-system-statistics
autocommand==2.2.2
    # via
    #   -c requirements/static/ci/../pkg/py3.12/windows.txt
    #   jaraco.text
bcrypt==4.0.1
    # via -r requirements/static/ci/common.in
boto3==1.26.152
    # via
    #   -r requirements/static/ci/common.in
    #   moto
boto==2.49.0
    # via -r requirements/static/ci/common.in
botocore==1.29.152
    # via
    #   boto3
    #   moto
    #   s3transfer
cachetools==5.3.1
    # via google-auth
cassandra-driver==3.28.0
    # via -r requirements/static/ci/common.in
certifi==2024.7.4 ; python_version >= "3.10"
    # via
    #   -c requirements/static/ci/../pkg/py3.12/windows.txt
    #   -r requirements/base.txt
    #   kubernetes
    #   requests
cffi==1.16.0
    # via
    #   -c requirements/static/ci/../pkg/py3.12/windows.txt
    #   -r requirements/static/ci/common.in
    #   clr-loader
    #   cryptography
    #   pygit2
    #   pynacl
charset-normalizer==3.2.0
    # via
    #   -c requirements/static/ci/../pkg/py3.12/windows.txt
    #   requests
cheetah3==3.2.6.post1
    # via -r requirements/static/ci/common.in
cheroot==10.0.0
    # via
    #   -c requirements/static/ci/../pkg/py3.12/windows.txt
    #   cherrypy
cherrypy==18.8.0
    # via
    #   -c requirements/static/ci/../pkg/py3.12/windows.txt
    #   -r requirements/base.txt
    #   -r requirements/static/ci/common.in
click==8.1.3
    # via geomet
clr-loader==0.2.6
    # via
    #   -c requirements/static/ci/../pkg/py3.12/windows.txt
    #   pythonnet
clustershell==1.9.1
    # via -r requirements/static/ci/common.in
colorama==0.4.6
    # via
    #   click
    #   pytest
contextvars==2.4
    # via
    #   -c requirements/static/ci/../pkg/py3.12/windows.txt
    #   -r requirements/base.txt
cryptography==42.0.5
    # via
    #   -c requirements/static/ci/../pkg/py3.12/windows.txt
    #   -r requirements/base.txt
<<<<<<< HEAD
=======
    #   -r requirements/windows.txt
>>>>>>> fd7b0dce
    #   etcd3-py
    #   moto
    #   pyopenssl
    #   pyspnego
    #   requests-ntlm
    #   trustme
distlib==0.3.8
    # via virtualenv
distro==1.8.0
    # via
    #   -c requirements/static/ci/../pkg/py3.12/windows.txt
    #   -r requirements/base.txt
    #   pytest-skip-markers
dmidecode==0.9.0
    # via -r requirements/static/ci/windows.in
dnspython==2.6.1
    # via
    #   -r requirements/static/ci/common.in
    #   python-etcd
docker==7.1.0 ; python_version >= "3.8"
    # via -r requirements/pytest.txt
etcd3-py==0.1.6
    # via -r requirements/static/ci/common.in
filelock==3.13.1
    # via virtualenv
flaky==3.8.1
    # via -r requirements/pytest.txt
frozenlist==1.4.1
    # via
    #   -c requirements/static/ci/../pkg/py3.12/windows.txt
    #   aiohttp
    #   aiosignal
future==1.0.0
    # via textfsm
genshi==0.7.7
    # via -r requirements/static/ci/common.in
geomet==0.2.1.post1
    # via cassandra-driver
gitdb==4.0.10
    # via
    #   -c requirements/static/ci/../pkg/py3.12/windows.txt
    #   gitpython
gitpython==3.1.43 ; sys_platform == "win32"
    # via
    #   -c requirements/static/ci/../pkg/py3.12/windows.txt
    #   -r requirements/base.txt
    #   -r requirements/static/ci/common.in
google-auth==2.27.0
    # via kubernetes
idna==3.7
    # via
    #   -c requirements/static/ci/../pkg/py3.12/windows.txt
    #   etcd3-py
    #   requests
    #   trustme
    #   yarl
immutables==0.15
    # via
    #   -c requirements/static/ci/../pkg/py3.12/windows.txt
    #   contextvars
importlib-metadata==6.6.0
    # via
    #   -c requirements/static/ci/../pkg/py3.12/windows.txt
    #   -r requirements/base.txt
inflect==7.0.0
    # via
    #   -c requirements/static/ci/../pkg/py3.12/windows.txt
    #   jaraco.text
iniconfig==2.0.0
    # via pytest
ipaddress==1.0.23
    # via kubernetes
jaraco.collections==4.1.0
    # via
    #   -c requirements/static/ci/../pkg/py3.12/windows.txt
    #   cherrypy
jaraco.context==4.3.0
    # via
    #   -c requirements/static/ci/../pkg/py3.12/windows.txt
    #   jaraco.text
jaraco.functools==3.7.0
    # via
    #   -c requirements/static/ci/../pkg/py3.12/windows.txt
    #   cheroot
    #   jaraco.text
    #   tempora
jaraco.text==3.11.1
    # via
    #   -c requirements/static/ci/../pkg/py3.12/windows.txt
    #   jaraco.collections
jinja2==3.1.4
    # via
    #   -c requirements/static/ci/../pkg/py3.12/windows.txt
    #   -r requirements/base.txt
    #   moto
jmespath==1.0.1
    # via
    #   -c requirements/static/ci/../pkg/py3.12/windows.txt
    #   -r requirements/base.txt
    #   -r requirements/static/ci/common.in
    #   boto3
    #   botocore
jsonschema==3.2.0
    # via -r requirements/static/ci/common.in
junit-xml==1.9
    # via -r requirements/static/ci/common.in
keyring==5.7.1
    # via -r requirements/static/ci/common.in
kubernetes==3.0.0
    # via -r requirements/static/ci/common.in
looseversion==1.3.0
    # via
    #   -c requirements/static/ci/../pkg/py3.12/windows.txt
    #   -r requirements/base.txt
lxml==4.9.1 ; sys_platform == "win32"
    # via
    #   -c requirements/static/ci/../pkg/py3.12/windows.txt
    #   -r requirements/base.txt
    #   xmldiff
mako==1.2.4
    # via -r requirements/static/ci/common.in
markupsafe==2.1.3
    # via
    #   -c requirements/static/ci/../pkg/py3.12/windows.txt
    #   -r requirements/base.txt
    #   jinja2
    #   mako
    #   werkzeug
mock==5.1.0
    # via -r requirements/pytest.txt
more-itertools==8.2.0
    # via
    #   -c requirements/static/ci/../pkg/py3.12/windows.txt
    #   -r requirements/pytest.txt
    #   cheroot
    #   cherrypy
    #   jaraco.functools
    #   jaraco.text
moto==4.1.11
    # via -r requirements/static/ci/common.in
msgpack==1.0.7
    # via
    #   -c requirements/static/ci/../pkg/py3.12/windows.txt
    #   -r requirements/base.txt
    #   pytest-salt-factories
multidict==6.0.4
    # via
    #   -c requirements/static/ci/../pkg/py3.12/windows.txt
    #   aiohttp
    #   yarl
packaging==23.1
    # via
    #   -c requirements/static/ci/../pkg/py3.12/windows.txt
    #   -r requirements/base.txt
    #   pytest
passlib==1.7.4
    # via -r requirements/static/ci/common.in
patch==1.16
    # via -r requirements/static/ci/windows.in
pathspec==0.11.1
    # via yamllint
platformdirs==4.0.0
    # via virtualenv
pluggy==1.4.0
    # via pytest
portend==3.1.0
    # via
    #   -c requirements/static/ci/../pkg/py3.12/windows.txt
    #   cherrypy
<<<<<<< HEAD
psutil==5.9.6
=======
psutil==5.8.0 ; python_version >= "3.10"
>>>>>>> fd7b0dce
    # via
    #   -c requirements/static/ci/../pkg/py3.12/windows.txt
    #   -r requirements/base.txt
    #   pytest-salt-factories
    #   pytest-shell-utilities
    #   pytest-system-statistics
pyasn1-modules==0.3.0
    # via google-auth
pyasn1==0.5.1
    # via
    #   pyasn1-modules
    #   rsa
pycparser==2.21
    # via
    #   -c requirements/static/ci/../pkg/py3.12/windows.txt
    #   cffi
pycryptodomex==3.19.1
    # via
    #   -c requirements/static/ci/../pkg/py3.12/windows.txt
    #   -r requirements/crypto.txt
pydantic-core==2.16.3
    # via
    #   -c requirements/static/ci/../pkg/py3.12/windows.txt
    #   pydantic
pydantic==2.6.4
    # via
    #   -c requirements/static/ci/../pkg/py3.12/windows.txt
    #   inflect
pyfakefs==5.3.1
    # via -r requirements/pytest.txt
pygit2==1.13.1
    # via -r requirements/static/ci/windows.in
pymssql==2.3.1 ; sys_platform == "win32"
    # via
    #   -c requirements/static/ci/../pkg/py3.12/windows.txt
    #   -r requirements/base.txt
pymysql==1.1.0 ; sys_platform == "win32"
    # via
    #   -c requirements/static/ci/../pkg/py3.12/windows.txt
    #   -r requirements/base.txt
pynacl==1.5.0
    # via -r requirements/static/ci/common.in
pyopenssl==24.0.0
    # via
    #   -c requirements/static/ci/../pkg/py3.12/windows.txt
    #   -r requirements/base.txt
    #   etcd3-py
pyrsistent==0.19.3
    # via jsonschema
pyspnego==0.9.0
    # via requests-ntlm
pytest-custom-exit-code==0.3.0
    # via -r requirements/pytest.txt
pytest-helpers-namespace==2021.12.29
    # via
    #   -r requirements/pytest.txt
    #   pytest-salt-factories
    #   pytest-shell-utilities
pytest-httpserver==1.0.8
    # via -r requirements/pytest.txt
pytest-salt-factories==1.0.1
    # via -r requirements/pytest.txt
pytest-shell-utilities==1.9.7 ; python_version >= "3.10"
    # via
    #   -r requirements/pytest.txt
    #   pytest-salt-factories
pytest-skip-markers==1.5.2 ; python_version >= "3.8"
    # via
    #   -r requirements/pytest.txt
    #   pytest-salt-factories
    #   pytest-shell-utilities
    #   pytest-system-statistics
pytest-subtests==0.4.0
    # via -r requirements/pytest.txt
pytest-system-statistics==1.0.2
    # via pytest-salt-factories
pytest-timeout==2.3.1
    # via -r requirements/pytest.txt
pytest==8.1.1
    # via
    #   -r requirements/pytest.txt
    #   pytest-custom-exit-code
    #   pytest-helpers-namespace
    #   pytest-salt-factories
    #   pytest-shell-utilities
    #   pytest-skip-markers
    #   pytest-subtests
    #   pytest-system-statistics
    #   pytest-timeout
python-dateutil==2.8.2
    # via
    #   -c requirements/static/ci/../pkg/py3.12/windows.txt
    #   -r requirements/base.txt
    #   botocore
    #   kubernetes
    #   moto
python-etcd==0.4.5
    # via -r requirements/static/ci/common.in
python-gnupg==0.5.2
    # via
    #   -c requirements/static/ci/../pkg/py3.12/windows.txt
    #   -r requirements/base.txt
pythonnet==3.0.3 ; sys_platform == "win32"
    # via
    #   -c requirements/static/ci/../pkg/py3.12/windows.txt
    #   -r requirements/base.txt
pytz==2024.1
    # via
    #   -c requirements/static/ci/../pkg/py3.12/windows.txt
    #   tempora
pyvmomi==8.0.1.0.1
    # via -r requirements/static/ci/common.in
pywin32==306 ; sys_platform == "win32"
    # via
    #   -c requirements/static/ci/../pkg/py3.12/windows.txt
    #   -r requirements/base.txt
    #   docker
    #   pytest-skip-markers
    #   wmi
pywinrm==0.4.3
    # via -r requirements/static/ci/windows.in
pyyaml==6.0.1
    # via
    #   -c requirements/static/ci/../pkg/py3.12/windows.txt
    #   -r requirements/base.txt
    #   clustershell
    #   kubernetes
    #   pytest-salt-factories
    #   responses
    #   yamllint
pyzmq==25.1.2
    # via
    #   -c requirements/static/ci/../pkg/py3.12/windows.txt
    #   -r requirements/zeromq.txt
    #   pytest-salt-factories
requests-ntlm==1.2.0
    # via pywinrm
requests==2.32.3 ; python_version >= "3.10"
    # via
    #   -c requirements/static/ci/../pkg/py3.12/windows.txt
    #   -r requirements/base.txt
    #   docker
    #   etcd3-py
    #   kubernetes
    #   moto
    #   pywinrm
    #   requests-ntlm
    #   responses
responses==0.23.1
    # via moto
rfc3987==1.3.8
    # via -r requirements/static/ci/common.in
rsa==4.9
    # via google-auth
s3transfer==0.6.1
    # via boto3
sed==0.3.1
    # via -r requirements/static/ci/windows.in
semantic-version==2.10.0
    # via etcd3-py
setproctitle==1.3.2
    # via
    #   -c requirements/static/ci/../pkg/py3.12/windows.txt
    #   -r requirements/base.txt
six==1.15.0
    # via
    #   -c requirements/static/ci/../pkg/py3.12/windows.txt
    #   cassandra-driver
    #   etcd3-py
    #   genshi
    #   geomet
    #   jsonschema
    #   junit-xml
    #   kubernetes
    #   python-dateutil
    #   pyvmomi
    #   pywinrm
    #   textfsm
    #   websocket-client
smmap==5.0.1
    # via
    #   -c requirements/static/ci/../pkg/py3.12/windows.txt
    #   gitdb
sqlparse==0.5.0
    # via -r requirements/static/ci/common.in
strict-rfc3339==0.7
    # via -r requirements/static/ci/common.in
tempora==5.3.0
    # via
    #   -c requirements/static/ci/../pkg/py3.12/windows.txt
    #   portend
textfsm==1.1.3
    # via -r requirements/static/ci/common.in
timelib==0.3.0
    # via
    #   -c requirements/static/ci/../pkg/py3.12/windows.txt
    #   -r requirements/base.txt
toml==0.10.2
    # via -r requirements/static/ci/common.in
tornado==6.3.3
    # via
    #   -c requirements/static/ci/../pkg/py3.12/windows.txt
    #   -r requirements/base.txt
trustme==1.1.0
    # via -r requirements/pytest.txt
<<<<<<< HEAD
types-pyyaml==6.0.12.12
    # via responses
typing-extensions==4.8.0
    # via
    #   -c requirements/static/ci/../pkg/py3.12/windows.txt
    #   inflect
    #   pydantic
    #   pydantic-core
    #   pytest-shell-utilities
    #   pytest-system-statistics
=======
typing-extensions==4.4.0
    # via pytest-system-statistics
>>>>>>> fd7b0dce
urllib3==1.26.18
    # via
    #   -c requirements/static/ci/../pkg/py3.12/windows.txt
    #   botocore
    #   docker
    #   kubernetes
    #   python-etcd
    #   requests
    #   responses
virtualenv==20.24.7
    # via
    #   -r requirements/static/ci/common.in
    #   pytest-salt-factories
watchdog==3.0.0
    # via -r requirements/static/ci/common.in
websocket-client==0.40.0
    # via kubernetes
wempy==0.2.1
    # via -r requirements/static/ci/common.in
werkzeug==3.0.3
    # via
    #   moto
    #   pytest-httpserver
wmi==1.5.1 ; sys_platform == "win32"
    # via
    #   -c requirements/static/ci/../pkg/py3.12/windows.txt
    #   -r requirements/base.txt
xmldiff==2.6.3
    # via -r requirements/static/ci/common.in
xmltodict==0.13.0 ; sys_platform == "win32"
    # via
    #   -c requirements/static/ci/../pkg/py3.12/windows.txt
    #   -r requirements/base.txt
    #   moto
    #   pywinrm
yamllint==1.32.0
    # via -r requirements/static/ci/windows.in
yarl==1.9.4
    # via
    #   -c requirements/static/ci/../pkg/py3.12/windows.txt
    #   aiohttp
zc.lockfile==3.0.post1
    # via
    #   -c requirements/static/ci/../pkg/py3.12/windows.txt
    #   cherrypy
zipp==3.16.2
    # via
    #   -c requirements/static/ci/../pkg/py3.12/windows.txt
    #   importlib-metadata

# The following packages are considered to be unsafe in a requirements file:
# setuptools<|MERGE_RESOLUTION|>--- conflicted
+++ resolved
@@ -96,10 +96,6 @@
     # via
     #   -c requirements/static/ci/../pkg/py3.12/windows.txt
     #   -r requirements/base.txt
-<<<<<<< HEAD
-=======
-    #   -r requirements/windows.txt
->>>>>>> fd7b0dce
     #   etcd3-py
     #   moto
     #   pyopenssl
@@ -269,11 +265,7 @@
     # via
     #   -c requirements/static/ci/../pkg/py3.12/windows.txt
     #   cherrypy
-<<<<<<< HEAD
-psutil==5.9.6
-=======
-psutil==5.8.0 ; python_version >= "3.10"
->>>>>>> fd7b0dce
+psutil==5.9.6 ; python_version >= "3.10"
     # via
     #   -c requirements/static/ci/../pkg/py3.12/windows.txt
     #   -r requirements/base.txt
@@ -479,7 +471,6 @@
     #   -r requirements/base.txt
 trustme==1.1.0
     # via -r requirements/pytest.txt
-<<<<<<< HEAD
 types-pyyaml==6.0.12.12
     # via responses
 typing-extensions==4.8.0
@@ -488,12 +479,7 @@
     #   inflect
     #   pydantic
     #   pydantic-core
-    #   pytest-shell-utilities
     #   pytest-system-statistics
-=======
-typing-extensions==4.4.0
-    # via pytest-system-statistics
->>>>>>> fd7b0dce
 urllib3==1.26.18
     # via
     #   -c requirements/static/ci/../pkg/py3.12/windows.txt
