#
# This file is autogenerated by pip-compile
# To update, run:
#
#    pip-compile --no-emit-index-url --output-file=requirements/static/ci/py3.8/cloud.txt requirements/static/ci/cloud.in
#
apache-libcloud==3.7.0 ; sys_platform != "win32"
    # via
    #   -c requirements/static/ci/py3.8/linux.txt
    #   -r requirements/static/ci/cloud.in
certifi==2023.07.22
    # via
    #   -c requirements/static/ci/py3.8/linux.txt
    #   requests
cffi==1.15.1
    # via
    #   -c requirements/static/ci/py3.8/linux.txt
    #   cryptography
charset-normalizer==3.2.0
    # via
    #   -c requirements/static/ci/py3.8/linux.txt
    #   requests
cryptography==41.0.4
    # via
    #   -c requirements/static/ci/py3.8/linux.txt
    #   pyspnego
    #   requests-ntlm
    #   smbprotocol
idna==3.4
    # via
    #   -c requirements/static/ci/py3.8/linux.txt
<<<<<<< HEAD
=======
    #   virtualenv
distro==1.5.0
    # via
    #   -c requirements/static/ci/../pkg/py3.8/linux.txt
    #   -c requirements/static/ci/py3.8/linux.txt
    #   -r requirements/base.txt
    #   pytest-skip-markers
dnspython==1.16.0
    # via
    #   -c requirements/static/ci/py3.8/linux.txt
    #   -r requirements/static/ci/common.in
    #   ciscoconfparse
    #   python-etcd
docker==6.1.3
    # via
    #   -c requirements/static/ci/py3.8/linux.txt
    #   -r requirements/pytest.txt
etcd3-py==0.1.6
    # via
    #   -c requirements/static/ci/py3.8/linux.txt
    #   -r requirements/static/ci/common.in
exceptiongroup==1.0.4
    # via
    #   -c requirements/static/ci/py3.8/linux.txt
    #   pytest
filelock==3.0.12
    # via
    #   -c requirements/static/ci/py3.8/linux.txt
    #   virtualenv
flaky==3.7.0
    # via
    #   -c requirements/static/ci/py3.8/linux.txt
    #   -r requirements/pytest.txt
frozenlist==1.3.0
    # via
    #   -c requirements/static/ci/py3.8/linux.txt
    #   aiohttp
    #   aiosignal
future==0.18.3
    # via
    #   -c requirements/static/ci/py3.8/linux.txt
    #   napalm
    #   textfsm
genshi==0.7.5
    # via
    #   -c requirements/static/ci/py3.8/linux.txt
    #   -r requirements/static/ci/common.in
geomet==0.1.2
    # via
    #   -c requirements/static/ci/py3.8/linux.txt
    #   cassandra-driver
gitdb==4.0.7
    # via
    #   -c requirements/static/ci/py3.8/linux.txt
    #   gitpython
gitpython==3.1.37
    # via
    #   -c requirements/static/ci/py3.8/linux.txt
    #   -r requirements/static/ci/common.in
google-auth==2.1.0
    # via
    #   -c requirements/static/ci/py3.8/linux.txt
    #   kubernetes
idna==3.2
    # via
    #   -c requirements/static/ci/../pkg/py3.8/linux.txt
    #   -c requirements/static/ci/py3.8/linux.txt
    #   etcd3-py
>>>>>>> 5d145828
    #   requests
netaddr==0.8.0
    # via
    #   -c requirements/static/ci/py3.8/linux.txt
    #   -r requirements/static/ci/cloud.in
profitbricks==4.1.3
    # via -r requirements/static/ci/cloud.in
pycparser==2.21
    # via
    #   -c requirements/static/ci/py3.8/linux.txt
    #   cffi
pypsexec==0.3.0
    # via -r requirements/static/ci/cloud.in
pyspnego==0.9.0
    # via
    #   -r requirements/static/ci/cloud.in
    #   requests-ntlm
    #   smbprotocol
pywinrm==0.4.3
    # via -r requirements/static/ci/cloud.in
requests-ntlm==1.2.0
    # via pywinrm
requests==2.31.0
    # via
    #   -c requirements/static/ci/py3.8/linux.txt
    #   apache-libcloud
    #   profitbricks
    #   pywinrm
    #   requests-ntlm
six==1.16.0
    # via
    #   -c requirements/static/ci/py3.8/linux.txt
<<<<<<< HEAD
=======
    #   bcrypt
    #   cassandra-driver
    #   cheroot
    #   etcd3-py
    #   genshi
    #   geomet
    #   isodate
    #   jsonschema
    #   junos-eznc
    #   kazoo
    #   kubernetes
    #   more-itertools
    #   ncclient
    #   paramiko
>>>>>>> 5d145828
    #   profitbricks
    #   pywinrm
smbprotocol==1.10.1
    # via
    #   -r requirements/static/ci/cloud.in
    #   pypsexec
<<<<<<< HEAD
urllib3==1.26.14
    # via
    #   -c requirements/static/ci/py3.8/linux.txt
=======
smmap==4.0.0
    # via
    #   -c requirements/static/ci/py3.8/linux.txt
    #   gitdb
sqlparse==0.4.4
    # via
    #   -c requirements/static/ci/py3.8/linux.txt
    #   -r requirements/static/ci/common.in
strict-rfc3339==0.7
    # via
    #   -c requirements/static/ci/py3.8/linux.txt
    #   -r requirements/static/ci/common.in
tempora==4.1.1
    # via
    #   -c requirements/static/ci/../pkg/py3.8/linux.txt
    #   -c requirements/static/ci/py3.8/linux.txt
    #   portend
terminal==0.4.0
    # via
    #   -c requirements/static/ci/py3.8/linux.txt
    #   ntc-templates
textfsm==1.1.0
    # via
    #   -c requirements/static/ci/py3.8/linux.txt
    #   napalm
    #   netmiko
    #   ntc-templates
timelib==0.2.5
    # via
    #   -c requirements/static/ci/../pkg/py3.8/linux.txt
    #   -c requirements/static/ci/py3.8/linux.txt
    #   -r requirements/static/pkg/linux.in
toml==0.10.2
    # via
    #   -c requirements/static/ci/py3.8/linux.txt
    #   -r requirements/static/ci/common.in
tomli==2.0.1
    # via
    #   -c requirements/static/ci/py3.8/linux.txt
    #   pytest
transitions==0.8.9
    # via
    #   -c requirements/static/ci/py3.8/linux.txt
    #   junos-eznc
typing-extensions==4.2.0
    # via
    #   -c requirements/static/ci/py3.8/linux.txt
    #   pytest-shell-utilities
    #   pytest-system-statistics
urllib3==1.26.18
    # via
    #   -c requirements/static/ci/../pkg/py3.8/linux.txt
    #   -c requirements/static/ci/py3.8/linux.txt
    #   botocore
    #   docker
    #   kubernetes
    #   python-etcd
>>>>>>> 5d145828
    #   requests
xmltodict==0.13.0
    # via
    #   -c requirements/static/ci/py3.8/linux.txt
    #   pywinrm<|MERGE_RESOLUTION|>--- conflicted
+++ resolved
@@ -29,77 +29,6 @@
 idna==3.4
     # via
     #   -c requirements/static/ci/py3.8/linux.txt
-<<<<<<< HEAD
-=======
-    #   virtualenv
-distro==1.5.0
-    # via
-    #   -c requirements/static/ci/../pkg/py3.8/linux.txt
-    #   -c requirements/static/ci/py3.8/linux.txt
-    #   -r requirements/base.txt
-    #   pytest-skip-markers
-dnspython==1.16.0
-    # via
-    #   -c requirements/static/ci/py3.8/linux.txt
-    #   -r requirements/static/ci/common.in
-    #   ciscoconfparse
-    #   python-etcd
-docker==6.1.3
-    # via
-    #   -c requirements/static/ci/py3.8/linux.txt
-    #   -r requirements/pytest.txt
-etcd3-py==0.1.6
-    # via
-    #   -c requirements/static/ci/py3.8/linux.txt
-    #   -r requirements/static/ci/common.in
-exceptiongroup==1.0.4
-    # via
-    #   -c requirements/static/ci/py3.8/linux.txt
-    #   pytest
-filelock==3.0.12
-    # via
-    #   -c requirements/static/ci/py3.8/linux.txt
-    #   virtualenv
-flaky==3.7.0
-    # via
-    #   -c requirements/static/ci/py3.8/linux.txt
-    #   -r requirements/pytest.txt
-frozenlist==1.3.0
-    # via
-    #   -c requirements/static/ci/py3.8/linux.txt
-    #   aiohttp
-    #   aiosignal
-future==0.18.3
-    # via
-    #   -c requirements/static/ci/py3.8/linux.txt
-    #   napalm
-    #   textfsm
-genshi==0.7.5
-    # via
-    #   -c requirements/static/ci/py3.8/linux.txt
-    #   -r requirements/static/ci/common.in
-geomet==0.1.2
-    # via
-    #   -c requirements/static/ci/py3.8/linux.txt
-    #   cassandra-driver
-gitdb==4.0.7
-    # via
-    #   -c requirements/static/ci/py3.8/linux.txt
-    #   gitpython
-gitpython==3.1.37
-    # via
-    #   -c requirements/static/ci/py3.8/linux.txt
-    #   -r requirements/static/ci/common.in
-google-auth==2.1.0
-    # via
-    #   -c requirements/static/ci/py3.8/linux.txt
-    #   kubernetes
-idna==3.2
-    # via
-    #   -c requirements/static/ci/../pkg/py3.8/linux.txt
-    #   -c requirements/static/ci/py3.8/linux.txt
-    #   etcd3-py
->>>>>>> 5d145828
     #   requests
 netaddr==0.8.0
     # via
@@ -132,92 +61,15 @@
 six==1.16.0
     # via
     #   -c requirements/static/ci/py3.8/linux.txt
-<<<<<<< HEAD
-=======
-    #   bcrypt
-    #   cassandra-driver
-    #   cheroot
-    #   etcd3-py
-    #   genshi
-    #   geomet
-    #   isodate
-    #   jsonschema
-    #   junos-eznc
-    #   kazoo
-    #   kubernetes
-    #   more-itertools
-    #   ncclient
-    #   paramiko
->>>>>>> 5d145828
     #   profitbricks
     #   pywinrm
 smbprotocol==1.10.1
     # via
     #   -r requirements/static/ci/cloud.in
     #   pypsexec
-<<<<<<< HEAD
-urllib3==1.26.14
+urllib3==1.26.18
     # via
     #   -c requirements/static/ci/py3.8/linux.txt
-=======
-smmap==4.0.0
-    # via
-    #   -c requirements/static/ci/py3.8/linux.txt
-    #   gitdb
-sqlparse==0.4.4
-    # via
-    #   -c requirements/static/ci/py3.8/linux.txt
-    #   -r requirements/static/ci/common.in
-strict-rfc3339==0.7
-    # via
-    #   -c requirements/static/ci/py3.8/linux.txt
-    #   -r requirements/static/ci/common.in
-tempora==4.1.1
-    # via
-    #   -c requirements/static/ci/../pkg/py3.8/linux.txt
-    #   -c requirements/static/ci/py3.8/linux.txt
-    #   portend
-terminal==0.4.0
-    # via
-    #   -c requirements/static/ci/py3.8/linux.txt
-    #   ntc-templates
-textfsm==1.1.0
-    # via
-    #   -c requirements/static/ci/py3.8/linux.txt
-    #   napalm
-    #   netmiko
-    #   ntc-templates
-timelib==0.2.5
-    # via
-    #   -c requirements/static/ci/../pkg/py3.8/linux.txt
-    #   -c requirements/static/ci/py3.8/linux.txt
-    #   -r requirements/static/pkg/linux.in
-toml==0.10.2
-    # via
-    #   -c requirements/static/ci/py3.8/linux.txt
-    #   -r requirements/static/ci/common.in
-tomli==2.0.1
-    # via
-    #   -c requirements/static/ci/py3.8/linux.txt
-    #   pytest
-transitions==0.8.9
-    # via
-    #   -c requirements/static/ci/py3.8/linux.txt
-    #   junos-eznc
-typing-extensions==4.2.0
-    # via
-    #   -c requirements/static/ci/py3.8/linux.txt
-    #   pytest-shell-utilities
-    #   pytest-system-statistics
-urllib3==1.26.18
-    # via
-    #   -c requirements/static/ci/../pkg/py3.8/linux.txt
-    #   -c requirements/static/ci/py3.8/linux.txt
-    #   botocore
-    #   docker
-    #   kubernetes
-    #   python-etcd
->>>>>>> 5d145828
     #   requests
 xmltodict==0.13.0
     # via
