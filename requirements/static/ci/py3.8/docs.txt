#
# This file is autogenerated by pip-compile
# To update, run:
#
#    pip-compile --no-emit-index-url --output-file=requirements/static/ci/py3.8/docs.txt requirements/static/ci/docs.in
#
alabaster==0.7.13
    # via sphinx
autocommand==2.2.2
    # via
    #   -c requirements/static/ci/py3.8/linux.txt
    #   jaraco.text
babel==2.12.1
    # via sphinx
certifi==2023.07.22
    # via
    #   -c requirements/static/ci/py3.8/linux.txt
    #   requests
charset-normalizer==3.2.0
    # via
    #   -c requirements/static/ci/py3.8/linux.txt
    #   requests
cheroot==10.0.0
    # via
    #   -c requirements/static/ci/py3.8/linux.txt
    #   cherrypy
cherrypy==18.8.0
    # via
    #   -c requirements/static/ci/py3.8/linux.txt
    #   -r requirements/static/ci/docs.in
docutils==0.20.1
    # via sphinx
<<<<<<< HEAD
idna==3.4
=======
idna==3.7
>>>>>>> 38ed660c
    # via
    #   -c requirements/static/ci/py3.8/linux.txt
    #   requests
imagesize==1.4.1
    # via sphinx
importlib-metadata==6.6.0
    # via
    #   -c requirements/static/ci/py3.8/linux.txt
    #   sphinx
importlib-resources==5.12.0
    # via
    #   -c requirements/static/ci/py3.8/linux.txt
    #   jaraco.text
inflect==7.0.0
    # via
    #   -c requirements/static/ci/py3.8/linux.txt
    #   jaraco.text
jaraco.collections==4.1.0
    # via
    #   -c requirements/static/ci/py3.8/linux.txt
    #   cherrypy
jaraco.context==4.3.0
    # via
    #   -c requirements/static/ci/py3.8/linux.txt
    #   jaraco.text
jaraco.functools==3.7.0
    # via
    #   -c requirements/static/ci/py3.8/linux.txt
    #   cheroot
    #   jaraco.text
    #   tempora
jaraco.text==3.11.1
    # via
    #   -c requirements/static/ci/py3.8/linux.txt
    #   jaraco.collections
jinja2==3.1.3
    # via
    #   -c requirements/static/ci/py3.8/linux.txt
    #   -r requirements/static/ci/docs.in
    #   myst-docutils
    #   sphinx
linkify-it-py==1.0.3
    # via myst-docutils
markdown-it-py==2.2.0
    # via
    #   mdit-py-plugins
    #   myst-docutils
markupsafe==2.1.3
    # via
    #   -c requirements/static/ci/py3.8/linux.txt
    #   jinja2
mdit-py-plugins==0.3.5
    # via myst-docutils
mdurl==0.1.2
    # via markdown-it-py
more-itertools==9.1.0
    # via
    #   -c requirements/static/ci/py3.8/linux.txt
    #   cheroot
    #   cherrypy
    #   jaraco.functools
    #   jaraco.text
myst-docutils[linkify]==1.0.0
    # via -r requirements/static/ci/docs.in
packaging==23.1
    # via
    #   -c requirements/static/ci/py3.8/linux.txt
    #   sphinx
portend==3.1.0
    # via
    #   -c requirements/static/ci/py3.8/linux.txt
    #   cherrypy
pydantic==1.10.8
    # via
    #   -c requirements/static/ci/py3.8/linux.txt
    #   inflect
pyenchant==3.2.2
    # via sphinxcontrib-spelling
pygments==2.17.2
    # via sphinx
pytz==2024.1
    # via
    #   -c requirements/static/ci/py3.8/linux.txt
    #   babel
    #   tempora
pyyaml==6.0.1
    # via
    #   -c requirements/static/ci/py3.8/linux.txt
    #   myst-docutils
requests==2.31.0
    # via
    #   -c requirements/static/ci/py3.8/linux.txt
    #   sphinx
six==1.16.0
    # via
    #   -c requirements/static/ci/py3.8/linux.txt
    #   sphinxcontrib-httpdomain
snowballstemmer==2.2.0
    # via sphinx
sphinx==7.0.1 ; python_version < "3.9"
    # via
    #   -r requirements/static/ci/docs.in
    #   sphinxcontrib-httpdomain
    #   sphinxcontrib-spelling
sphinxcontrib-applehelp==1.0.4
    # via sphinx
sphinxcontrib-devhelp==1.0.2
    # via sphinx
sphinxcontrib-htmlhelp==2.0.1
    # via sphinx
sphinxcontrib-httpdomain==1.8.1
    # via -r requirements/static/ci/docs.in
sphinxcontrib-jsmath==1.0.1
    # via sphinx
sphinxcontrib-qthelp==1.0.3
    # via sphinx
sphinxcontrib-serializinghtml==1.1.5
    # via sphinx
sphinxcontrib-spelling==8.0.0
    # via -r requirements/static/ci/docs.in
tempora==5.3.0
    # via
    #   -c requirements/static/ci/py3.8/linux.txt
    #   portend
typing-extensions==4.8.0
    # via
    #   -c requirements/static/ci/py3.8/linux.txt
    #   inflect
    #   pydantic
uc-micro-py==1.0.2
    # via linkify-it-py
urllib3==1.26.18
    # via
    #   -c requirements/static/ci/py3.8/linux.txt
    #   requests
zc.lockfile==3.0.post1
    # via
    #   -c requirements/static/ci/py3.8/linux.txt
    #   cherrypy
zipp==3.16.2
    # via
    #   -c requirements/static/ci/py3.8/linux.txt
    #   importlib-metadata
    #   importlib-resources

# The following packages are considered to be unsafe in a requirements file:
# setuptools<|MERGE_RESOLUTION|>--- conflicted
+++ resolved
@@ -30,11 +30,7 @@
     #   -r requirements/static/ci/docs.in
 docutils==0.20.1
     # via sphinx
-<<<<<<< HEAD
-idna==3.4
-=======
 idna==3.7
->>>>>>> 38ed660c
     # via
     #   -c requirements/static/ci/py3.8/linux.txt
     #   requests
