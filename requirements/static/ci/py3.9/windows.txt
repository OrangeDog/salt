--- conflicted
+++ resolved
@@ -138,15 +138,9 @@
     #   -c requirements/static/ci/../pkg/py3.9/windows.txt
     #   -r requirements/static/ci/common.in
     #   -r requirements/windows.txt
-<<<<<<< HEAD
 google-auth==2.19.1
     # via kubernetes
 idna==3.4
-=======
-google-auth==2.1.0
-    # via kubernetes
-idna==3.2
->>>>>>> 5d145828
     # via
     #   -c requirements/static/ci/../pkg/py3.9/windows.txt
     #   etcd3-py
@@ -433,6 +427,7 @@
     #   etcd3-py
     #   genshi
     #   geomet
+    #   google-auth
     #   jsonschema
     #   junit-xml
     #   kubernetes
@@ -440,7 +435,7 @@
     #   pyvmomi
     #   pywinrm
     #   websocket-client
-smmap==4.0.0
+smmap==5.0.0
     # via
     #   -c requirements/static/ci/../pkg/py3.9/windows.txt
     #   gitdb
@@ -472,11 +467,7 @@
     #   pydantic
     #   pytest-shell-utilities
     #   pytest-system-statistics
-<<<<<<< HEAD
-urllib3==1.26.14
-=======
 urllib3==1.26.18
->>>>>>> 5d145828
     # via
     #   -c requirements/static/ci/../pkg/py3.9/windows.txt
     #   -r requirements/windows.txt
