#
# This file is autogenerated by pip-compile
# To update, run:
#
#    pip-compile --no-emit-index-url --output-file=requirements/static/ci/py3.9/linux.txt requirements/base.txt requirements/pytest.txt requirements/static/ci/common.in requirements/static/ci/linux.in requirements/static/pkg/linux.in requirements/zeromq.txt
#
aiohappyeyeballs==2.6.1
    # via
    #   -c requirements/static/ci/../pkg/py3.9/linux.txt
    #   aiohttp
aiohttp-retry==2.8.3
    # via twilio
aiohttp==3.12.14
    # via
    #   -c requirements/static/ci/../pkg/py3.9/linux.txt
    #   -r requirements/base.txt
    #   -r requirements/static/ci/common.in
    #   aiohttp-retry
    #   etcd3-py
    #   twilio
aiosignal==1.4.0
    # via
    #   -c requirements/static/ci/../pkg/py3.9/linux.txt
    #   aiohttp
anyio==4.1.0
    # via httpcore
apache-libcloud==3.7.0 ; sys_platform != "win32"
    # via -r requirements/static/ci/common.in
asn1crypto==1.5.1
    # via
    #   certvalidator
    #   oscrypto
async-timeout==4.0.3
    # via
    #   -c requirements/static/ci/../pkg/py3.9/linux.txt
    #   aiohttp
attrs==23.2.0
    # via
    #   -c requirements/static/ci/../pkg/py3.9/linux.txt
    #   aiohttp
    #   jsonschema
    #   pytest-salt-factories
    #   pytest-shell-utilities
    #   pytest-skip-markers
    #   pytest-subtests
    #   pytest-system-statistics
autocommand==2.2.2
    # via
    #   -c requirements/static/ci/../pkg/py3.9/linux.txt
    #   jaraco.text
bcrypt==4.0.1
    # via
    #   -r requirements/static/ci/common.in
    #   paramiko
boto3==1.39.4
    # via
    #   -r requirements/static/ci/common.in
    #   moto
boto==2.49.0
    # via -r requirements/static/ci/common.in
botocore==1.39.4
    # via
    #   -r requirements/static/ci/common.in
    #   boto3
    #   moto
    #   s3transfer
cachetools==5.3.1
    # via google-auth
cassandra-driver==3.28.0
    # via -r requirements/static/ci/common.in
certifi==2023.07.22 ; python_version < "3.10"
    # via
    #   -c requirements/static/ci/../pkg/py3.9/linux.txt
    #   -r requirements/base.txt
    #   httpcore
    #   httpx
    #   kubernetes
    #   requests
certvalidator==0.11.1
    # via vcert
cffi==1.16.0
    # via
    #   -c requirements/static/ci/../pkg/py3.9/linux.txt
    #   -r requirements/static/ci/common.in
    #   cryptography
    #   napalm
    #   pygit2
    #   pynacl
charset-normalizer==3.2.0
    # via
    #   -c requirements/static/ci/../pkg/py3.9/linux.txt
    #   requests
cheetah3==3.2.6.post1
    # via -r requirements/static/ci/common.in
cheroot==10.0.0
    # via
    #   -c requirements/static/ci/../pkg/py3.9/linux.txt
    #   cherrypy
cherrypy==18.8.0
    # via
    #   -c requirements/static/ci/../pkg/py3.9/linux.txt
    #   -r requirements/base.txt
    #   -r requirements/static/ci/common.in
click==8.1.3
    # via geomet
clustershell==1.9.1
    # via -r requirements/static/ci/common.in
contextvars==2.4
    # via
    #   -c requirements/static/ci/../pkg/py3.9/linux.txt
    #   -r requirements/base.txt
croniter==2.0.5 ; sys_platform != "win32"
    # via
    #   -c requirements/static/ci/../pkg/py3.9/linux.txt
    #   -r requirements/base.txt
cryptography==42.0.5
    # via
    #   -c requirements/static/ci/../pkg/py3.9/linux.txt
    #   -r requirements/base.txt
    #   etcd3-py
    #   moto
    #   paramiko
    #   pyopenssl
    #   trustme
    #   vcert
distlib==0.3.8
    # via virtualenv
distro==1.8.0
    # via
    #   -c requirements/static/ci/../pkg/py3.9/linux.txt
    #   -r requirements/base.txt
    #   pytest-skip-markers
dnspython==2.6.1
    # via
    #   -r requirements/static/ci/common.in
    #   python-etcd
docker==7.1.0 ; python_version >= "3.8"
    # via -r requirements/pytest.txt
etcd3-py==0.1.6
    # via -r requirements/static/ci/common.in
exceptiongroup==1.1.1
    # via
    #   anyio
    #   pytest
filelock==3.13.1
    # via virtualenv
flaky==3.8.1
    # via -r requirements/pytest.txt
<<<<<<< HEAD
frozenlist==1.4.1
    # via
    #   -c requirements/static/ci/../pkg/py3.9/linux.txt
=======
frozenlist==1.7.0 ; python_version < "3.11"
    # via
    #   -c requirements/static/ci/../pkg/py3.9/linux.txt
    #   -r requirements/base.txt
>>>>>>> de9b297c
    #   aiohttp
    #   aiosignal
future==0.18.3
    # via
    #   napalm
    #   textfsm
genshi==0.7.7
    # via -r requirements/static/ci/common.in
geomet==0.2.1.post1
    # via cassandra-driver
gitdb==4.0.10
    # via gitpython
gitpython==3.1.43
    # via -r requirements/static/ci/common.in
google-auth==2.27.0
    # via kubernetes
h11==0.14.0
    # via httpcore
hglib==2.6.2
    # via -r requirements/static/ci/linux.in
httpcore==0.17.3
    # via httpx
httpx==0.24.1
    # via python-telegram-bot
idna==3.7
    # via
    #   -c requirements/static/ci/../pkg/py3.9/linux.txt
    #   anyio
    #   etcd3-py
    #   httpx
    #   requests
    #   trustme
    #   yarl
immutables==0.15 ; sys_platform == "linux"
    # via
    #   -c requirements/static/ci/../pkg/py3.9/linux.txt
    #   -r requirements/base.txt
    #   contextvars
importlib-metadata==6.6.0
    # via
    #   -c requirements/static/ci/../pkg/py3.9/linux.txt
    #   -r requirements/base.txt
iniconfig==2.0.0
    # via pytest
ipaddress==1.0.23
    # via kubernetes
jaraco.collections==4.1.0
    # via
    #   -c requirements/static/ci/../pkg/py3.9/linux.txt
    #   cherrypy
jaraco.context==4.3.0
    # via
    #   -c requirements/static/ci/../pkg/py3.9/linux.txt
    #   jaraco.text
jaraco.functools==4.1.0
    # via
    #   -c requirements/static/ci/../pkg/py3.9/linux.txt
    #   -r requirements/base.txt
    #   cheroot
    #   jaraco.text
    #   tempora
jaraco.text==4.0.0
    # via
    #   -c requirements/static/ci/../pkg/py3.9/linux.txt
    #   -r requirements/base.txt
    #   jaraco.collections
jinja2==3.1.6
    # via
    #   -c requirements/static/ci/../pkg/py3.9/linux.txt
    #   -r requirements/base.txt
    #   junos-eznc
    #   moto
    #   napalm
jmespath==1.0.1
    # via
    #   -c requirements/static/ci/../pkg/py3.9/linux.txt
    #   -r requirements/base.txt
    #   -r requirements/static/ci/common.in
    #   boto3
    #   botocore
jsonschema==3.2.0
    # via -r requirements/static/ci/common.in
junit-xml==1.9
    # via -r requirements/static/ci/common.in
junos-eznc==2.6.7 ; sys_platform != "win32"
    # via
    #   -r requirements/static/ci/common.in
    #   napalm
jxmlease==1.0.3 ; sys_platform != "win32"
    # via -r requirements/static/ci/common.in
kazoo==2.9.0 ; sys_platform != "win32" and sys_platform != "darwin"
    # via -r requirements/static/ci/common.in
keyring==5.7.1
    # via -r requirements/static/ci/common.in
kubernetes==3.0.0
    # via -r requirements/static/ci/common.in
libnacl==1.8.0 ; sys_platform != "win32" and sys_platform != "darwin"
    # via -r requirements/static/ci/common.in
looseversion==1.3.0
    # via
    #   -c requirements/static/ci/../pkg/py3.9/linux.txt
    #   -r requirements/base.txt
lxml==4.9.2
    # via
    #   junos-eznc
    #   napalm
    #   ncclient
    #   xmldiff
mako==1.2.4
    # via -r requirements/static/ci/common.in
markupsafe==2.1.3
    # via
    #   -c requirements/static/ci/../pkg/py3.9/linux.txt
    #   -r requirements/base.txt
    #   jinja2
    #   mako
    #   werkzeug
mercurial==6.4.4
    # via -r requirements/static/ci/linux.in
mock==5.1.0
    # via -r requirements/pytest.txt
more-itertools==9.1.0
    # via
    #   -c requirements/static/ci/../pkg/py3.9/linux.txt
    #   -r requirements/pytest.txt
    #   cheroot
    #   cherrypy
    #   jaraco.functools
    #   jaraco.text
moto==5.1.8
    # via -r requirements/static/ci/common.in
msgpack==1.0.7
    # via
    #   -c requirements/static/ci/../pkg/py3.9/linux.txt
    #   -r requirements/base.txt
    #   pytest-salt-factories
multidict==6.0.4
    # via
    #   -c requirements/static/ci/../pkg/py3.9/linux.txt
    #   aiohttp
    #   yarl
napalm==4.1.0 ; sys_platform != "win32" and python_version < "3.10"
    # via -r requirements/static/ci/common.in
ncclient==0.6.13
    # via
    #   junos-eznc
    #   napalm
netaddr==0.8.0
    # via
    #   junos-eznc
    #   napalm
    #   pyeapi
netmiko==4.2.0
    # via napalm
netutils==1.6.0
    # via napalm
ntc-templates==4.0.1
    # via netmiko
oscrypto==1.3.0
    # via certvalidator
packaging==24.0
    # via
    #   -c requirements/static/ci/../pkg/py3.9/linux.txt
    #   -r requirements/base.txt
    #   pytest
paramiko==3.4.0 ; sys_platform != "win32" and sys_platform != "darwin"
    # via
    #   -r requirements/static/ci/common.in
    #   junos-eznc
    #   napalm
    #   ncclient
    #   netmiko
    #   scp
passlib==1.7.4
    # via -r requirements/static/ci/common.in
pathspec==0.12.1
    # via yamllint
platformdirs==4.0.0
    # via virtualenv
pluggy==1.5.0
    # via pytest
portend==3.1.0
    # via
    #   -c requirements/static/ci/../pkg/py3.9/linux.txt
    #   cherrypy
propcache==0.3.2
    # via
    #   -c requirements/static/ci/../pkg/py3.9/linux.txt
    #   aiohttp
    #   yarl
psutil==5.9.6 ; python_version <= "3.9"
    # via
    #   -c requirements/static/ci/../pkg/py3.9/linux.txt
    #   -r requirements/base.txt
    #   pytest-salt-factories
    #   pytest-shell-utilities
    #   pytest-system-statistics
pyasn1-modules==0.3.0
    # via google-auth
pyasn1==0.5.1
    # via
    #   pyasn1-modules
    #   rsa
pycparser==2.21
    # via
    #   -c requirements/static/ci/../pkg/py3.9/linux.txt
    #   cffi
pycryptodomex==3.19.1
    # via
    #   -c requirements/static/ci/../pkg/py3.9/linux.txt
    #   -r requirements/crypto.txt
pyeapi==1.0.0
    # via napalm
pyfakefs==5.3.1
    # via -r requirements/pytest.txt
pygit2==1.13.1
    # via -r requirements/static/ci/linux.in
pyiface==0.0.11
    # via -r requirements/static/ci/linux.in
pyinotify==0.9.6 ; sys_platform != "win32" and sys_platform != "darwin" and platform_system != "openbsd"
    # via -r requirements/static/ci/common.in
pyjwt==2.7.0
    # via twilio
pymysql==1.1.1
    # via -r requirements/static/ci/linux.in
pynacl==1.5.0
    # via
    #   -r requirements/static/ci/common.in
    #   paramiko
pyopenssl==24.0.0
    # via
    #   -c requirements/static/ci/../pkg/py3.9/linux.txt
    #   -r requirements/base.txt
    #   etcd3-py
pyparsing==3.0.9
    # via junos-eznc
pyrsistent==0.19.3
    # via jsonschema
pyserial==3.5
    # via
    #   junos-eznc
    #   netmiko
pytest-custom-exit-code==0.3.0
    # via -r requirements/pytest.txt
pytest-helpers-namespace==2021.12.29
    # via
    #   -r requirements/pytest.txt
    #   pytest-salt-factories
    #   pytest-shell-utilities
pytest-httpserver==1.0.8
    # via -r requirements/pytest.txt
pytest-salt-factories==1.0.1
    # via -r requirements/pytest.txt
pytest-shell-utilities==1.8.0 ; python_version <= "3.9"
    # via
    #   -r requirements/pytest.txt
    #   pytest-salt-factories
pytest-skip-markers==1.5.2 ; python_version >= "3.8"
    # via
    #   -r requirements/pytest.txt
    #   pytest-salt-factories
    #   pytest-shell-utilities
    #   pytest-system-statistics
pytest-subtests==0.11.0
    # via -r requirements/pytest.txt
pytest-system-statistics==1.0.2
    # via pytest-salt-factories
pytest-timeout==2.3.1
    # via -r requirements/pytest.txt
pytest==8.1.1
    # via
    #   -r requirements/pytest.txt
    #   pytest-custom-exit-code
    #   pytest-helpers-namespace
    #   pytest-salt-factories
    #   pytest-shell-utilities
    #   pytest-skip-markers
    #   pytest-subtests
    #   pytest-system-statistics
    #   pytest-timeout
python-consul==1.1.0
    # via -r requirements/static/ci/linux.in
python-dateutil==2.8.2
    # via
    #   -c requirements/static/ci/../pkg/py3.9/linux.txt
    #   -r requirements/base.txt
    #   botocore
    #   croniter
    #   kubernetes
    #   moto
    #   vcert
python-etcd==0.4.5
    # via -r requirements/static/ci/common.in
python-gnupg==0.5.2
    # via
    #   -c requirements/static/ci/../pkg/py3.9/linux.txt
    #   -r requirements/base.txt
python-telegram-bot==20.3
    # via -r requirements/static/ci/linux.in
pytz==2024.1
    # via
    #   -c requirements/static/ci/../pkg/py3.9/linux.txt
    #   croniter
    #   tempora
    #   twilio
pyvmomi==8.0.1.0.1
    # via -r requirements/static/ci/common.in
pyyaml==6.0.1
    # via
    #   -c requirements/static/ci/../pkg/py3.9/linux.txt
    #   -r requirements/base.txt
    #   clustershell
    #   junos-eznc
    #   kubernetes
    #   napalm
    #   netmiko
    #   pytest-salt-factories
    #   responses
    #   yamllint
    #   yamlordereddictloader
pyzmq==25.1.2
    # via
    #   -c requirements/static/ci/../pkg/py3.9/linux.txt
    #   -r requirements/zeromq.txt
    #   pytest-salt-factories
redis-py-cluster==2.1.3
    # via -r requirements/static/ci/linux.in
redis==3.5.3
    # via redis-py-cluster
requests==2.31.0 ; python_version < "3.10"
    # via
    #   -c requirements/static/ci/../pkg/py3.9/linux.txt
    #   -r requirements/base.txt
    #   apache-libcloud
    #   docker
    #   etcd3-py
    #   kubernetes
    #   moto
    #   napalm
    #   python-consul
    #   responses
    #   twilio
    #   vcert
responses==0.24.1
    # via moto
rfc3987==1.3.8
    # via -r requirements/static/ci/common.in
rpm-vercmp==0.1.2 ; sys_platform == "linux"
    # via
    #   -c requirements/static/ci/../pkg/py3.9/linux.txt
    #   -r requirements/base.txt
rsa==4.9
    # via google-auth
s3transfer==0.13.0
    # via boto3
scp==0.14.5
    # via
    #   junos-eznc
    #   napalm
    #   netmiko
semantic-version==2.10.0
    # via etcd3-py
setproctitle==1.3.2
    # via
    #   -c requirements/static/ci/../pkg/py3.9/linux.txt
    #   -r requirements/base.txt
six==1.16.0
    # via
    #   -c requirements/static/ci/../pkg/py3.9/linux.txt
    #   cassandra-driver
    #   etcd3-py
    #   genshi
    #   geomet
    #   jsonschema
    #   junit-xml
    #   junos-eznc
    #   kazoo
    #   kubernetes
    #   ncclient
    #   python-consul
    #   python-dateutil
    #   pyvmomi
    #   textfsm
    #   transitions
    #   vcert
    #   websocket-client
slack-bolt==1.18.0
    # via -r requirements/static/ci/linux.in
slack-sdk==3.21.3
    # via slack-bolt
smmap==5.0.1
    # via gitdb
sniffio==1.3.0
    # via
    #   anyio
    #   httpcore
    #   httpx
sqlparse==0.5.0
    # via -r requirements/static/ci/common.in
strict-rfc3339==0.7
    # via -r requirements/static/ci/common.in
tempora==5.3.0
    # via
    #   -c requirements/static/ci/../pkg/py3.9/linux.txt
    #   portend
textfsm==1.1.3
    # via
    #   -r requirements/static/ci/common.in
    #   napalm
    #   netmiko
    #   ntc-templates
<<<<<<< HEAD
timelib==0.3.0
=======
timelib==0.3.0 ; python_version < "3.11"
>>>>>>> de9b297c
    # via
    #   -c requirements/static/ci/../pkg/py3.9/linux.txt
    #   -r requirements/base.txt
toml==0.10.2
    # via -r requirements/static/ci/common.in
tomli==2.2.1
    # via pytest
tornado==6.4.2
    # via
    #   -c requirements/static/ci/../pkg/py3.9/linux.txt
    #   -r requirements/base.txt
transitions==0.9.0
    # via junos-eznc
trustme==1.1.0
    # via -r requirements/pytest.txt
ttp-templates==0.3.5
    # via napalm
ttp==0.9.5
    # via
    #   napalm
    #   ttp-templates
twilio==8.2.2
    # via -r requirements/static/ci/linux.in
typing-extensions==4.14.1
    # via
    #   -c requirements/static/ci/../pkg/py3.9/linux.txt
    #   aiosignal
    #   napalm
    #   pytest-shell-utilities
    #   pytest-system-statistics
urllib3==1.26.20 ; python_version < "3.10"
    # via
    #   -c requirements/static/ci/../pkg/py3.9/linux.txt
    #   -r requirements/base.txt
    #   botocore
    #   docker
    #   kubernetes
    #   python-etcd
    #   requests
    #   responses
vcert==0.9.1 ; sys_platform != "win32"
    # via -r requirements/static/ci/common.in
virtualenv==20.24.7
    # via
    #   -r requirements/static/ci/common.in
    #   pytest-salt-factories
watchdog==3.0.0
    # via -r requirements/static/ci/common.in
websocket-client==0.40.0
    # via kubernetes
wempy==0.2.1
    # via -r requirements/static/ci/common.in
werkzeug==3.1.3
    # via
    #   -r requirements/static/ci/common.in
    #   moto
    #   pytest-httpserver
xmldiff==2.6.3
    # via -r requirements/static/ci/common.in
xmltodict==0.13.0
    # via moto
yamllint==1.32.0
    # via -r requirements/static/ci/linux.in
yamlordereddictloader==0.4.0
    # via junos-eznc
yarl==1.20.1
    # via
    #   -c requirements/static/ci/../pkg/py3.9/linux.txt
    #   aiohttp
zc.lockfile==3.0.post1
    # via
    #   -c requirements/static/ci/../pkg/py3.9/linux.txt
    #   cherrypy
zipp==3.23.0
    # via
    #   -c requirements/static/ci/../pkg/py3.9/linux.txt
    #   -r requirements/base.txt
    #   importlib-metadata

# The following packages are considered to be unsafe in a requirements file:
# setuptools<|MERGE_RESOLUTION|>--- conflicted
+++ resolved
@@ -146,16 +146,10 @@
     # via virtualenv
 flaky==3.8.1
     # via -r requirements/pytest.txt
-<<<<<<< HEAD
-frozenlist==1.4.1
-    # via
-    #   -c requirements/static/ci/../pkg/py3.9/linux.txt
-=======
-frozenlist==1.7.0 ; python_version < "3.11"
-    # via
-    #   -c requirements/static/ci/../pkg/py3.9/linux.txt
-    #   -r requirements/base.txt
->>>>>>> de9b297c
+frozenlist==1.4.1 ; python_version < "3.11"
+    # via
+    #   -c requirements/static/ci/../pkg/py3.9/linux.txt
+    #   -r requirements/base.txt
     #   aiohttp
     #   aiosignal
 future==0.18.3
@@ -567,11 +561,7 @@
     #   napalm
     #   netmiko
     #   ntc-templates
-<<<<<<< HEAD
-timelib==0.3.0
-=======
 timelib==0.3.0 ; python_version < "3.11"
->>>>>>> de9b297c
     # via
     #   -c requirements/static/ci/../pkg/py3.9/linux.txt
     #   -r requirements/base.txt
