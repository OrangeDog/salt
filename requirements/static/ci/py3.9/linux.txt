#
# This file is autogenerated by pip-compile
# To update, run:
#
#    pip-compile --no-emit-index-url --output-file=requirements/static/ci/py3.9/linux.txt requirements/base.txt requirements/pytest.txt requirements/static/ci/common.in requirements/static/ci/linux.in requirements/static/pkg/linux.in requirements/zeromq.txt
#
aiohttp-retry==2.8.3
    # via twilio
aiohttp==3.9.5
    # via
    #   -c requirements/static/ci/../pkg/py3.9/linux.txt
    #   -r requirements/base.txt
    #   aiohttp-retry
    #   etcd3-py
    #   twilio
aiosignal==1.3.1
    # via
    #   -c requirements/static/ci/../pkg/py3.9/linux.txt
    #   aiohttp
anyio==4.1.0
    # via httpcore
apache-libcloud==3.7.0 ; sys_platform != "win32"
    # via -r requirements/static/ci/common.in
asn1crypto==1.5.1
    # via
    #   certvalidator
    #   oscrypto
async-timeout==4.0.3
    # via
    #   -c requirements/static/ci/../pkg/py3.9/linux.txt
    #   aiohttp
attrs==23.2.0
    # via
    #   -c requirements/static/ci/../pkg/py3.9/linux.txt
    #   aiohttp
    #   jsonschema
    #   pytest-salt-factories
    #   pytest-shell-utilities
    #   pytest-skip-markers
    #   pytest-subtests
    #   pytest-system-statistics
autocommand==2.2.2
    # via
    #   -c requirements/static/ci/../pkg/py3.9/linux.txt
    #   jaraco.text
<<<<<<< HEAD
bcrypt==4.0.1
    # via
    #   -r requirements/static/ci/common.in
    #   paramiko
boto3==1.26.152
=======
backports.entry-points-selectable==1.1.0
    # via virtualenv
backports.tarfile==1.2.0
    # via
    #   -c requirements/static/ci/../pkg/py3.9/linux.txt
    #   jaraco.context
bcrypt==4.1.2
    # via
    #   -r requirements/static/ci/common.in
    #   paramiko
boto3==1.39.3
>>>>>>> ebc8bd4c
    # via
    #   -r requirements/static/ci/common.in
    #   moto
boto==2.49.0
    # via -r requirements/static/ci/common.in
<<<<<<< HEAD
botocore==1.29.152
=======
botocore==1.39.3
>>>>>>> ebc8bd4c
    # via
    #   boto3
    #   moto
    #   s3transfer
cachetools==5.3.1
    # via google-auth
cassandra-driver==3.28.0
    # via -r requirements/static/ci/common.in
certifi==2023.07.22 ; python_version < "3.10"
    # via
    #   -c requirements/static/ci/../pkg/py3.9/linux.txt
    #   -r requirements/base.txt
    #   httpcore
    #   httpx
    #   kubernetes
    #   requests
certvalidator==0.11.1
    # via vcert
cffi==1.16.0
    # via
    #   -c requirements/static/ci/../pkg/py3.9/linux.txt
    #   -r requirements/static/ci/common.in
    #   cryptography
    #   napalm
    #   pygit2
    #   pynacl
charset-normalizer==3.2.0
    # via
    #   -c requirements/static/ci/../pkg/py3.9/linux.txt
    #   requests
cheetah3==3.2.6.post1
    # via -r requirements/static/ci/common.in
cheroot==10.0.0
    # via
    #   -c requirements/static/ci/../pkg/py3.9/linux.txt
    #   cherrypy
<<<<<<< HEAD
cherrypy==18.8.0
=======
cherrypy==18.10.0
>>>>>>> ebc8bd4c
    # via
    #   -c requirements/static/ci/../pkg/py3.9/linux.txt
    #   -r requirements/base.txt
    #   -r requirements/static/ci/common.in
click==8.1.3
    # via geomet
clustershell==1.9.1
    # via -r requirements/static/ci/common.in
contextvars==2.4
    # via
    #   -c requirements/static/ci/../pkg/py3.9/linux.txt
    #   -r requirements/base.txt
croniter==2.0.5 ; sys_platform != "win32"
    # via
    #   -c requirements/static/ci/../pkg/py3.9/linux.txt
    #   -r requirements/base.txt
cryptography==42.0.5
    # via
    #   -c requirements/static/ci/../pkg/py3.9/linux.txt
    #   -r requirements/base.txt
    #   etcd3-py
    #   moto
    #   paramiko
    #   pyopenssl
    #   trustme
    #   vcert
distlib==0.3.8
    # via virtualenv
distro==1.8.0
    # via
    #   -c requirements/static/ci/../pkg/py3.9/linux.txt
    #   -r requirements/base.txt
    #   pytest-skip-markers
dnspython==2.6.1
    # via
    #   -r requirements/static/ci/common.in
    #   python-etcd
docker==7.1.0 ; python_version >= "3.8"
    # via -r requirements/pytest.txt
etcd3-py==0.1.6
    # via -r requirements/static/ci/common.in
exceptiongroup==1.1.1
    # via
    #   anyio
    #   pytest
filelock==3.13.1
    # via virtualenv
flaky==3.8.1
    # via -r requirements/pytest.txt
frozenlist==1.4.1
    # via
    #   -c requirements/static/ci/../pkg/py3.9/linux.txt
    #   aiohttp
    #   aiosignal
future==0.18.3
    # via
    #   napalm
    #   textfsm
genshi==0.7.7
    # via -r requirements/static/ci/common.in
geomet==0.2.1.post1
    # via cassandra-driver
gitdb==4.0.10
    # via gitpython
gitpython==3.1.43
    # via -r requirements/static/ci/common.in
google-auth==2.27.0
    # via kubernetes
h11==0.14.0
    # via httpcore
hglib==2.6.2
    # via -r requirements/static/ci/linux.in
httpcore==0.17.3
    # via httpx
httpx==0.24.1
    # via python-telegram-bot
idna==3.7
    # via
    #   -c requirements/static/ci/../pkg/py3.9/linux.txt
    #   anyio
    #   etcd3-py
    #   httpx
    #   requests
    #   trustme
    #   yarl
immutables==0.15
    # via
    #   -c requirements/static/ci/../pkg/py3.9/linux.txt
    #   contextvars
importlib-metadata==6.6.0
    # via
    #   -c requirements/static/ci/../pkg/py3.9/linux.txt
    #   -r requirements/base.txt
iniconfig==2.0.0
    # via pytest
ipaddress==1.0.23
    # via kubernetes
jaraco.collections==4.1.0
    # via
    #   -c requirements/static/ci/../pkg/py3.9/linux.txt
    #   cherrypy
jaraco.context==4.3.0
    # via
    #   -c requirements/static/ci/../pkg/py3.9/linux.txt
<<<<<<< HEAD
    #   jaraco.text
jaraco.functools==4.1.0
    # via
    #   -c requirements/static/ci/../pkg/py3.9/linux.txt
=======
    #   cherrypy
jaraco.context==6.0.1
    # via
    #   -c requirements/static/ci/../pkg/py3.9/linux.txt
    #   jaraco.text
jaraco.functools==4.2.1
    # via
    #   -c requirements/static/ci/../pkg/py3.9/linux.txt
>>>>>>> ebc8bd4c
    #   -r requirements/base.txt
    #   cheroot
    #   jaraco.text
    #   tempora
jaraco.text==4.0.0
    # via
    #   -c requirements/static/ci/../pkg/py3.9/linux.txt
    #   -r requirements/base.txt
    #   jaraco.collections
jinja2==3.1.6
    # via
    #   -c requirements/static/ci/../pkg/py3.9/linux.txt
    #   -r requirements/base.txt
    #   junos-eznc
    #   moto
    #   napalm
jmespath==1.0.1
    # via
    #   -c requirements/static/ci/../pkg/py3.9/linux.txt
    #   -r requirements/base.txt
    #   -r requirements/static/ci/common.in
    #   boto3
    #   botocore
jsonschema==3.2.0
    # via -r requirements/static/ci/common.in
junit-xml==1.9
    # via -r requirements/static/ci/common.in
junos-eznc==2.6.7 ; sys_platform != "win32"
    # via
    #   -r requirements/static/ci/common.in
    #   napalm
jxmlease==1.0.3 ; sys_platform != "win32"
    # via -r requirements/static/ci/common.in
kazoo==2.9.0 ; sys_platform != "win32" and sys_platform != "darwin"
    # via -r requirements/static/ci/common.in
keyring==5.7.1
    # via -r requirements/static/ci/common.in
kubernetes==3.0.0
    # via -r requirements/static/ci/common.in
libnacl==1.8.0 ; sys_platform != "win32" and sys_platform != "darwin"
    # via -r requirements/static/ci/common.in
looseversion==1.3.0
    # via
    #   -c requirements/static/ci/../pkg/py3.9/linux.txt
    #   -r requirements/base.txt
lxml==4.9.2
    # via
    #   junos-eznc
    #   napalm
    #   ncclient
    #   xmldiff
mako==1.2.4
    # via -r requirements/static/ci/common.in
markupsafe==2.1.3
    # via
    #   -c requirements/static/ci/../pkg/py3.9/linux.txt
    #   -r requirements/base.txt
    #   jinja2
    #   mako
    #   werkzeug
mercurial==6.4.4
    # via -r requirements/static/ci/linux.in
mock==5.1.0
    # via -r requirements/pytest.txt
<<<<<<< HEAD
more-itertools==9.1.0
=======
more-itertools==10.7.0
>>>>>>> ebc8bd4c
    # via
    #   -c requirements/static/ci/../pkg/py3.9/linux.txt
    #   -r requirements/pytest.txt
    #   -r requirements/static/pkg/linux.in
    #   cheroot
    #   cherrypy
    #   jaraco.functools
    #   jaraco.text
<<<<<<< HEAD
moto==4.1.11
=======
moto==5.1.6
>>>>>>> ebc8bd4c
    # via -r requirements/static/ci/common.in
msgpack==1.0.7
    # via
    #   -c requirements/static/ci/../pkg/py3.9/linux.txt
    #   -r requirements/base.txt
    #   pytest-salt-factories
multidict==6.0.4
    # via
    #   -c requirements/static/ci/../pkg/py3.9/linux.txt
    #   aiohttp
    #   yarl
napalm==4.1.0 ; sys_platform != "win32"
    # via -r requirements/static/ci/common.in
ncclient==0.6.13
    # via
    #   junos-eznc
    #   napalm
netaddr==0.8.0
    # via
    #   junos-eznc
    #   napalm
    #   pyeapi
netmiko==4.2.0
    # via napalm
netutils==1.6.0
    # via napalm
ntc-templates==4.0.1
    # via netmiko
oscrypto==1.3.0
    # via certvalidator
packaging==24.0
    # via
    #   -c requirements/static/ci/../pkg/py3.9/linux.txt
    #   -r requirements/base.txt
    #   pytest
paramiko==3.4.0 ; sys_platform != "win32" and sys_platform != "darwin"
    # via
    #   -r requirements/static/ci/common.in
    #   junos-eznc
    #   napalm
    #   ncclient
    #   netmiko
    #   scp
passlib==1.7.4
    # via -r requirements/static/ci/common.in
pathspec==0.12.1
    # via yamllint
platformdirs==4.0.0
    # via virtualenv
pluggy==1.5.0
    # via pytest
portend==3.1.0
    # via
    #   -c requirements/static/ci/../pkg/py3.9/linux.txt
    #   cherrypy
psutil==5.9.6 ; python_version <= "3.9"
    # via
    #   -c requirements/static/ci/../pkg/py3.9/linux.txt
    #   -r requirements/base.txt
    #   pytest-salt-factories
    #   pytest-shell-utilities
    #   pytest-system-statistics
pyasn1-modules==0.3.0
    # via google-auth
pyasn1==0.5.1
    # via
    #   pyasn1-modules
    #   rsa
pycparser==2.21
    # via
    #   -c requirements/static/ci/../pkg/py3.9/linux.txt
    #   cffi
pycryptodomex==3.19.1
    # via
    #   -c requirements/static/ci/../pkg/py3.9/linux.txt
    #   -r requirements/crypto.txt
pyeapi==1.0.0
    # via napalm
pyfakefs==5.3.1
    # via -r requirements/pytest.txt
pygit2==1.13.1
    # via -r requirements/static/ci/linux.in
pyiface==0.0.11
    # via -r requirements/static/ci/linux.in
pyinotify==0.9.6 ; sys_platform != "win32" and sys_platform != "darwin" and platform_system != "openbsd"
    # via -r requirements/static/ci/common.in
pyjwt==2.7.0
    # via twilio
pymysql==1.1.1
    # via -r requirements/static/ci/linux.in
pynacl==1.5.0
    # via
    #   -r requirements/static/ci/common.in
    #   paramiko
pyopenssl==24.0.0
    # via
    #   -c requirements/static/ci/../pkg/py3.9/linux.txt
    #   -r requirements/base.txt
    #   etcd3-py
pyparsing==3.0.9
    # via junos-eznc
pyrsistent==0.19.3
    # via jsonschema
pyserial==3.5
    # via
    #   junos-eznc
    #   netmiko
pytest-custom-exit-code==0.3.0
    # via -r requirements/pytest.txt
pytest-helpers-namespace==2021.12.29
    # via
    #   -r requirements/pytest.txt
    #   pytest-salt-factories
    #   pytest-shell-utilities
pytest-httpserver==1.0.8
    # via -r requirements/pytest.txt
pytest-salt-factories==1.0.1
    # via -r requirements/pytest.txt
pytest-shell-utilities==1.8.0 ; python_version <= "3.9"
    # via
    #   -r requirements/pytest.txt
    #   pytest-salt-factories
pytest-skip-markers==1.5.2 ; python_version >= "3.8"
    # via
    #   -r requirements/pytest.txt
    #   pytest-salt-factories
    #   pytest-shell-utilities
    #   pytest-system-statistics
pytest-subtests==0.11.0
    # via -r requirements/pytest.txt
pytest-system-statistics==1.0.2
    # via pytest-salt-factories
pytest-timeout==2.3.1
    # via -r requirements/pytest.txt
pytest==8.1.1
    # via
    #   -r requirements/pytest.txt
    #   pytest-custom-exit-code
    #   pytest-helpers-namespace
    #   pytest-salt-factories
    #   pytest-shell-utilities
    #   pytest-skip-markers
    #   pytest-subtests
    #   pytest-system-statistics
    #   pytest-timeout
python-consul==1.1.0
    # via -r requirements/static/ci/linux.in
python-dateutil==2.8.2
    # via
    #   -c requirements/static/ci/../pkg/py3.9/linux.txt
    #   -r requirements/base.txt
    #   botocore
    #   croniter
    #   kubernetes
    #   moto
    #   vcert
python-etcd==0.4.5
    # via -r requirements/static/ci/common.in
python-gnupg==0.5.2
    # via
    #   -c requirements/static/ci/../pkg/py3.9/linux.txt
    #   -r requirements/base.txt
python-telegram-bot==20.3
    # via -r requirements/static/ci/linux.in
pytz==2024.1
    # via
    #   -c requirements/static/ci/../pkg/py3.9/linux.txt
    #   croniter
<<<<<<< HEAD
=======
    #   python-telegram-bot
>>>>>>> ebc8bd4c
    #   tempora
    #   twilio
pyvmomi==8.0.1.0.1
    # via -r requirements/static/ci/common.in
pyyaml==6.0.1
    # via
    #   -c requirements/static/ci/../pkg/py3.9/linux.txt
    #   -r requirements/base.txt
    #   clustershell
    #   junos-eznc
    #   kubernetes
    #   napalm
    #   netmiko
    #   pytest-salt-factories
    #   responses
    #   yamllint
    #   yamlordereddictloader
pyzmq==25.1.2
    # via
    #   -c requirements/static/ci/../pkg/py3.9/linux.txt
    #   -r requirements/zeromq.txt
    #   pytest-salt-factories
redis-py-cluster==2.1.3
    # via -r requirements/static/ci/linux.in
redis==3.5.3
    # via redis-py-cluster
requests==2.31.0 ; python_version < "3.10"
    # via
    #   -c requirements/static/ci/../pkg/py3.9/linux.txt
    #   -r requirements/base.txt
    #   apache-libcloud
    #   docker
    #   etcd3-py
    #   kubernetes
    #   moto
    #   napalm
    #   python-consul
    #   responses
    #   twilio
    #   vcert
<<<<<<< HEAD
responses==0.24.1
=======
responses==0.25.7
>>>>>>> ebc8bd4c
    # via moto
rfc3987==1.3.8
    # via -r requirements/static/ci/common.in
rpm-vercmp==0.1.2 ; sys_platform == "linux"
    # via
    #   -c requirements/static/ci/../pkg/py3.9/linux.txt
    #   -r requirements/base.txt
rsa==4.9
    # via google-auth
<<<<<<< HEAD
s3transfer==0.6.1
=======
s3transfer==0.13.0
>>>>>>> ebc8bd4c
    # via boto3
scp==0.14.5
    # via
    #   junos-eznc
    #   napalm
    #   netmiko
semantic-version==2.10.0
    # via etcd3-py
setproctitle==1.3.2
    # via
    #   -c requirements/static/ci/../pkg/py3.9/linux.txt
    #   -r requirements/base.txt
six==1.16.0
    # via
    #   -c requirements/static/ci/../pkg/py3.9/linux.txt
    #   cassandra-driver
    #   etcd3-py
    #   genshi
    #   geomet
    #   jsonschema
    #   junit-xml
    #   junos-eznc
    #   kazoo
    #   kubernetes
    #   ncclient
    #   python-consul
    #   python-dateutil
    #   pyvmomi
    #   textfsm
    #   transitions
    #   vcert
    #   websocket-client
slack-bolt==1.18.0
    # via -r requirements/static/ci/linux.in
slack-sdk==3.21.3
    # via slack-bolt
smmap==5.0.1
    # via gitdb
sniffio==1.3.0
    # via
    #   anyio
    #   httpcore
    #   httpx
sqlparse==0.5.0
    # via -r requirements/static/ci/common.in
strict-rfc3339==0.7
    # via -r requirements/static/ci/common.in
tempora==5.3.0
    # via
    #   -c requirements/static/ci/../pkg/py3.9/linux.txt
    #   portend
textfsm==1.1.3
    # via
    #   -r requirements/static/ci/common.in
    #   napalm
    #   netmiko
    #   ntc-templates
timelib==0.3.0
    # via
    #   -c requirements/static/ci/../pkg/py3.9/linux.txt
    #   -r requirements/base.txt
toml==0.10.2
    # via -r requirements/static/ci/common.in
tomli==2.2.1
    # via pytest
tornado==6.4.2
    # via
    #   -c requirements/static/ci/../pkg/py3.9/linux.txt
    #   -r requirements/base.txt
transitions==0.9.0
    # via junos-eznc
trustme==1.1.0
    # via -r requirements/pytest.txt
ttp-templates==0.3.5
    # via napalm
ttp==0.9.5
    # via
    #   napalm
    #   ttp-templates
twilio==8.2.2
    # via -r requirements/static/ci/linux.in
typing-extensions==4.8.0
    # via
    #   napalm
    #   pytest-shell-utilities
    #   pytest-system-statistics
<<<<<<< HEAD
urllib3==1.26.20
=======
tzlocal==3.0
    # via apscheduler
urllib3==1.26.20 ; python_version < "3.10"
>>>>>>> ebc8bd4c
    # via
    #   -c requirements/static/ci/../pkg/py3.9/linux.txt
    #   -r requirements/base.txt
    #   botocore
    #   docker
    #   kubernetes
    #   python-etcd
    #   requests
    #   responses
<<<<<<< HEAD
vcert==0.9.1 ; sys_platform != "win32"
=======
vcert==0.7.4 ; sys_platform != "win32"
>>>>>>> ebc8bd4c
    # via -r requirements/static/ci/common.in
virtualenv==20.24.7
    # via
    #   -r requirements/static/ci/common.in
    #   pytest-salt-factories
watchdog==3.0.0
    # via -r requirements/static/ci/common.in
websocket-client==0.40.0
    # via kubernetes
wempy==0.2.1
    # via -r requirements/static/ci/common.in
werkzeug==3.0.3
    # via
    #   moto
    #   pytest-httpserver
xmldiff==2.6.3
    # via -r requirements/static/ci/common.in
xmltodict==0.13.0
    # via moto
yamllint==1.32.0
    # via -r requirements/static/ci/linux.in
yamlordereddictloader==0.4.0
    # via junos-eznc
yarl==1.9.4
    # via
    #   -c requirements/static/ci/../pkg/py3.9/linux.txt
    #   aiohttp
zc.lockfile==3.0.post1
    # via
    #   -c requirements/static/ci/../pkg/py3.9/linux.txt
    #   cherrypy
zipp==3.16.2
    # via
    #   -c requirements/static/ci/../pkg/py3.9/linux.txt
    #   importlib-metadata

# The following packages are considered to be unsafe in a requirements file:
# setuptools<|MERGE_RESOLUTION|>--- conflicted
+++ resolved
@@ -43,36 +43,19 @@
     # via
     #   -c requirements/static/ci/../pkg/py3.9/linux.txt
     #   jaraco.text
-<<<<<<< HEAD
 bcrypt==4.0.1
     # via
     #   -r requirements/static/ci/common.in
     #   paramiko
-boto3==1.26.152
-=======
-backports.entry-points-selectable==1.1.0
-    # via virtualenv
-backports.tarfile==1.2.0
-    # via
-    #   -c requirements/static/ci/../pkg/py3.9/linux.txt
-    #   jaraco.context
-bcrypt==4.1.2
-    # via
-    #   -r requirements/static/ci/common.in
-    #   paramiko
-boto3==1.39.3
->>>>>>> ebc8bd4c
+boto3==1.39.4
     # via
     #   -r requirements/static/ci/common.in
     #   moto
 boto==2.49.0
     # via -r requirements/static/ci/common.in
-<<<<<<< HEAD
-botocore==1.29.152
-=======
-botocore==1.39.3
->>>>>>> ebc8bd4c
-    # via
+botocore==1.39.4
+    # via
+    #   -r requirements/static/ci/common.in
     #   boto3
     #   moto
     #   s3transfer
@@ -108,11 +91,7 @@
     # via
     #   -c requirements/static/ci/../pkg/py3.9/linux.txt
     #   cherrypy
-<<<<<<< HEAD
 cherrypy==18.8.0
-=======
-cherrypy==18.10.0
->>>>>>> ebc8bd4c
     # via
     #   -c requirements/static/ci/../pkg/py3.9/linux.txt
     #   -r requirements/base.txt
@@ -217,21 +196,10 @@
 jaraco.context==4.3.0
     # via
     #   -c requirements/static/ci/../pkg/py3.9/linux.txt
-<<<<<<< HEAD
     #   jaraco.text
 jaraco.functools==4.1.0
     # via
     #   -c requirements/static/ci/../pkg/py3.9/linux.txt
-=======
-    #   cherrypy
-jaraco.context==6.0.1
-    # via
-    #   -c requirements/static/ci/../pkg/py3.9/linux.txt
-    #   jaraco.text
-jaraco.functools==4.2.1
-    # via
-    #   -c requirements/static/ci/../pkg/py3.9/linux.txt
->>>>>>> ebc8bd4c
     #   -r requirements/base.txt
     #   cheroot
     #   jaraco.text
@@ -296,24 +264,15 @@
     # via -r requirements/static/ci/linux.in
 mock==5.1.0
     # via -r requirements/pytest.txt
-<<<<<<< HEAD
 more-itertools==9.1.0
-=======
-more-itertools==10.7.0
->>>>>>> ebc8bd4c
     # via
     #   -c requirements/static/ci/../pkg/py3.9/linux.txt
     #   -r requirements/pytest.txt
-    #   -r requirements/static/pkg/linux.in
     #   cheroot
     #   cherrypy
     #   jaraco.functools
     #   jaraco.text
-<<<<<<< HEAD
-moto==4.1.11
-=======
-moto==5.1.6
->>>>>>> ebc8bd4c
+moto==5.1.8
     # via -r requirements/static/ci/common.in
 msgpack==1.0.7
     # via
@@ -325,7 +284,7 @@
     #   -c requirements/static/ci/../pkg/py3.9/linux.txt
     #   aiohttp
     #   yarl
-napalm==4.1.0 ; sys_platform != "win32"
+napalm==4.1.0 ; sys_platform != "win32" and python_version < "3.10"
     # via -r requirements/static/ci/common.in
 ncclient==0.6.13
     # via
@@ -482,10 +441,6 @@
     # via
     #   -c requirements/static/ci/../pkg/py3.9/linux.txt
     #   croniter
-<<<<<<< HEAD
-=======
-    #   python-telegram-bot
->>>>>>> ebc8bd4c
     #   tempora
     #   twilio
 pyvmomi==8.0.1.0.1
@@ -526,11 +481,7 @@
     #   responses
     #   twilio
     #   vcert
-<<<<<<< HEAD
 responses==0.24.1
-=======
-responses==0.25.7
->>>>>>> ebc8bd4c
     # via moto
 rfc3987==1.3.8
     # via -r requirements/static/ci/common.in
@@ -540,11 +491,7 @@
     #   -r requirements/base.txt
 rsa==4.9
     # via google-auth
-<<<<<<< HEAD
-s3transfer==0.6.1
-=======
 s3transfer==0.13.0
->>>>>>> ebc8bd4c
     # via boto3
 scp==0.14.5
     # via
@@ -631,13 +578,7 @@
     #   napalm
     #   pytest-shell-utilities
     #   pytest-system-statistics
-<<<<<<< HEAD
-urllib3==1.26.20
-=======
-tzlocal==3.0
-    # via apscheduler
 urllib3==1.26.20 ; python_version < "3.10"
->>>>>>> ebc8bd4c
     # via
     #   -c requirements/static/ci/../pkg/py3.9/linux.txt
     #   -r requirements/base.txt
@@ -647,11 +588,7 @@
     #   python-etcd
     #   requests
     #   responses
-<<<<<<< HEAD
 vcert==0.9.1 ; sys_platform != "win32"
-=======
-vcert==0.7.4 ; sys_platform != "win32"
->>>>>>> ebc8bd4c
     # via -r requirements/static/ci/common.in
 virtualenv==20.24.7
     # via
