#
# This file is autogenerated by pip-compile
# To update, run:
#
#    pip-compile --no-emit-index-url --output-file=requirements/static/ci/py3.9/darwin.txt requirements/darwin.txt requirements/pytest.txt requirements/static/ci/common.in requirements/static/ci/darwin.in requirements/static/pkg/darwin.in
#
aiohttp==3.9.5
    # via
    #   -c requirements/static/ci/../pkg/py3.9/darwin.txt
    #   -r requirements/base.txt
    #   etcd3-py
aiosignal==1.3.1
    # via
    #   -c requirements/static/ci/../pkg/py3.9/darwin.txt
    #   aiohttp
apache-libcloud==3.7.0 ; sys_platform != "win32"
    # via -r requirements/static/ci/common.in
asn1crypto==1.5.1
    # via
    #   certvalidator
    #   oscrypto
async-timeout==4.0.3
    # via
    #   -c requirements/static/ci/../pkg/py3.9/darwin.txt
    #   aiohttp
attrs==23.2.0
    # via
    #   -c requirements/static/ci/../pkg/py3.9/darwin.txt
    #   aiohttp
    #   jsonschema
    #   pytest-salt-factories
    #   pytest-shell-utilities
    #   pytest-skip-markers
    #   pytest-subtests
    #   pytest-system-statistics
autocommand==2.2.2
    # via
    #   -c requirements/static/ci/../pkg/py3.9/darwin.txt
    #   jaraco.text
bcrypt==4.0.1
    # via
    #   -r requirements/static/ci/common.in
    #   paramiko
boto3==1.26.152
    # via
    #   -r requirements/static/ci/common.in
    #   moto
boto==2.49.0
    # via -r requirements/static/ci/common.in
botocore==1.29.152
    # via
    #   boto3
    #   moto
    #   s3transfer
cachetools==5.3.1
    # via google-auth
cassandra-driver==3.28.0
    # via -r requirements/static/ci/common.in
certifi==2023.07.22 ; python_version < "3.10"
    # via
    #   -c requirements/static/ci/../pkg/py3.9/darwin.txt
    #   -r requirements/base.txt
    #   kubernetes
    #   requests
certvalidator==0.11.1
    # via vcert
cffi==1.16.0
    # via
    #   -c requirements/static/ci/../pkg/py3.9/darwin.txt
    #   -r requirements/static/ci/common.in
    #   cryptography
    #   napalm
    #   pygit2
    #   pynacl
charset-normalizer==3.2.0
    # via
    #   -c requirements/static/ci/../pkg/py3.9/darwin.txt
    #   requests
cheetah3==3.2.6.post1
    # via -r requirements/static/ci/common.in
cheroot==10.0.0
    # via
    #   -c requirements/static/ci/../pkg/py3.9/darwin.txt
    #   cherrypy
cherrypy==18.8.0
    # via
    #   -c requirements/static/ci/../pkg/py3.9/darwin.txt
    #   -r requirements/base.txt
    #   -r requirements/static/ci/common.in
click==8.1.3
    # via geomet
clustershell==1.9.1
    # via -r requirements/static/ci/common.in
contextvars==2.4
    # via
    #   -c requirements/static/ci/../pkg/py3.9/darwin.txt
    #   -r requirements/base.txt
croniter==2.0.5 ; sys_platform != "win32"
    # via
    #   -c requirements/static/ci/../pkg/py3.9/darwin.txt
    #   -r requirements/base.txt
cryptography==42.0.5
    # via
    #   -c requirements/static/ci/../pkg/py3.9/darwin.txt
    #   -r requirements/base.txt
    #   etcd3-py
    #   moto
    #   paramiko
    #   pyopenssl
    #   trustme
    #   vcert
distlib==0.3.8
    # via virtualenv
distro==1.8.0
    # via
    #   -c requirements/static/ci/../pkg/py3.9/darwin.txt
    #   -r requirements/base.txt
    #   pytest-skip-markers
dnspython==2.6.1
    # via
    #   -r requirements/static/ci/common.in
    #   python-etcd
docker==7.1.0 ; python_version >= "3.8"
    # via -r requirements/pytest.txt
etcd3-py==0.1.6
    # via -r requirements/static/ci/common.in
exceptiongroup==1.1.1
    # via pytest
filelock==3.13.1
    # via virtualenv
flaky==3.8.1
    # via -r requirements/pytest.txt
frozenlist==1.4.1
    # via
    #   -c requirements/static/ci/../pkg/py3.9/darwin.txt
    #   aiohttp
    #   aiosignal
future==0.18.3
    # via
    #   napalm
    #   textfsm
genshi==0.7.7
    # via -r requirements/static/ci/common.in
geomet==0.2.1.post1
    # via cassandra-driver
gitdb==4.0.10
    # via gitpython
gitpython==3.1.43
    # via -r requirements/static/ci/common.in
google-auth==2.27.0
    # via kubernetes
hglib==2.6.2
    # via -r requirements/static/ci/darwin.in
idna==3.7
    # via
    #   -c requirements/static/ci/../pkg/py3.9/darwin.txt
    #   etcd3-py
    #   requests
    #   trustme
    #   yarl
immutables==0.15
    # via
    #   -c requirements/static/ci/../pkg/py3.9/darwin.txt
    #   contextvars
importlib-metadata==6.6.0
    # via
    #   -c requirements/static/ci/../pkg/py3.9/darwin.txt
    #   -r requirements/base.txt
iniconfig==2.0.0
    # via pytest
ipaddress==1.0.23
    # via kubernetes
jaraco.collections==4.1.0
    # via
    #   -c requirements/static/ci/../pkg/py3.9/darwin.txt
    #   cherrypy
jaraco.context==4.3.0
    # via
    #   -c requirements/static/ci/../pkg/py3.9/darwin.txt
    #   jaraco.text
jaraco.functools==4.1.0
    # via
    #   -c requirements/static/ci/../pkg/py3.9/darwin.txt
    #   -r requirements/base.txt
    #   cheroot
    #   jaraco.text
    #   tempora
jaraco.text==4.0.0
    # via
    #   -c requirements/static/ci/../pkg/py3.9/darwin.txt
    #   -r requirements/base.txt
    #   jaraco.collections
jinja2==3.1.6
    # via
    #   -c requirements/static/ci/../pkg/py3.9/darwin.txt
    #   -r requirements/base.txt
    #   junos-eznc
    #   moto
    #   napalm
jmespath==1.0.1
    # via
    #   -c requirements/static/ci/../pkg/py3.9/darwin.txt
    #   -r requirements/base.txt
    #   -r requirements/static/ci/common.in
    #   boto3
    #   botocore
jsonschema==3.2.0
    # via -r requirements/static/ci/common.in
junit-xml==1.9
    # via -r requirements/static/ci/common.in
junos-eznc==2.6.7 ; sys_platform != "win32"
    # via
    #   -r requirements/static/ci/common.in
    #   napalm
jxmlease==1.0.3 ; sys_platform != "win32"
    # via -r requirements/static/ci/common.in
keyring==5.7.1
    # via -r requirements/static/ci/common.in
kubernetes==3.0.0
    # via -r requirements/static/ci/common.in
looseversion==1.3.0
    # via
    #   -c requirements/static/ci/../pkg/py3.9/darwin.txt
    #   -r requirements/base.txt
lxml==4.9.2
    # via
    #   junos-eznc
    #   napalm
    #   ncclient
    #   xmldiff
mako==1.2.4
    # via -r requirements/static/ci/common.in
markupsafe==2.1.3
    # via
    #   -c requirements/static/ci/../pkg/py3.9/darwin.txt
    #   -r requirements/base.txt
    #   jinja2
    #   mako
    #   werkzeug
mercurial==6.4.4
    # via -r requirements/static/ci/darwin.in
mock==5.1.0
    # via -r requirements/pytest.txt
more-itertools==9.1.0
    # via
    #   -c requirements/static/ci/../pkg/py3.9/darwin.txt
    #   -r requirements/pytest.txt
    #   cheroot
    #   cherrypy
    #   jaraco.functools
    #   jaraco.text
moto==4.1.11
    # via -r requirements/static/ci/common.in
msgpack==1.0.7
    # via
    #   -c requirements/static/ci/../pkg/py3.9/darwin.txt
    #   -r requirements/base.txt
    #   pytest-salt-factories
multidict==6.0.4
    # via
    #   -c requirements/static/ci/../pkg/py3.9/darwin.txt
    #   aiohttp
    #   yarl
napalm==4.1.0 ; sys_platform != "win32"
    # via -r requirements/static/ci/common.in
ncclient==0.6.13
    # via
    #   junos-eznc
    #   napalm
netaddr==0.8.0
    # via
    #   junos-eznc
    #   napalm
    #   pyeapi
netmiko==4.2.0
    # via napalm
netutils==1.6.0
    # via napalm
ntc-templates==4.0.1
    # via netmiko
oscrypto==1.3.0
    # via certvalidator
packaging==24.0
    # via
    #   -c requirements/static/ci/../pkg/py3.9/darwin.txt
    #   -r requirements/base.txt
    #   pytest
paramiko==3.4.0
    # via
    #   junos-eznc
    #   napalm
    #   ncclient
    #   netmiko
    #   scp
passlib==1.7.4
    # via -r requirements/static/ci/common.in
pathspec==0.12.1
    # via yamllint
platformdirs==4.0.0
    # via virtualenv
pluggy==1.5.0
    # via pytest
portend==3.1.0
    # via
    #   -c requirements/static/ci/../pkg/py3.9/darwin.txt
    #   cherrypy
psutil==5.9.6 ; python_version <= "3.9"
    # via
    #   -c requirements/static/ci/../pkg/py3.9/darwin.txt
    #   -r requirements/base.txt
    #   pytest-salt-factories
    #   pytest-shell-utilities
    #   pytest-system-statistics
pyasn1-modules==0.3.0
    # via google-auth
pyasn1==0.5.1
    # via
    #   pyasn1-modules
    #   rsa
pycparser==2.21
    # via
    #   -c requirements/static/ci/../pkg/py3.9/darwin.txt
    #   cffi
pycryptodomex==3.19.1
    # via
    #   -c requirements/static/ci/../pkg/py3.9/darwin.txt
    #   -r requirements/crypto.txt
pyeapi==1.0.0
    # via napalm
pyfakefs==5.3.1
    # via -r requirements/pytest.txt
pygit2==1.13.1
    # via -r requirements/static/ci/darwin.in
pynacl==1.5.0
    # via
    #   -r requirements/static/ci/common.in
    #   paramiko
pyopenssl==24.0.0
    # via
    #   -c requirements/static/ci/../pkg/py3.9/darwin.txt
    #   -r requirements/base.txt
    #   etcd3-py
pyparsing==3.0.9
    # via junos-eznc
pyrsistent==0.19.3
    # via jsonschema
pyserial==3.5
    # via
    #   junos-eznc
    #   netmiko
pytest-custom-exit-code==0.3.0
    # via -r requirements/pytest.txt
pytest-helpers-namespace==2021.12.29
    # via
    #   -r requirements/pytest.txt
    #   pytest-salt-factories
    #   pytest-shell-utilities
pytest-httpserver==1.0.8
    # via -r requirements/pytest.txt
pytest-salt-factories==1.0.1
    # via -r requirements/pytest.txt
pytest-shell-utilities==1.8.0 ; python_version <= "3.9"
    # via
    #   -r requirements/pytest.txt
    #   pytest-salt-factories
pytest-skip-markers==1.5.2 ; python_version >= "3.8"
    # via
    #   -r requirements/pytest.txt
    #   pytest-salt-factories
    #   pytest-shell-utilities
    #   pytest-system-statistics
pytest-subtests==0.11.0
    # via -r requirements/pytest.txt
pytest-system-statistics==1.0.2
    # via pytest-salt-factories
pytest-timeout==2.3.1
    # via -r requirements/pytest.txt
pytest==8.1.1
    # via
    #   -r requirements/pytest.txt
    #   pytest-custom-exit-code
    #   pytest-helpers-namespace
    #   pytest-salt-factories
    #   pytest-shell-utilities
    #   pytest-skip-markers
    #   pytest-subtests
    #   pytest-system-statistics
    #   pytest-timeout
python-dateutil==2.8.2
    # via
    #   -c requirements/static/ci/../pkg/py3.9/darwin.txt
    #   -r requirements/base.txt
    #   botocore
    #   croniter
    #   kubernetes
    #   moto
    #   vcert
python-etcd==0.4.5
    # via -r requirements/static/ci/common.in
python-gnupg==0.5.2
    # via
    #   -c requirements/static/ci/../pkg/py3.9/darwin.txt
    #   -r requirements/base.txt
pytz==2024.1
    # via
    #   -c requirements/static/ci/../pkg/py3.9/darwin.txt
    #   croniter
    #   tempora
pyvmomi==8.0.1.0.1
    # via -r requirements/static/ci/common.in
pyyaml==6.0.1
    # via
    #   -c requirements/static/ci/../pkg/py3.9/darwin.txt
    #   -r requirements/base.txt
    #   clustershell
    #   junos-eznc
    #   kubernetes
    #   napalm
    #   netmiko
    #   pytest-salt-factories
    #   responses
    #   yamllint
    #   yamlordereddictloader
pyzmq==25.1.2
    # via
    #   -c requirements/static/ci/../pkg/py3.9/darwin.txt
    #   -r requirements/zeromq.txt
    #   pytest-salt-factories
requests==2.31.0 ; python_version < "3.10"
    # via
    #   -c requirements/static/ci/../pkg/py3.9/darwin.txt
    #   -r requirements/base.txt
    #   apache-libcloud
    #   docker
    #   etcd3-py
    #   kubernetes
    #   moto
    #   napalm
    #   responses
    #   vcert
responses==0.23.1
    # via moto
rfc3987==1.3.8
    # via -r requirements/static/ci/common.in
rsa==4.9
    # via google-auth
s3transfer==0.6.1
    # via boto3
scp==0.14.5
    # via
    #   junos-eznc
    #   napalm
    #   netmiko
semantic-version==2.10.0
    # via etcd3-py
setproctitle==1.3.2
    # via
    #   -c requirements/static/ci/../pkg/py3.9/darwin.txt
    #   -r requirements/base.txt
six==1.16.0
    # via
    #   -c requirements/static/ci/../pkg/py3.9/darwin.txt
    #   cassandra-driver
    #   etcd3-py
    #   genshi
    #   geomet
    #   jsonschema
    #   junit-xml
    #   junos-eznc
    #   kubernetes
    #   ncclient
    #   python-dateutil
    #   pyvmomi
    #   textfsm
    #   transitions
    #   vcert
    #   websocket-client
smmap==5.0.1
    # via gitdb
sqlparse==0.5.0
    # via -r requirements/static/ci/common.in
strict-rfc3339==0.7
    # via -r requirements/static/ci/common.in
tempora==5.3.0
    # via
    #   -c requirements/static/ci/../pkg/py3.9/darwin.txt
    #   portend
textfsm==1.1.3
    # via
    #   -r requirements/static/ci/common.in
    #   napalm
    #   netmiko
    #   ntc-templates
timelib==0.3.0
    # via
    #   -c requirements/static/ci/../pkg/py3.9/darwin.txt
    #   -r requirements/base.txt
toml==0.10.2
    # via -r requirements/static/ci/common.in
tomli==2.2.1
    # via pytest
tornado==6.3.3
    # via
    #   -c requirements/static/ci/../pkg/py3.9/darwin.txt
    #   -r requirements/base.txt
transitions==0.9.0
    # via junos-eznc
trustme==1.1.0
    # via -r requirements/pytest.txt
ttp-templates==0.3.5
    # via napalm
ttp==0.9.5
    # via
    #   napalm
    #   ttp-templates
types-pyyaml==6.0.1
    # via responses
typing-extensions==4.8.0
    # via
    #   napalm
    #   pytest-shell-utilities
    #   pytest-system-statistics
urllib3==1.26.20
    # via
    #   -c requirements/static/ci/../pkg/py3.9/darwin.txt
    #   -r requirements/base.txt
    #   botocore
    #   docker
    #   kubernetes
    #   python-etcd
    #   requests
    #   responses
vcert==0.9.1 ; sys_platform != "win32"
    # via -r requirements/static/ci/common.in
virtualenv==20.24.7
    # via
    #   -r requirements/static/ci/common.in
    #   pytest-salt-factories
watchdog==3.0.0
    # via -r requirements/static/ci/common.in
websocket-client==0.40.0
    # via kubernetes
wempy==0.2.1
    # via -r requirements/static/ci/common.in
werkzeug==3.0.3
    # via
    #   moto
    #   pytest-httpserver
xmldiff==2.6.3
    # via -r requirements/static/ci/common.in
xmltodict==0.13.0
    # via moto
yamllint==1.32.0
    # via -r requirements/static/ci/darwin.in
yamlordereddictloader==0.4.0
    # via junos-eznc
yarl==1.9.4
    # via
    #   -c requirements/static/ci/../pkg/py3.9/darwin.txt
    #   aiohttp
zc.lockfile==3.0.post1
    # via
    #   -c requirements/static/ci/../pkg/py3.9/darwin.txt
    #   cherrypy
<<<<<<< HEAD
zipp==3.16.2
=======
zipp==3.21.0
>>>>>>> c726a8b4
    # via
    #   -c requirements/static/ci/../pkg/py3.9/darwin.txt
    #   -r requirements/darwin.txt
    #   importlib-metadata

# The following packages are considered to be unsafe in a requirements file:
# setuptools<|MERGE_RESOLUTION|>--- conflicted
+++ resolved
@@ -562,14 +562,9 @@
     # via
     #   -c requirements/static/ci/../pkg/py3.9/darwin.txt
     #   cherrypy
-<<<<<<< HEAD
 zipp==3.16.2
-=======
-zipp==3.21.0
->>>>>>> c726a8b4
-    # via
-    #   -c requirements/static/ci/../pkg/py3.9/darwin.txt
-    #   -r requirements/darwin.txt
+    # via
+    #   -c requirements/static/ci/../pkg/py3.9/darwin.txt
     #   importlib-metadata
 
 # The following packages are considered to be unsafe in a requirements file:
