#
# This file is autogenerated by pip-compile
# To update, run:
#
#    pip-compile --no-emit-index-url --output-file=requirements/static/ci/py3.11/cloud.txt requirements/static/ci/cloud.in
#
apache-libcloud==3.7.0 ; sys_platform != "win32"
    # via
    #   -c requirements/static/ci/py3.11/linux.txt
    #   -r requirements/static/ci/cloud.in
certifi==2023.07.22
    # via
    #   -c requirements/static/ci/py3.11/linux.txt
    #   requests
cffi==1.14.6
    # via
    #   -c requirements/static/ci/py3.11/linux.txt
    #   cryptography
charset-normalizer==3.2.0
    # via
    #   -c requirements/static/ci/py3.11/linux.txt
    #   requests
cryptography==41.0.5
    # via
    #   -c requirements/static/ci/py3.11/linux.txt
    #   pyspnego
    #   requests-ntlm
    #   smbprotocol
idna==3.4
    # via
    #   -c requirements/static/ci/py3.11/linux.txt
    #   requests
netaddr==0.8.0
    # via
    #   -c requirements/static/ci/py3.11/linux.txt
    #   -r requirements/static/ci/cloud.in
ntlm-auth==1.3.0
    # via requests-ntlm
profitbricks==4.1.3
    # via -r requirements/static/ci/cloud.in
pycparser==2.21
    # via
    #   -c requirements/static/ci/py3.11/linux.txt
    #   cffi
<<<<<<< HEAD
=======
pycryptodomex==3.9.8
    # via
    #   -c requirements/static/ci/../pkg/py3.11/linux.txt
    #   -c requirements/static/ci/py3.11/linux.txt
    #   -r requirements/crypto.txt
pyfakefs==5.3.1
    # via
    #   -c requirements/static/ci/py3.11/linux.txt
    #   -r requirements/pytest.txt
pyinotify==0.9.6 ; sys_platform != "win32" and sys_platform != "darwin" and platform_system != "openbsd"
    # via
    #   -c requirements/static/ci/py3.11/linux.txt
    #   -r requirements/static/ci/common.in
pynacl==1.5.0
    # via
    #   -c requirements/static/ci/py3.11/linux.txt
    #   -r requirements/static/ci/common.in
    #   paramiko
pyopenssl==23.2.0
    # via
    #   -c requirements/static/ci/../pkg/py3.11/linux.txt
    #   -c requirements/static/ci/py3.11/linux.txt
    #   -r requirements/static/pkg/linux.in
    #   etcd3-py
>>>>>>> 3afb77d7
pypsexec==0.1.0
    # via -r requirements/static/ci/cloud.in
pyspnego==0.8.0
    # via
    #   -r requirements/static/ci/cloud.in
    #   smbprotocol
pywinrm==0.3.0
    # via -r requirements/static/ci/cloud.in
requests-ntlm==1.1.0
    # via pywinrm
requests==2.31.0
    # via
    #   -c requirements/static/ci/py3.11/linux.txt
    #   apache-libcloud
    #   profitbricks
    #   pywinrm
    #   requests-ntlm
six==1.16.0
    # via
    #   -c requirements/static/ci/py3.11/linux.txt
    #   profitbricks
    #   pypsexec
    #   pywinrm
smbprotocol==1.10.1
    # via
    #   -r requirements/static/ci/cloud.in
    #   pypsexec
urllib3==1.26.18
    # via
    #   -c requirements/static/ci/py3.11/linux.txt
    #   requests
xmltodict==0.13.0
    # via
    #   -c requirements/static/ci/py3.11/linux.txt
    #   pywinrm<|MERGE_RESOLUTION|>--- conflicted
+++ resolved
@@ -34,50 +34,22 @@
     # via
     #   -c requirements/static/ci/py3.11/linux.txt
     #   -r requirements/static/ci/cloud.in
-ntlm-auth==1.3.0
-    # via requests-ntlm
 profitbricks==4.1.3
     # via -r requirements/static/ci/cloud.in
 pycparser==2.21
     # via
     #   -c requirements/static/ci/py3.11/linux.txt
     #   cffi
-<<<<<<< HEAD
-=======
-pycryptodomex==3.9.8
-    # via
-    #   -c requirements/static/ci/../pkg/py3.11/linux.txt
-    #   -c requirements/static/ci/py3.11/linux.txt
-    #   -r requirements/crypto.txt
-pyfakefs==5.3.1
-    # via
-    #   -c requirements/static/ci/py3.11/linux.txt
-    #   -r requirements/pytest.txt
-pyinotify==0.9.6 ; sys_platform != "win32" and sys_platform != "darwin" and platform_system != "openbsd"
-    # via
-    #   -c requirements/static/ci/py3.11/linux.txt
-    #   -r requirements/static/ci/common.in
-pynacl==1.5.0
-    # via
-    #   -c requirements/static/ci/py3.11/linux.txt
-    #   -r requirements/static/ci/common.in
-    #   paramiko
-pyopenssl==23.2.0
-    # via
-    #   -c requirements/static/ci/../pkg/py3.11/linux.txt
-    #   -c requirements/static/ci/py3.11/linux.txt
-    #   -r requirements/static/pkg/linux.in
-    #   etcd3-py
->>>>>>> 3afb77d7
 pypsexec==0.1.0
     # via -r requirements/static/ci/cloud.in
-pyspnego==0.8.0
+pyspnego==0.9.0
     # via
     #   -r requirements/static/ci/cloud.in
+    #   requests-ntlm
     #   smbprotocol
-pywinrm==0.3.0
+pywinrm==0.4.3
     # via -r requirements/static/ci/cloud.in
-requests-ntlm==1.1.0
+requests-ntlm==1.2.0
     # via pywinrm
 requests==2.31.0
     # via
