--- conflicted
+++ resolved
@@ -16,12 +16,13 @@
 looseversion
 tornado>=6.3.3
 aiohttp>=3.9.0
+urllib3>=1.26.18
+
 croniter>=0.3.0,!=0.3.22; sys_platform != 'win32'
 
 # We need contextvars for salt-ssh.
 # Even on python versions which ships with contextvars in the standard library!
 contextvars
-<<<<<<< HEAD
 
 setproctitle>=1.2.3
 timelib>=0.2.5
@@ -43,8 +44,4 @@
 pythonnet>=3.0.1; sys_platform == 'win32'
 pywin32>=305; sys_platform == 'win32'
 wmi>=1.5.1; sys_platform == 'win32'
-xmltodict>=0.13.0; sys_platform == 'win32'
-=======
-cryptography>=42.0.0
-urllib3>=1.26.18
->>>>>>> 90c834fa
+xmltodict>=0.13.0; sys_platform == 'win32'