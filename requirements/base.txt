--constraint=constraints.txt

Jinja2>=3.1.5
jmespath
msgpack>=1.0.0 ; python_version < '3.13'
msgpack>=1.1.0 ; python_version >= '3.13'
PyYAML
MarkupSafe
networkx
requests<2.32.0 ; python_version < '3.10'
requests>=2.32.3 ; python_version >= '3.10'
certifi==2023.07.22; python_version < '3.10'
certifi>=2024.7.4; python_version >= '3.10'
distro>=1.0.1
psutil<6.0.0; python_version <= '3.9'
psutil>=5.0.0; python_version >= '3.10'
# Packaging 24.1 imports annotations from __future__ which breaks salt ssh
# tests on target hosts with older python versions.
packaging==24.0
looseversion
tornado>=6.4.1
aiohttp>=3.10.2
urllib3>=1.26.20,<2.0.0; python_version < '3.10'
urllib3>=2.5.0; python_version >= '3.10'
jaraco.text>=4.0.0
jaraco.functools>=4.1.0

croniter>=0.3.0,!=0.3.22; sys_platform != 'win32'

setproctitle>=1.2.3
timelib>=0.2.5
pyopenssl>=24.0.0
python-dateutil>=2.8.1
python-gnupg>=0.4.7
cherrypy>=18.6.1

# We need contextvars for salt-ssh
contextvars
# immutables is a requirement of contextvars
immutables==0.15 ; sys_platform == 'linux'
immutables>=0.21 ; sys_platform != 'linux'
importlib-metadata>=3.3.0
<<<<<<< HEAD
cryptography>=42.0.0; python_version < '3.13'
cryptography==42.0.2; python_version >= '3.13'

# We need contextvars for salt-ssh
more-itertools>=8.3.0; sys_platform == 'darwin' and python_version >= '3.11'
=======
zipp>=3.19.1
cryptography>=42.0.0
>>>>>>> b3f3e3ed

# From old requirements/static/pkg/linux.in
rpm-vercmp; sys_platform == 'linux'


# From old windows.txt requirements file
gitpython>=3.1.37; sys_platform == 'win32'
lxml>=4.6.3; sys_platform == 'win32' and python_version < '3.11'
lxml>=5.3.2; sys_platform == 'win32' and python_version >= '3.11'
pymssql>=2.2.11; sys_platform == 'win32' and python_version < '3.13'
pymssql>=2.3.5; sys_platform == 'win32' and python_version >= '3.13'
pymysql>=1.0.2; sys_platform == 'win32'
pythonnet>=3.0.4; sys_platform == 'win32' and python_version < '3.13'
pywin32>=305; sys_platform == 'win32'
wmi>=1.5.1; sys_platform == 'win32'
xmltodict>=0.13.0; sys_platform == 'win32'
<<<<<<< HEAD
croniter>=0.3.0,!=0.3.22; sys_platform != 'win32'
=======
croniter>=0.3.0,!=0.3.22; sys_platform != 'win32'

# We need contextvars for salt-ssh
contextvars

# immutables is a requirement of contextvars
immutables==0.15 ; sys_platform == 'linux'
immutables>=0.21 ; sys_platform != 'linux'
cryptography>=42.0.0

urllib3>=1.26.20,<2.0.0; python_version < '3.10'
urllib3>=2.5.0; python_version >= '3.10'

jaraco.text>=4.0.0
jaraco.functools>=4.1.0
timelib>=0.2.5; python_version < '3.11'
timelib>=0.3.0; python_version >= '3.11'
frozenlist>=1.3.0; python_version < '3.11'
frozenlist>=1.5.0; python_version >= '3.11'
>>>>>>> b3f3e3ed
<|MERGE_RESOLUTION|>--- conflicted
+++ resolved
@@ -28,7 +28,8 @@
 croniter>=0.3.0,!=0.3.22; sys_platform != 'win32'
 
 setproctitle>=1.2.3
-timelib>=0.2.5
+timelib>=0.2.5; python_version < '3.11'
+timelib>=0.3.0; python_version >= '3.11'
 pyopenssl>=24.0.0
 python-dateutil>=2.8.1
 python-gnupg>=0.4.7
@@ -40,16 +41,12 @@
 immutables==0.15 ; sys_platform == 'linux'
 immutables>=0.21 ; sys_platform != 'linux'
 importlib-metadata>=3.3.0
-<<<<<<< HEAD
 cryptography>=42.0.0; python_version < '3.13'
 cryptography==42.0.2; python_version >= '3.13'
 
 # We need contextvars for salt-ssh
 more-itertools>=8.3.0; sys_platform == 'darwin' and python_version >= '3.11'
-=======
 zipp>=3.19.1
-cryptography>=42.0.0
->>>>>>> b3f3e3ed
 
 # From old requirements/static/pkg/linux.in
 rpm-vercmp; sys_platform == 'linux'
@@ -66,26 +63,6 @@
 pywin32>=305; sys_platform == 'win32'
 wmi>=1.5.1; sys_platform == 'win32'
 xmltodict>=0.13.0; sys_platform == 'win32'
-<<<<<<< HEAD
 croniter>=0.3.0,!=0.3.22; sys_platform != 'win32'
-=======
-croniter>=0.3.0,!=0.3.22; sys_platform != 'win32'
-
-# We need contextvars for salt-ssh
-contextvars
-
-# immutables is a requirement of contextvars
-immutables==0.15 ; sys_platform == 'linux'
-immutables>=0.21 ; sys_platform != 'linux'
-cryptography>=42.0.0
-
-urllib3>=1.26.20,<2.0.0; python_version < '3.10'
-urllib3>=2.5.0; python_version >= '3.10'
-
-jaraco.text>=4.0.0
-jaraco.functools>=4.1.0
-timelib>=0.2.5; python_version < '3.11'
-timelib>=0.3.0; python_version >= '3.11'
 frozenlist>=1.3.0; python_version < '3.11'
-frozenlist>=1.5.0; python_version >= '3.11'
->>>>>>> b3f3e3ed
+frozenlist>=1.5.0; python_version >= '3.11'