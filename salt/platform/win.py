"""
Windows specific utility functions, this module should be imported in a try,
except block because it is only applicable on Windows platforms.


Much of what is here was adapted from the following:

    https://stackoverflow.com/a/43233332
    http://stackoverflow.com/questions/29566330

"""

import collections
import ctypes
import logging
import os
import subprocess
from ctypes import wintypes

# pylint: disable=3rd-party-module-not-gated
import ntsecuritycon
import psutil
import win32api
import win32con
import win32process
import win32security
import win32service

# pylint: enable=3rd-party-module-not-gated

# Set up logging
log = logging.getLogger(__name__)

ntdll = ctypes.WinDLL("ntdll")
secur32 = ctypes.WinDLL("secur32")
kernel32 = ctypes.WinDLL("kernel32", use_last_error=True)
advapi32 = ctypes.WinDLL("advapi32", use_last_error=True)
userenv = ctypes.WinDLL("userenv", use_last_error=True)

SYSTEM_SID = "S-1-5-18"
LOCAL_SRV_SID = "S-1-5-19"
NETWORK_SRV_SID = "S-1-5-19"

# STARTUPINFO
STARTF_USESHOWWINDOW = 0x00000001
STARTF_USESTDHANDLES = 0x00000100

# dwLogonFlags
LOGON_WITH_PROFILE = 0x00000001

# Process Creation Flags
CREATE_NEW_CONSOLE = 0x00000010
CREATE_NO_WINDOW = 0x08000000
CREATE_SUSPENDED = 0x00000004
CREATE_UNICODE_ENVIRONMENT = 0x00000400

WINSTA_ALL = (
    win32con.WINSTA_ACCESSCLIPBOARD
    | win32con.WINSTA_ACCESSGLOBALATOMS
    | win32con.WINSTA_CREATEDESKTOP
    | win32con.WINSTA_ENUMDESKTOPS
    | win32con.WINSTA_ENUMERATE
    | win32con.WINSTA_EXITWINDOWS
    | win32con.WINSTA_READATTRIBUTES
    | win32con.WINSTA_READSCREEN
    | win32con.WINSTA_WRITEATTRIBUTES
    | win32con.DELETE
    | win32con.READ_CONTROL
    | win32con.WRITE_DAC
    | win32con.WRITE_OWNER
)

DESKTOP_ALL = (
    win32con.DESKTOP_CREATEMENU
    | win32con.DESKTOP_CREATEWINDOW
    | win32con.DESKTOP_ENUMERATE
    | win32con.DESKTOP_HOOKCONTROL
    | win32con.DESKTOP_JOURNALPLAYBACK
    | win32con.DESKTOP_JOURNALRECORD
    | win32con.DESKTOP_READOBJECTS
    | win32con.DESKTOP_SWITCHDESKTOP
    | win32con.DESKTOP_WRITEOBJECTS
    | win32con.DELETE
    | win32con.READ_CONTROL
    | win32con.WRITE_DAC
    | win32con.WRITE_OWNER
)

MAX_COMPUTER_NAME_LENGTH = 15

SECURITY_LOGON_TYPE = wintypes.ULONG
Interactive = 2
Network = 3
Batch = 4
Service = 5

LOGON_SUBMIT_TYPE = wintypes.ULONG
PROFILE_BUFFER_TYPE = wintypes.ULONG

MsV1_0InteractiveLogon = 2
MsV1_0Lm20Logon = 3
MsV1_0NetworkLogon = 4
MsV1_0WorkstationUnlockLogon = 7
MsV1_0S4ULogon = 12
MsV1_0NoElevationLogon = 82

KerbInteractiveLogon = 2
KerbWorkstationUnlockLogon = 7
KerbS4ULogon = 12

MSV1_0_S4U_LOGON_FLAG_CHECK_LOGONHOURS = 0x2

KERB_S4U_LOGON_FLAG_CHECK_LOGONHOURS = 0x2
KERB_S4U_LOGON_FLAG_IDENTITY = 0x8

TOKEN_SOURCE_LENGTH = 8

NEGOTIATE_PACKAGE_NAME = b"Negotiate"
MICROSOFT_KERBEROS_NAME = b"Kerberos"
MSV1_0_PACKAGE_NAME = b"MICROSOFT_AUTHENTICATION_PACKAGE_V1_0"

DELETE = 0x00010000
READ_CONTROL = 0x00020000
WRITE_DAC = 0x00040000
WRITE_OWNER = 0x00080000

STANDARD_RIGHTS_REQUIRED = DELETE | READ_CONTROL | WRITE_DAC | WRITE_OWNER

TOKEN_ASSIGN_PRIMARY = 0x0001
TOKEN_DUPLICATE = 0x0002
TOKEN_IMPERSONATE = 0x0004
TOKEN_QUERY = 0x0008
TOKEN_QUERY_SOURCE = 0x0010
TOKEN_ADJUST_PRIVILEGES = 0x0020
TOKEN_ADJUST_GROUPS = 0x0040
TOKEN_ADJUST_DEFAULT = 0x0080
TOKEN_ADJUST_SESSIONID = 0x0100

TOKEN_ALL_ACCESS = (
    STANDARD_RIGHTS_REQUIRED
    | TOKEN_ASSIGN_PRIMARY
    | TOKEN_DUPLICATE
    | TOKEN_IMPERSONATE
    | TOKEN_QUERY
    | TOKEN_QUERY_SOURCE
    | TOKEN_ADJUST_PRIVILEGES
    | TOKEN_ADJUST_GROUPS
    | TOKEN_ADJUST_DEFAULT
    | TOKEN_ADJUST_SESSIONID
)

DUPLICATE_CLOSE_SOURCE = 0x00000001
DUPLICATE_SAME_ACCESS = 0x00000002

TOKEN_TYPE = wintypes.ULONG
TokenPrimary = 1
TokenImpersonation = 2

SECURITY_IMPERSONATION_LEVEL = wintypes.ULONG
SecurityAnonymous = 0
SecurityIdentification = 1
SecurityImpersonation = 2
SecurityDelegation = 3


class NTSTATUS(wintypes.LONG):
    def to_error(self):
        return ntdll.RtlNtStatusToDosError(self)

    def __repr__(self):
        name = self.__class__.__name__
        status = wintypes.ULONG.from_buffer(self)
        return f"{name}({status.value})"


PNTSTATUS = ctypes.POINTER(NTSTATUS)


class BOOL(wintypes.BOOL):
    def __repr__(self):
        name = self.__class__.__name__
        return f"{name}({bool(self)})"


class HANDLE(wintypes.HANDLE):
    __slots__ = ("closed",)

    def __int__(self):
        return self.value or 0

    def Detach(self):
        if not getattr(self, "closed", False):
            self.closed = True
            value = int(self)
            self.value = None
            return value
        raise ValueError("already closed")

    def Close(self, CloseHandle=kernel32.CloseHandle):
        if self and not getattr(self, "closed", False):
            try:
                CloseHandle(self.Detach())
            except OSError:
                # Suppress the error when there is no handle (WinError 6)
                if ctypes.get_last_error() == 6:
                    pass

    __del__ = Close

    def __repr__(self):
        return f"{self.__class__.__name__}({int(self)})"


class LARGE_INTEGER(wintypes.LARGE_INTEGER):
    # https://msdn.microsoft.com/en-us/library/ff553204
    ntdll.RtlSecondsSince1970ToTime.restype = None
    _unix_epoch = wintypes.LARGE_INTEGER()
    ntdll.RtlSecondsSince1970ToTime(0, ctypes.byref(_unix_epoch))
    _unix_epoch = _unix_epoch.value

    def __int__(self):
        return self.value

    def __repr__(self):
        name = self.__class__.__name__
        return f"{name}({self.value})"

    def as_time(self):
        time100ns = self.value - self._unix_epoch
        if time100ns >= 0:
            return time100ns / 1e7
        raise ValueError("value predates the Unix epoch")

    @classmethod
    def from_time(cls, t):
        time100ns = int(t * 10**7)
        return cls(time100ns + cls._unix_epoch)


CHAR = ctypes.c_char
WCHAR = ctypes.c_wchar
PCHAR = ctypes.POINTER(CHAR)
PWCHAR = ctypes.POINTER(WCHAR)


class STRING(ctypes.Structure):
    _fields_ = (
        ("Length", wintypes.USHORT),
        ("MaximumLength", wintypes.USHORT),
        ("Buffer", PCHAR),
    )


LPSTRING = ctypes.POINTER(STRING)


class UNICODE_STRING(ctypes.Structure):
    _fields_ = (
        ("Length", wintypes.USHORT),
        ("MaximumLength", wintypes.USHORT),
        ("Buffer", PWCHAR),
    )


LPUNICODE_STRING = ctypes.POINTER(UNICODE_STRING)


class LUID(ctypes.Structure):
    _fields_ = (
        ("LowPart", wintypes.DWORD),
        ("HighPart", wintypes.LONG),
    )

    def __new__(cls, value=0):
        return cls.from_buffer_copy(ctypes.c_ulonglong(value))

    def __int__(self):
        return ctypes.c_ulonglong.from_buffer(self).value

    def __repr__(self):
        name = self.__class__.__name__
        return f"{name}({int(self)})"


LPLUID = ctypes.POINTER(LUID)
PSID = wintypes.LPVOID


class SID_AND_ATTRIBUTES(ctypes.Structure):
    _fields_ = (
        ("Sid", PSID),
        ("Attributes", wintypes.DWORD),
    )


LPSID_AND_ATTRIBUTES = ctypes.POINTER(SID_AND_ATTRIBUTES)


class TOKEN_GROUPS(ctypes.Structure):
    _fields_ = (
        ("GroupCount", wintypes.DWORD),
        ("Groups", SID_AND_ATTRIBUTES * 1),
    )


LPTOKEN_GROUPS = ctypes.POINTER(TOKEN_GROUPS)


class TOKEN_SOURCE(ctypes.Structure):
    _fields_ = (
        ("SourceName", CHAR * TOKEN_SOURCE_LENGTH),
        ("SourceIdentifier", LUID),
    )

    def __init__(self, SourceName=None, SourceIdentifier=None):
        super().__init__()
        if SourceName is not None:
            if not isinstance(SourceName, bytes):
                SourceName = SourceName.encode("mbcs")
            self.SourceName = SourceName
        if SourceIdentifier is None:
            # pylint: disable=access-member-before-definition
            luid = self.SourceIdentifier
            # pylint: enable=access-member-before-definition
            ntdll.NtAllocateLocallyUniqueId(ctypes.byref(luid))
        else:
            self.SourceIdentifier = SourceIdentifier


LPTOKEN_SOURCE = ctypes.POINTER(TOKEN_SOURCE)
py_source_context = TOKEN_SOURCE(b"PYTHON  ")
py_origin_name = __name__.encode()
py_logon_process_name = f"{py_origin_name}-{os.getpid()}"
SIZE_T = ctypes.c_size_t


class QUOTA_LIMITS(ctypes.Structure):
    _fields_ = (
        ("PagedPoolLimit", SIZE_T),
        ("NonPagedPoolLimit", SIZE_T),
        ("MinimumWorkingSetSize", SIZE_T),
        ("MaximumWorkingSetSize", SIZE_T),
        ("PagefileLimit", SIZE_T),
        ("TimeLimit", wintypes.LARGE_INTEGER),
    )


LPQUOTA_LIMITS = ctypes.POINTER(QUOTA_LIMITS)
LPULONG = ctypes.POINTER(wintypes.ULONG)
LSA_OPERATIONAL_MODE = wintypes.ULONG
LPLSA_OPERATIONAL_MODE = LPULONG
LPHANDLE = ctypes.POINTER(wintypes.HANDLE)
LPLPVOID = ctypes.POINTER(wintypes.LPVOID)
LPDWORD = ctypes.POINTER(wintypes.DWORD)


class ContiguousUnicode(ctypes.Structure):
    # _string_names_: sequence matched to underscore-prefixed fields
    def __init__(self, *args, **kwargs):  # pylint: disable=useless-super-delegation
        super().__init__(*args, **kwargs)

    def _get_unicode_string(self, name):
        wchar_size = ctypes.sizeof(WCHAR)
        s = getattr(self, f"_{name}")
        length = s.Length // wchar_size
        buf = s.Buffer
        if buf:
            return buf[:length]
        return None

    def _set_unicode_buffer(self, values):
        cls = type(self)
        wchar_size = ctypes.sizeof(WCHAR)
        bufsize = (len("\x00".join(values)) + 1) * wchar_size
        ctypes.resize(self, ctypes.sizeof(cls) + bufsize)
        addr = ctypes.addressof(self) + ctypes.sizeof(cls)
        for value in values:
            bufsize = (len(value) + 1) * wchar_size
            ctypes.memmove(addr, value, bufsize)
            addr += bufsize

    def _set_unicode_string(self, name, value):
        values = []
        for n in self._string_names_:
            if n == name:
                values.append(value or "")
            else:
                values.append(getattr(self, n) or "")
        self._set_unicode_buffer(values)

        cls = type(self)
        wchar_size = ctypes.sizeof(WCHAR)
        addr = ctypes.addressof(self) + ctypes.sizeof(cls)
        for n, v in zip(self._string_names_, values):
            ptr = ctypes.cast(addr, PWCHAR)
            ustr = getattr(self, f"_{n}")
            length = ustr.Length = len(v) * wchar_size
            full_length = length + wchar_size
            if (n == name and value is None) or (
                n != name and not (length or ustr.Buffer)
            ):
                ustr.Buffer = None
                ustr.MaximumLength = 0
            else:
                ustr.Buffer = ptr
                ustr.MaximumLength = full_length
            addr += full_length

    def __getattr__(self, name):
        if name not in self._string_names_:
            raise AttributeError
        return self._get_unicode_string(name)

    def __setattr__(self, name, value):
        if name in self._string_names_:
            self._set_unicode_string(name, value)
        else:
            super().__setattr__(name, value)

    @classmethod
    def from_address_copy(cls, address, size=None):
        x = ctypes.Structure.__new__(cls)  # pylint: disable=no-value-for-parameter
        if size is not None:
            ctypes.resize(x, size)
        ctypes.memmove(ctypes.byref(x), address, ctypes.sizeof(x))
        delta = ctypes.addressof(x) - address
        for n in cls._string_names_:
            ustr = getattr(x, f"_{n}")
            addr = ctypes.c_void_p.from_buffer(ustr.Buffer)
            if addr:
                addr.value += delta
        return x


class AuthInfo(ContiguousUnicode):
    # _message_type_: from a logon-submit-type enumeration
    def __init__(self):
        super().__init__()
        self.MessageType = self._message_type_


class MSV1_0_INTERACTIVE_LOGON(AuthInfo):
    _message_type_ = MsV1_0InteractiveLogon
    _string_names_ = "LogonDomainName", "UserName", "Password"

    _fields_ = (
        ("MessageType", LOGON_SUBMIT_TYPE),
        ("_LogonDomainName", UNICODE_STRING),
        ("_UserName", UNICODE_STRING),
        ("_Password", UNICODE_STRING),
    )

    def __init__(self, UserName=None, Password=None, LogonDomainName=None):
        super().__init__()
        if LogonDomainName is not None:
            self.LogonDomainName = LogonDomainName
        if UserName is not None:
            self.UserName = UserName
        if Password is not None:
            self.Password = Password


class S4ULogon(AuthInfo):
    _string_names_ = "UserPrincipalName", "DomainName"

    _fields_ = (
        ("MessageType", LOGON_SUBMIT_TYPE),
        ("Flags", wintypes.ULONG),
        ("_UserPrincipalName", UNICODE_STRING),
        ("_DomainName", UNICODE_STRING),
    )

    def __init__(self, UserPrincipalName=None, DomainName=None, Flags=0):
        super().__init__()
        self.Flags = Flags
        if UserPrincipalName is not None:
            self.UserPrincipalName = UserPrincipalName
        if DomainName is not None:
            self.DomainName = DomainName


class MSV1_0_S4U_LOGON(S4ULogon):
    _message_type_ = MsV1_0S4ULogon


class KERB_S4U_LOGON(S4ULogon):
    _message_type_ = KerbS4ULogon


PMSV1_0_S4U_LOGON = ctypes.POINTER(MSV1_0_S4U_LOGON)
PKERB_S4U_LOGON = ctypes.POINTER(KERB_S4U_LOGON)


class ProfileBuffer(ContiguousUnicode):
    # _message_type_
    def __init__(self):
        super().__init__()
        self.MessageType = self._message_type_


class MSV1_0_INTERACTIVE_PROFILE(ProfileBuffer):
    _message_type_ = MsV1_0InteractiveLogon
    _string_names_ = (
        "LogonScript",
        "HomeDirectory",
        "FullName",
        "ProfilePath",
        "HomeDirectoryDrive",
        "LogonServer",
    )
    _fields_ = (
        ("MessageType", PROFILE_BUFFER_TYPE),
        ("LogonCount", wintypes.USHORT),
        ("BadPasswordCount", wintypes.USHORT),
        ("LogonTime", LARGE_INTEGER),
        ("LogoffTime", LARGE_INTEGER),
        ("KickOffTime", LARGE_INTEGER),
        ("PasswordLastSet", LARGE_INTEGER),
        ("PasswordCanChange", LARGE_INTEGER),
        ("PasswordMustChange", LARGE_INTEGER),
        ("_LogonScript", UNICODE_STRING),
        ("_HomeDirectory", UNICODE_STRING),
        ("_FullName", UNICODE_STRING),
        ("_ProfilePath", UNICODE_STRING),
        ("_HomeDirectoryDrive", UNICODE_STRING),
        ("_LogonServer", UNICODE_STRING),
        ("UserFlags", wintypes.ULONG),
    )


def _check_status(result, func, args):
    if result.value < 0:
        raise ctypes.WinError(result.to_error())
    return args


def _check_bool(result, func, args):
    if not result:
        raise ctypes.WinError(ctypes.get_last_error())
    return args


INVALID_HANDLE_VALUE = wintypes.HANDLE(-1).value
INVALID_DWORD_VALUE = wintypes.DWORD(-1).value  # ~WinAPI
INFINITE = INVALID_DWORD_VALUE
STD_INPUT_HANDLE = wintypes.DWORD(-10).value
STD_OUTPUT_HANDLE = wintypes.DWORD(-11).value
STD_ERROR_HANDLE = wintypes.DWORD(-12).value


class SECURITY_ATTRIBUTES(ctypes.Structure):
    _fields_ = (
        ("nLength", wintypes.DWORD),
        ("lpSecurityDescriptor", wintypes.LPVOID),
        ("bInheritHandle", wintypes.BOOL),
    )

    def __init__(self, **kwds):
        self.nLength = ctypes.sizeof(self)
        super().__init__(**kwds)


LPSECURITY_ATTRIBUTES = ctypes.POINTER(SECURITY_ATTRIBUTES)
LPBYTE = ctypes.POINTER(wintypes.BYTE)
LPHANDLE = PHANDLE = ctypes.POINTER(ctypes.c_void_p)
LPDWORD = ctypes.POINTER(ctypes.c_ulong)


class STARTUPINFO(ctypes.Structure):
    """https://msdn.microsoft.com/en-us/library/ms686331"""

    _fields_ = (
        ("cb", wintypes.DWORD),
        ("lpReserved", wintypes.LPWSTR),
        ("lpDesktop", wintypes.LPWSTR),
        ("lpTitle", wintypes.LPWSTR),
        ("dwX", wintypes.DWORD),
        ("dwY", wintypes.DWORD),
        ("dwXSize", wintypes.DWORD),
        ("dwYSize", wintypes.DWORD),
        ("dwXCountChars", wintypes.DWORD),
        ("dwYCountChars", wintypes.DWORD),
        ("dwFillAttribute", wintypes.DWORD),
        ("dwFlags", wintypes.DWORD),
        ("wShowWindow", wintypes.WORD),
        ("cbReserved2", wintypes.WORD),
        ("lpReserved2", LPBYTE),
        ("hStdInput", wintypes.HANDLE),
        ("hStdOutput", wintypes.HANDLE),
        ("hStdError", wintypes.HANDLE),
    )

    def __init__(self, **kwds):
        self.cb = ctypes.sizeof(self)
        super().__init__(**kwds)


LPSTARTUPINFO = ctypes.POINTER(STARTUPINFO)


class PROC_THREAD_ATTRIBUTE_LIST(ctypes.Structure):
    pass


PPROC_THREAD_ATTRIBUTE_LIST = ctypes.POINTER(PROC_THREAD_ATTRIBUTE_LIST)


class STARTUPINFOEX(STARTUPINFO):
    _fields_ = (("lpAttributeList", PPROC_THREAD_ATTRIBUTE_LIST),)


LPSTARTUPINFOEX = ctypes.POINTER(STARTUPINFOEX)


class PROCESS_INFORMATION(ctypes.Structure):
    """https://msdn.microsoft.com/en-us/library/ms684873"""

    _fields_ = (
        ("hProcess", wintypes.HANDLE),
        ("hThread", wintypes.HANDLE),
        ("dwProcessId", wintypes.DWORD),
        ("dwThreadId", wintypes.DWORD),
    )


LPPROCESS_INFORMATION = ctypes.POINTER(PROCESS_INFORMATION)


class HANDLE_IHV(wintypes.HANDLE):
    pass


def errcheck_ihv(result, func, args):
    if result.value == INVALID_HANDLE_VALUE:
        raise ctypes.WinError(ctypes.get_last_error())
    return result.value


class DWORD_IDV(wintypes.DWORD):
    pass


def errcheck_idv(result, func, args):
    if result.value == INVALID_DWORD_VALUE:
        raise ctypes.WinError(ctypes.get_last_error())
    return result.value


def errcheck_bool(result, func, args):
    if not result:
        raise ctypes.WinError(ctypes.get_last_error())
    return args


def _win(func, restype, *argtypes):
    func.restype = restype
    func.argtypes = argtypes
    if issubclass(restype, NTSTATUS):
        func.errcheck = _check_status
    elif issubclass(restype, BOOL):
        func.errcheck = _check_bool
    elif issubclass(restype, HANDLE_IHV):
        func.errcheck = errcheck_ihv
    elif issubclass(restype, DWORD_IDV):
        func.errcheck = errcheck_idv
    else:
        func.errcheck = errcheck_bool


# https://msdn.microsoft.com/en-us/library/ms683231
_win(kernel32.GetStdHandle, HANDLE_IHV, wintypes.DWORD)  # _In_ nStdHandle


# https://msdn.microsoft.com/en-us/library/ms724211
_win(kernel32.CloseHandle, wintypes.BOOL, wintypes.HANDLE)  # _In_ hObject


# https://msdn.microsoft.com/en-us/library/ms724935
_win(
    kernel32.SetHandleInformation,
    wintypes.BOOL,
    wintypes.HANDLE,  # _In_ hObject
    wintypes.DWORD,  # _In_ dwMask
    wintypes.DWORD,
)  # _In_ dwFlags


# https://msdn.microsoft.com/en-us/library/ms724251
_win(
    kernel32.DuplicateHandle,
    wintypes.BOOL,
    wintypes.HANDLE,  # _In_  hSourceProcessHandle,
    wintypes.HANDLE,  # _In_  hSourceHandle,
    wintypes.HANDLE,  # _In_  hTargetProcessHandle,
    LPHANDLE,  # _Out_ lpTargetHandle,
    wintypes.DWORD,  # _In_  dwDesiredAccess,
    wintypes.BOOL,  # _In_  bInheritHandle,
    wintypes.DWORD,
)  # _In_  dwOptions


# https://msdn.microsoft.com/en-us/library/ms683179
_win(kernel32.GetCurrentProcess, wintypes.HANDLE)


# https://msdn.microsoft.com/en-us/library/ms683189
_win(
    kernel32.GetExitCodeProcess,
    wintypes.BOOL,
    wintypes.HANDLE,  # _In_  hProcess,
    LPDWORD,
)  # _Out_ lpExitCode


# https://msdn.microsoft.com/en-us/library/aa365152
_win(
    kernel32.CreatePipe,
    wintypes.BOOL,
    PHANDLE,  # _Out_    hReadPipe,
    PHANDLE,  # _Out_    hWritePipe,
    LPSECURITY_ATTRIBUTES,  # _In_opt_ lpPipeAttributes,
    wintypes.DWORD,
)  # _In_     nSize


# https://msdn.microsoft.com/en-us/library/ms682431
# _win(advapi32.CreateProcessWithTokenW, wintypes.BOOL,
#    PHANDLE,       # _In_        lpUsername
#    wintypes.DWORD,         # _In_        dwLogonFlags
#    wintypes.LPCWSTR,       # _In_opt_    lpApplicationName
#    wintypes.LPWSTR,        # _Inout_opt_ lpCommandLine
#    wintypes.DWORD,         # _In_        dwCreationFlags
#    wintypes.LPVOID,        # _In_opt_     lpEnvironment
#    wintypes.LPCWSTR,       # _In_opt_    lpCurrentDirectory
#    LPSTARTUPINFO,          # _In_        lpStartupInfo
#    LPPROCESS_INFORMATION)  # _Out_       lpProcessInformation


# https://msdn.microsoft.com/en-us/library/ms682431
_win(
    advapi32.CreateProcessWithLogonW,
    wintypes.BOOL,
    wintypes.LPCWSTR,  # _In_        lpUsername
    wintypes.LPCWSTR,  # _In_opt_    lpDomain
    wintypes.LPCWSTR,  # _In_        lpPassword
    wintypes.DWORD,  # _In_        dwLogonFlags
    wintypes.LPCWSTR,  # _In_opt_    lpApplicationName
    wintypes.LPWSTR,  # _Inout_opt_ lpCommandLine
    wintypes.DWORD,  # _In_        dwCreationFlags
    wintypes.LPCWSTR,  # _In_opt_    lpEnvironment
    wintypes.LPCWSTR,  # _In_opt_    lpCurrentDirectory
    LPSTARTUPINFO,  # _In_        lpStartupInfo
    LPPROCESS_INFORMATION,
)  # _Out_       lpProcessInformation


# https://msdn.microsoft.com/en-us/library/ms683179
_win(kernel32.GetCurrentProcess, wintypes.HANDLE)


# https://msdn.microsoft.com/en-us/library/ms724251
_win(
    kernel32.DuplicateHandle,
    BOOL,
    wintypes.HANDLE,  # _In_  hSourceProcessHandle
    wintypes.HANDLE,  # _In_  hSourceHandle
    wintypes.HANDLE,  # _In_  hTargetProcessHandle
    LPHANDLE,  # _Out_ lpTargetHandle
    wintypes.DWORD,  # _In_  dwDesiredAccess
    wintypes.BOOL,  # _In_  bInheritHandle
    wintypes.DWORD,
)  # _In_  dwOptions


# https://msdn.microsoft.com/en-us/library/ms724295
_win(
    kernel32.GetComputerNameW, BOOL, wintypes.LPWSTR, LPDWORD  # _Out_   lpBuffer
)  # _Inout_ lpnSize


# https://msdn.microsoft.com/en-us/library/aa379295
_win(
    advapi32.OpenProcessToken,
    BOOL,
    wintypes.HANDLE,  # _In_  ProcessHandle
    wintypes.DWORD,  # _In_  DesiredAccess
    LPHANDLE,
)  # _Out_ TokenHandle


# https://msdn.microsoft.com/en-us/library/aa446617
_win(
    advapi32.DuplicateTokenEx,
    BOOL,
    wintypes.HANDLE,  # _In_     hExistingToken
    wintypes.DWORD,  # _In_     dwDesiredAccess
    LPSECURITY_ATTRIBUTES,  # _In_opt_ lpTokenAttributes
    SECURITY_IMPERSONATION_LEVEL,  # _In_     ImpersonationLevel
    TOKEN_TYPE,  # _In_     TokenType
    LPHANDLE,
)  # _Out_    phNewToken


# https://msdn.microsoft.com/en-us/library/ff566415
_win(ntdll.NtAllocateLocallyUniqueId, NTSTATUS, LPLUID)  # _Out_ LUID


# https://msdn.microsoft.com/en-us/library/aa378279
_win(
    secur32.LsaFreeReturnBuffer,
    NTSTATUS,
    wintypes.LPVOID,
)  # _In_ Buffer


# https://msdn.microsoft.com/en-us/library/aa378265
_win(
    secur32.LsaConnectUntrusted,
    NTSTATUS,
    LPHANDLE,
)  # _Out_ LsaHandle


# https://msdn.microsoft.com/en-us/library/aa378318
_win(
    secur32.LsaRegisterLogonProcess,
    NTSTATUS,
    LPSTRING,  # _In_  LogonProcessName
    LPHANDLE,  # _Out_ LsaHandle
    LPLSA_OPERATIONAL_MODE,
)  # _Out_ SecurityMode


# https://msdn.microsoft.com/en-us/library/aa378269
_win(secur32.LsaDeregisterLogonProcess, NTSTATUS, wintypes.HANDLE)  # _In_ LsaHandle


# https://msdn.microsoft.com/en-us/library/aa378297
_win(
    secur32.LsaLookupAuthenticationPackage,
    NTSTATUS,
    wintypes.HANDLE,  # _In_  LsaHandle
    LPSTRING,  # _In_  PackageName
    LPULONG,
)  # _Out_ AuthenticationPackage


# https://msdn.microsoft.com/en-us/library/aa378292
_win(
    secur32.LsaLogonUser,
    NTSTATUS,
    wintypes.HANDLE,  # _In_     LsaHandle
    LPSTRING,  # _In_     OriginName
    SECURITY_LOGON_TYPE,  # _In_     LogonType
    wintypes.ULONG,  # _In_     AuthenticationPackage
    wintypes.LPVOID,  # _In_     AuthenticationInformation
    wintypes.ULONG,  # _In_     AuthenticationInformationLength
    LPTOKEN_GROUPS,  # _In_opt_ LocalGroups
    LPTOKEN_SOURCE,  # _In_     SourceContext
    LPLPVOID,  # _Out_    ProfileBuffer
    LPULONG,  # _Out_    ProfileBufferLength
    LPLUID,  # _Out_    LogonId
    LPHANDLE,  # _Out_    Token
    LPQUOTA_LIMITS,  # _Out_    Quotas
    PNTSTATUS,
)  # _Out_    SubStatus


def duplicate_token(
    source_token=None,
    access=TOKEN_ALL_ACCESS,
    impersonation_level=SecurityImpersonation,
    token_type=TokenPrimary,
    attributes=None,
):
    close_source = False
    if source_token is None:
        close_source = True
        source_token = HANDLE()
        advapi32.OpenProcessToken(
            kernel32.GetCurrentProcess(), TOKEN_ALL_ACCESS, ctypes.byref(source_token)
        )
    token = HANDLE()
    try:
        advapi32.DuplicateTokenEx(
            source_token,
            access,
            attributes,
            impersonation_level,
            token_type,
            ctypes.byref(token),
        )
    finally:
        if close_source:
            source_token.Close()
    return token


def lsa_connect_untrusted():
    handle = wintypes.HANDLE()
    secur32.LsaConnectUntrusted(ctypes.byref(handle))
    return handle.value


def lsa_register_logon_process(logon_process_name):
    if not isinstance(logon_process_name, bytes):
        logon_process_name = logon_process_name.encode("mbcs")
    logon_process_name = logon_process_name[:127]
    buf = ctypes.create_string_buffer(logon_process_name, 128)
    name = STRING(len(logon_process_name), len(buf), buf)
    handle = wintypes.HANDLE()
    mode = LSA_OPERATIONAL_MODE()
    secur32.LsaRegisterLogonProcess(
        ctypes.byref(name), ctypes.byref(handle), ctypes.byref(mode)
    )
    return handle.value


def lsa_lookup_authentication_package(lsa_handle, package_name):
    if not isinstance(package_name, bytes):
        package_name = package_name.encode("mbcs")
    package_name = package_name[:127]
    buf = ctypes.create_string_buffer(package_name)
    name = STRING(len(package_name), len(buf), buf)
    package = wintypes.ULONG()
    secur32.LsaLookupAuthenticationPackage(
        lsa_handle, ctypes.byref(name), ctypes.byref(package)
    )
    return package.value


LOGONINFO = collections.namedtuple(
    "LOGONINFO", ("Token", "LogonId", "Profile", "Quotas")
)


def lsa_logon_user(
    auth_info,
    local_groups=None,
    origin_name=py_origin_name,
    source_context=None,
    auth_package=None,
    logon_type=None,
    lsa_handle=None,
):
    if local_groups is None:
        plocal_groups = LPTOKEN_GROUPS()
    else:
        plocal_groups = ctypes.byref(local_groups)
    if source_context is None:
        source_context = py_source_context
    if not isinstance(origin_name, bytes):
        origin_name = origin_name.encode("mbcs")
    buf = ctypes.create_string_buffer(origin_name)
    origin_name = STRING(len(origin_name), len(buf), buf)
    if auth_package is None:
        if isinstance(auth_info, MSV1_0_S4U_LOGON):
            auth_package = NEGOTIATE_PACKAGE_NAME
        elif isinstance(auth_info, KERB_S4U_LOGON):
            auth_package = MICROSOFT_KERBEROS_NAME
        else:
            auth_package = MSV1_0_PACKAGE_NAME
    if logon_type is None:
        if isinstance(auth_info, S4ULogon):
            logon_type = win32con.LOGON32_LOGON_NETWORK
        else:
            logon_type = Interactive
    profile_buffer = wintypes.LPVOID()
    profile_buffer_length = wintypes.ULONG()
    profile = None
    logonid = LUID()
    htoken = HANDLE()
    quotas = QUOTA_LIMITS()
    substatus = NTSTATUS()
    deregister = False
    if lsa_handle is None:
        lsa_handle = lsa_connect_untrusted()
        deregister = True
    try:
        if isinstance(auth_package, (str, bytes)):
            auth_package = lsa_lookup_authentication_package(lsa_handle, auth_package)
        try:
            secur32.LsaLogonUser(
                lsa_handle,
                ctypes.byref(origin_name),
                logon_type,
                auth_package,
                ctypes.byref(auth_info),
                ctypes.sizeof(auth_info),
                plocal_groups,
                ctypes.byref(source_context),
                ctypes.byref(profile_buffer),
                ctypes.byref(profile_buffer_length),
                ctypes.byref(logonid),
                ctypes.byref(htoken),
                ctypes.byref(quotas),
                ctypes.byref(substatus),
            )
        except OSError:
            if substatus.value:
                raise ctypes.WinError(substatus.to_error())
            raise
        finally:
            if profile_buffer:
                address = profile_buffer.value
                buftype = PROFILE_BUFFER_TYPE.from_address(address).value
                if buftype == MsV1_0InteractiveLogon:
                    profile = MSV1_0_INTERACTIVE_PROFILE.from_address_copy(
                        address, profile_buffer_length.value
                    )
                secur32.LsaFreeReturnBuffer(address)
    finally:
        if deregister:
            secur32.LsaDeregisterLogonProcess(lsa_handle)
    return LOGONINFO(htoken, logonid, profile, quotas)


def logon_msv1(
    name,
    password,
    domain=None,
    local_groups=None,
    origin_name=py_origin_name,
    source_context=None,
):
    return lsa_logon_user(
        MSV1_0_INTERACTIVE_LOGON(name, password, domain),
        local_groups,
        origin_name,
        source_context,
    )


def logon_msv1_s4u(
    name, local_groups=None, origin_name=py_origin_name, source_context=None
):
    domain = ctypes.create_unicode_buffer(MAX_COMPUTER_NAME_LENGTH + 1)
    length = wintypes.DWORD(len(domain))
    kernel32.GetComputerNameW(domain, ctypes.byref(length))
    return lsa_logon_user(
        MSV1_0_S4U_LOGON(name, domain.value), local_groups, origin_name, source_context
    )


def logon_kerb_s4u(
    name,
    realm=None,
    local_groups=None,
    origin_name=py_origin_name,
    source_context=None,
    logon_process_name=py_logon_process_name,
):
    lsa_handle = lsa_register_logon_process(logon_process_name)
    try:
        return lsa_logon_user(
            KERB_S4U_LOGON(name, realm),
            local_groups,
            origin_name,
            source_context,
            lsa_handle=lsa_handle,
        )
    finally:
        secur32.LsaDeregisterLogonProcess(lsa_handle)


def DuplicateHandle(
    hsrc=kernel32.GetCurrentProcess(),
    srchandle=kernel32.GetCurrentProcess(),
    htgt=kernel32.GetCurrentProcess(),
    access=0,
    inherit=False,
    options=win32con.DUPLICATE_SAME_ACCESS,
):
    tgthandle = wintypes.HANDLE()
    kernel32.DuplicateHandle(
        hsrc, srchandle, htgt, ctypes.byref(tgthandle), access, inherit, options
    )
    return tgthandle.value


def CreatePipe(inherit_read=False, inherit_write=False):
    read, write = wintypes.HANDLE(), wintypes.HANDLE()
    kernel32.CreatePipe(ctypes.byref(read), ctypes.byref(write), None, 0)
    if inherit_read:
        kernel32.SetHandleInformation(
            read, win32con.HANDLE_FLAG_INHERIT, win32con.HANDLE_FLAG_INHERIT
        )
    if inherit_write:
        kernel32.SetHandleInformation(
            write, win32con.HANDLE_FLAG_INHERIT, win32con.HANDLE_FLAG_INHERIT
        )
    return read.value, write.value


def set_user_perm(obj, perm, sid):
    """
    Set an object permission for the given user sid
    """
    info = (
        win32security.OWNER_SECURITY_INFORMATION
        | win32security.GROUP_SECURITY_INFORMATION
        | win32security.DACL_SECURITY_INFORMATION
    )
    sd = win32security.GetUserObjectSecurity(obj, info)
    dacl = sd.GetSecurityDescriptorDacl()
    ace_cnt = dacl.GetAceCount()
    for idx in range(0, ace_cnt):
        (aceType, aceFlags), ace_mask, ace_sid = dacl.GetAce(idx)
        ace_exists = (
            aceType == ntsecuritycon.ACCESS_ALLOWED_ACE_TYPE
            and ace_mask == perm
            and ace_sid == sid
        )
        if ace_exists:
            # If the ace already exists, do nothing
            break
    else:
        dacl.AddAccessAllowedAce(dacl.GetAclRevision(), perm, sid)
        sd.SetSecurityDescriptorDacl(1, dacl, 0)
        win32security.SetUserObjectSecurity(obj, info, sd)


def grant_winsta_and_desktop(th):
    """
    Grant the token's user access to the current process's window station and
    desktop.
    """
    current_sid = win32security.GetTokenInformation(th, win32security.TokenUser)[0]
    # Add permissions for the sid to the current windows station and thread id.
    # This prevents windows error 0xC0000142.
    winsta = win32process.GetProcessWindowStation()
    set_user_perm(winsta, WINSTA_ALL, current_sid)
    desktop = win32service.GetThreadDesktop(win32api.GetCurrentThreadId())
    set_user_perm(desktop, DESKTOP_ALL, current_sid)


def environment_string(env):
    senv = ""
    for k, v in env.items():
        senv += k + "=" + v + "\0"
    senv += "\0"
    return ctypes.create_unicode_buffer(senv)


def CreateProcessWithTokenW(
    token,
    logonflags=0,
    applicationname=None,
    commandline=None,
    creationflags=0,
    environment=None,
    currentdirectory=None,
    startupinfo=None,
):
    creationflags |= win32con.CREATE_UNICODE_ENVIRONMENT
    if commandline is not None:
        commandline = ctypes.create_unicode_buffer(commandline)
    if startupinfo is None:
        startupinfo = STARTUPINFO()
    if currentdirectory is not None:
        currentdirectory = ctypes.create_unicode_buffer(currentdirectory)
    if environment is not None and isinstance(environment, dict):
        environment = ctypes.pointer(environment_string(environment))
    process_info = PROCESS_INFORMATION()
    ret = advapi32.CreateProcessWithTokenW(
        token,
        logonflags,
        applicationname,
        commandline,
        creationflags,
        environment,
        currentdirectory,
        ctypes.byref(startupinfo),
        ctypes.byref(process_info),
    )
    if ret == 0:
        winerr = win32api.GetLastError()
        exc = OSError(win32api.FormatMessage(winerr))
        exc.winerror = winerr
        raise exc
    return process_info


def enumerate_tokens(sid=None, session_id=None, privs=None):
    """
    Enumerate tokens from any existing processes that can be accessed.
    Optionally filter by sid.
    """
    for p in psutil.process_iter():
        if p.pid == 0:
            continue
        try:
            ph = win32api.OpenProcess(win32con.PROCESS_ALL_ACCESS, 0, p.pid)
        except win32api.error as exc:
            if exc.winerror == 5:
                log.debug("Unable to OpenProcess pid=%d name=%s", p.pid, p.name())
                continue
            raise exc
        try:
            access = (
                win32security.TOKEN_DUPLICATE
                | win32security.TOKEN_QUERY
                | win32security.TOKEN_IMPERSONATE
                | win32security.TOKEN_ASSIGN_PRIMARY
            )
            th = win32security.OpenProcessToken(ph, access)
        except Exception as exc:  # pylint: disable=broad-except
            log.debug(
                "OpenProcessToken failed pid=%d name=%s user%s",
                p.pid,
                p.name(),
                p.username(),
            )
            continue
        try:
            process_sid = win32security.GetTokenInformation(
                th, win32security.TokenUser
            )[0]
        except Exception as exc:  # pylint: disable=broad-except
            log.exception(
                "GetTokenInformation pid=%d name=%s user%s",
                p.pid,
                p.name(),
                p.username(),
            )
            continue

        proc_sid = win32security.ConvertSidToStringSid(process_sid)
        if sid and sid != proc_sid:
            log.debug("Token for pid does not match user sid: %s", sid)
            continue

        if (
            session_id
            and win32security.GetTokenInformation(th, win32security.TokenSessionId)
            != session_id
        ):
            continue

        def has_priv(tok, priv):
            luid = win32security.LookupPrivilegeValue(None, priv)
            for priv_luid, flags in win32security.GetTokenInformation(
                tok, win32security.TokenPrivileges
            ):
                if priv_luid == luid:
                    return True
            return False

        if privs:
            has_all = True
            for name in privs:
                if not has_priv(th, name):
                    has_all = False
            if not has_all:
                continue
        yield dup_token(th)


def impersonate_sid(sid, session_id=None, privs=None):
    """
    Find an existing process token for the given sid and impersonate the token.
    """
    for tok in enumerate_tokens(sid, session_id, privs):
        tok = dup_token(tok)
        elevate_token(tok)
        if win32security.ImpersonateLoggedOnUser(tok) == 0:
            raise OSError("Impersonation failure")
        return tok
    raise OSError("Impersonation failure")


def dup_token(th):
    """
    duplicate the access token
    """
    # TODO: is `duplicate_token` the same?
    sec_attr = win32security.SECURITY_ATTRIBUTES()
    sec_attr.bInheritHandle = True
    return win32security.DuplicateTokenEx(
        th,
        win32security.SecurityImpersonation,
        win32con.MAXIMUM_ALLOWED,
        win32security.TokenPrimary,
        sec_attr,
    )


def elevate_token(th):
    """
    Set all token privileges to enabled
    """
    # Get list of privileges this token contains
    privileges = win32security.GetTokenInformation(th, win32security.TokenPrivileges)

    # Create a set of all privileges to be enabled
    enable_privs = set()
    for luid, flags in privileges:
        enable_privs.add((luid, win32con.SE_PRIVILEGE_ENABLED))

    # Enable the privileges
    if win32security.AdjustTokenPrivileges(th, 0, enable_privs) == 0:
        raise OSError(win32api.FormatMessage(win32api.GetLastError()))


def make_inheritable(token):
    """Create an inheritable handle"""
    return win32api.DuplicateHandle(
        win32api.GetCurrentProcess(),
        token,
        win32api.GetCurrentProcess(),
        0,
        1,
        win32con.DUPLICATE_SAME_ACCESS,
    )


def CreateProcessWithLogonW(
    username=None,
    domain=None,
    password=None,
    logonflags=0,
    applicationname=None,
    commandline=None,
    creationflags=0,
    environment=None,
    currentdirectory=None,
    startupinfo=None,
):
    creationflags |= win32con.CREATE_UNICODE_ENVIRONMENT
    if commandline is not None:
        commandline = ctypes.create_unicode_buffer(commandline)
    if startupinfo is None:
        startupinfo = STARTUPINFO()
    if environment is not None and isinstance(environment, dict):
        environment = ctypes.pointer(environment_string(environment))
    process_info = PROCESS_INFORMATION()
    advapi32.CreateProcessWithLogonW(
        username,
        domain,
        password,
        logonflags,
        applicationname,
        commandline,
        creationflags,
        environment,
        currentdirectory,
        ctypes.byref(startupinfo),
        ctypes.byref(process_info),
    )
    return process_info


def prepend_cmd(win_shell, cmd):
    """
    Prep cmd when shell is cmd.exe. Always use a command string instead of a list to satisfy
    both CreateProcess and CreateProcessWithToken.

    cmd must be double-quoted to ensure proper handling of space characters. The first opening
    quote and the closing quote are stripped automatically by the Win32 API.
    """
    if isinstance(cmd, (list, tuple)):
        args = subprocess.list2cmdline(cmd)
    else:
        args = cmd
<<<<<<< HEAD
    new_cmd = f'{win_shell} /s /c "{args}"'
=======
    new_cmd = f"{win_shell} /c {args}"
>>>>>>> d85ac606

    return new_cmd<|MERGE_RESOLUTION|>--- conflicted
+++ resolved
@@ -7,7 +7,6 @@
 
     https://stackoverflow.com/a/43233332
     http://stackoverflow.com/questions/29566330
-
 """
 
 import collections
@@ -1362,10 +1361,6 @@
         args = subprocess.list2cmdline(cmd)
     else:
         args = cmd
-<<<<<<< HEAD
-    new_cmd = f'{win_shell} /s /c "{args}"'
-=======
-    new_cmd = f"{win_shell} /c {args}"
->>>>>>> d85ac606
+    new_cmd = f'{win_shell} /c {args}'
 
     return new_cmd