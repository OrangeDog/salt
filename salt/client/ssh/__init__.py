--- conflicted
+++ resolved
@@ -957,12 +957,8 @@
             # RSTR was found in stdout but not stderr - which means there
             # is a SHIM command for the master.
             shim_command = re.split(r'\r?\n', stdout, 1)[0].strip()
-<<<<<<< HEAD
+            log.debug('SHIM retcode({0}) and command: {1}'.format(retcode, shim_command))
             if 'deploy' == shim_command and retcode == salt.defaults.exitcodes.EX_THIN_DEPLOY:
-=======
-            log.debug('SHIM retcode({0}) and command: {1}'.format(retcode, shim_command))
-            if 'deploy' == shim_command and retcode == salt.exitcodes.EX_THIN_DEPLOY:
->>>>>>> 72f30923
                 self.deploy()
                 stdout, stderr, retcode = self.shim_cmd(cmd_str)
                 if not re.search(RSTR_RE, stdout) or not re.search(RSTR_RE, stderr):
