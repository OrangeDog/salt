"""
TCP transport classes

Wire protocol: "len(payload) msgpack({'head': SOMEHEADER, 'body': SOMEBODY})"

"""

import asyncio
import asyncio.exceptions
import errno
import logging
import multiprocessing
import queue
import select
import socket
import threading
import time
import urllib
import uuid
import warnings
<<<<<<< HEAD

import tornado
import tornado.concurrent
import tornado.gen
import tornado.iostream
import tornado.netutil
import tornado.tcpclient
import tornado.tcpserver
import tornado.util
=======
>>>>>>> de9b297c

import salt.master
import salt.payload
import salt.transport.base
import salt.transport.frame
import salt.utils.asynchronous
import salt.utils.files
import salt.utils.msgpack
import salt.utils.platform
import salt.utils.process
import salt.utils.versions
from salt.exceptions import SaltClientError, SaltReqTimeoutError
from salt.utils.network import ip_bracket

if salt.utils.platform.is_windows():
    USE_LOAD_BALANCER = True
else:
    USE_LOAD_BALANCER = False


log = logging.getLogger(__name__)


class ClosingError(Exception):
    """ """


def _null_callback(*args, **kwargs):
    pass


def _get_socket(opts):
    family = socket.AF_INET
    if opts.get("ipv6", False):
        family = socket.AF_INET6
    return socket.socket(family, socket.SOCK_STREAM)


def _get_bind_addr(opts, port_type):
    return (
        ip_bracket(opts["interface"], strip=True),
        int(opts[port_type]),
    )


def _set_tcp_keepalive(sock, opts):
    """
    Ensure that TCP keepalives are set for the socket.
    """
    if hasattr(socket, "SO_KEEPALIVE"):
        if opts.get("tcp_keepalive", False):
            sock.setsockopt(socket.SOL_SOCKET, socket.SO_KEEPALIVE, 1)
            if hasattr(socket, "SOL_TCP"):
                if hasattr(socket, "TCP_KEEPIDLE"):
                    tcp_keepalive_idle = opts.get("tcp_keepalive_idle", -1)
                    if tcp_keepalive_idle > 0:
                        sock.setsockopt(
                            socket.SOL_TCP, socket.TCP_KEEPIDLE, int(tcp_keepalive_idle)
                        )
                if hasattr(socket, "TCP_KEEPCNT"):
                    tcp_keepalive_cnt = opts.get("tcp_keepalive_cnt", -1)
                    if tcp_keepalive_cnt > 0:
                        sock.setsockopt(
                            socket.SOL_TCP, socket.TCP_KEEPCNT, int(tcp_keepalive_cnt)
                        )
                if hasattr(socket, "TCP_KEEPINTVL"):
                    tcp_keepalive_intvl = opts.get("tcp_keepalive_intvl", -1)
                    if tcp_keepalive_intvl > 0:
                        sock.setsockopt(
                            socket.SOL_TCP,
                            socket.TCP_KEEPINTVL,
                            int(tcp_keepalive_intvl),
                        )
            if hasattr(socket, "SIO_KEEPALIVE_VALS"):
                # Windows doesn't support TCP_KEEPIDLE, TCP_KEEPCNT, nor
                # TCP_KEEPINTVL. Instead, it has its own proprietary
                # SIO_KEEPALIVE_VALS.
                tcp_keepalive_idle = opts.get("tcp_keepalive_idle", -1)
                tcp_keepalive_intvl = opts.get("tcp_keepalive_intvl", -1)
                # Windows doesn't support changing something equivalent to
                # TCP_KEEPCNT.
                if tcp_keepalive_idle > 0 or tcp_keepalive_intvl > 0:
                    # Windows defaults may be found by using the link below.
                    # Search for 'KeepAliveTime' and 'KeepAliveInterval'.
                    # https://technet.microsoft.com/en-us/library/bb726981.aspx#EDAA
                    # If one value is set and the other isn't, we still need
                    # to send both values to SIO_KEEPALIVE_VALS and they both
                    # need to be valid. So in that case, use the Windows
                    # default.
                    if tcp_keepalive_idle <= 0:
                        tcp_keepalive_idle = 7200
                    if tcp_keepalive_intvl <= 0:
                        tcp_keepalive_intvl = 1
                    # The values expected are in milliseconds, so multiply by
                    # 1000.
                    sock.ioctl(
                        socket.SIO_KEEPALIVE_VALS,
                        (
                            1,
                            int(tcp_keepalive_idle * 1000),
                            int(tcp_keepalive_intvl * 1000),
                        ),
                    )
        else:
            sock.setsockopt(socket.SOL_SOCKET, socket.SO_KEEPALIVE, 0)


class LoadBalancerServer(salt.utils.process.SignalHandlingProcess):
    """
    Raw TCP server which runs in its own process and will listen
    for incoming connections. Each incoming connection will be
    sent via multiprocessing queue to the workers.
    Since the queue is shared amongst workers, only one worker will
    handle a given connection.
    """

    # TODO: opts!
    # Based on default used in tornado.netutil.bind_sockets()
    backlog = 128

    def __init__(self, opts, socket_queue, **kwargs):
        super().__init__(**kwargs)
        self.opts = opts
        self.socket_queue = socket_queue
        self._socket = None

    def close(self):
        if self._socket is not None:
            self._socket.shutdown(socket.SHUT_RDWR)
            self._socket.close()
            self._socket = None

    # pylint: disable=W1701
    def __del__(self):
        self.close()

    # pylint: enable=W1701

    def run(self):
        """
        Start the load balancer
        """
        self._socket = _get_socket(self.opts)
        self._socket.setsockopt(socket.SOL_SOCKET, socket.SO_REUSEADDR, 1)
        _set_tcp_keepalive(self._socket, self.opts)
        self._socket.setblocking(1)
        self._socket.bind(_get_bind_addr(self.opts, "ret_port"))
        self._socket.listen(self.backlog)

        while self._socket and not self._socket._closed:
            try:
                # Wait for a connection to occur since the socket is
                # blocking.
                connection, address = self._socket.accept()
                # Wait for a free slot to be available to put
                # the connection into.
                # Sockets are picklable on Windows in Python 3.
                self.socket_queue.put((connection, address), True, None)
            except OSError as e:
                # ECONNABORTED indicates that there was a connection
                # but it was closed while still in the accept queue.
                # (observed on FreeBSD).
<<<<<<< HEAD
                if tornado.util.errno_from_exception(e) == errno.ECONNABORTED:
=======
                name = self._socket.getsockname()
                if isinstance(name, tuple):
                    name = name[0]
                if salt.ext.tornado.util.errno_from_exception(e) == errno.ECONNABORTED:
>>>>>>> de9b297c
                    continue
                elif e.errno == errno.EINVAL:
                    # This can happen after socket.shutdown but before socket.close
                    log.trace("Socket shutdown: %s", name)
                    break
                elif e.errno == errno.EBADF:
                    # This can happen after socket.close
                    log.trace("Socket closed: %s", name)
                    break
                raise


class Resolver(tornado.netutil.DefaultLoopResolver):
    """
    Default resolver for tornado
    """


class PublishClient(salt.transport.base.PublishClient):
    """
    Tornado based TCP Pub Client
    """

    ttype = "tcp"

    async_methods = [
        "connect",
        "connect_uri",
        "recv",
    ]
    close_methods = [
        "close",
    ]

    def __init__(self, opts, io_loop, **kwargs):  # pylint: disable=W0231
        super().__init__(opts, io_loop, **kwargs)
        self.opts = opts
        self.io_loop = io_loop
        self.unpacker = salt.utils.msgpack.Unpacker()
        self.connected = False
        self._closing = False
        self._stream = None
        self._closing = False
        self._closed = False
        self.backoff = opts.get("tcp_reconnect_backoff", 1)
        self.resolver = kwargs.get("resolver")
        self._read_in_progress = asyncio.Lock()
        self.poller = None

        self.host = kwargs.get("host", None)
        self.port = kwargs.get("port", None)
        self.path = kwargs.get("path", None)
        self.ssl = kwargs.get("ssl", None)
        self.source_ip = self.opts.get("source_ip")
        self.source_port = self.opts.get("source_publish_port")
        self.on_recv_task = None
        if self.host is None and self.port is None:
            if self.path is None:
                raise RuntimeError("A host and port or a path must be provided")
        elif self.host and self.port:
            if self.path:
                raise RuntimeError(
                    "A host and port or a path must be provided, not both"
                )
        self.connect_callback = kwargs.get("connect_callback", _null_callback)
        self.disconnect_callback = kwargs.get("disconnect_callback", _null_callback)

    def close(self):
        if self._closing:
            return
        self._closing = True
        if self.on_recv_task:
            self.on_recv_task.cancel()
            self.on_recv_task = None
        if self._stream is not None:
            self._stream.close()
        self._stream = None
        self._closed = True

    async def getstream(self, **kwargs):
        if self.source_ip or self.source_port:
            kwargs.update(source_ip=self.source_ip, source_port=self.source_port)
        stream = None
        start = time.monotonic()
        timeout = kwargs.get("timeout", None)
        while stream is None and (not self._closed and not self._closing):
            try:
                if self.host and self.port:
                    log.debug(
                        "PubClient connecting to %r %r:%r", self, self.host, self.port
                    )
                    self._tcp_client = TCPClientKeepAlive(
                        self.opts, resolver=self.resolver
                    )
                    # ctx = None
                    # if self.ssl is not None:
                    #     ctx = salt.transport.base.ssl_context(
                    #         self.ssl, server_side=False
                    #     )
                    stream = await asyncio.wait_for(
                        self._tcp_client.connect(
                            ip_bracket(self.host, strip=True),
                            self.port,
                            # ssl_options=ctx,
                            ssl_options=self.opts.get("ssl"),
                            **kwargs,
                        ),
                        1,
                    )
                    self.unpacker = salt.utils.msgpack.Unpacker()
                    log.debug(
                        "PubClient conencted to %r %r:%r", self, self.host, self.port
                    )
                else:
                    log.debug("PubClient connecting to %r %r", self, self.path)
                    sock_type = socket.AF_UNIX
                    stream = tornado.iostream.IOStream(
                        socket.socket(sock_type, socket.SOCK_STREAM)
                    )
                    await asyncio.wait_for(stream.connect(self.path), 1)
                    self.unpacker = salt.utils.msgpack.Unpacker()
                    log.debug("PubClient conencted to %r %r", self, self.path)
            except Exception as exc:  # pylint: disable=broad-except
                if self.path:
                    _connect_to = self.path
                else:
                    _connect_to = f"{self.host}:{self.port}"
                log.debug(
                    "%s encountered an exception while connecting to"
                    " %s: %r, will reconnect in %d seconds",
                    self,
                    _connect_to,
                    exc,
                    self.backoff,
                )
                if timeout and time.monotonic() - start > timeout:
                    break
                await asyncio.sleep(self.backoff)
            if timeout and time.monotonic() - start > timeout:
                break
        return stream

    async def _connect(self, timeout=None):
        if self._stream is None:
            self._connect_called = True
            self._closing = False
            self._closed = False
            self._stream = await self.getstream(timeout=timeout)
            if self._stream:
                if self.connect_callback:
                    self.connect_callback(True)
            self.connected = True

    async def connect(
        self,
        port=None,
        connect_callback=None,
        disconnect_callback=None,
        timeout=None,
    ):
        if port is not None:
            self.port = port
        if connect_callback:
            self.connect_callback = connect_callback
        if disconnect_callback:
            self.disconnect_callback = disconnect_callback
        await self._connect(timeout=timeout)

    def _decode_messages(self, messages):
        if not isinstance(messages, dict):
            # TODO: For some reason we need to decode here for things
            #       to work. Fix this.
            body = salt.payload.loads(messages)
            # body = salt.utils.msgpack.loads(messages)
            # body = salt.transport.frame.decode_embedded_strs(body)
        else:
            body = messages
        return body

    async def send(self, msg):
        await self._stream.write(msg)

    async def recv(self, timeout=None):
        while self._stream is None:
            await self.connect()
            await asyncio.sleep(0.001)
        if timeout == 0:
            for msg in self.unpacker:
                return msg[b"body"]
            try:
                events, _, _ = select.select([self._stream.socket], [], [], 0)
            except TimeoutError:
                events = []
            if events:
                while not self._closing:
                    async with self._read_in_progress:
                        try:
                            byts = await self._stream.read_bytes(4096, partial=True)
                        except tornado.iostream.StreamClosedError:
                            log.trace("Stream closed, reconnecting.")
                            stream = self._stream
                            self._stream = None
                            stream.close()
                            if self.disconnect_callback:
                                self.disconnect_callback()
                            await self.connect()
                            return
                        self.unpacker.feed(byts)
                        for msg in self.unpacker:
                            return msg[b"body"]
        elif timeout:
            try:
                return await asyncio.wait_for(self.recv(), timeout=timeout)
            except (
                TimeoutError,
                asyncio.exceptions.TimeoutError,
                asyncio.exceptions.CancelledError,
            ):
                self.close()
                await self.connect()
                return
        else:
            for msg in self.unpacker:
                return msg[b"body"]
            while not self._closing:
                async with self._read_in_progress:
                    try:
                        byts = await self._stream.read_bytes(4096, partial=True)
                    except tornado.iostream.StreamClosedError:
                        log.trace("Stream closed, reconnecting.")
                        stream = self._stream
                        self._stream = None
                        stream.close()
                        if self.disconnect_callback:
                            self.disconnect_callback()
                        await self.connect()
                        log.debug("Re-connected - continue")
                        continue
                    self.unpacker.feed(byts)
                    for msg in self.unpacker:
                        return msg[b"body"]

    async def on_recv_handler(self, callback):
        while not self._stream:
            # Retry quickly, we may want to increase this if it's hogging cpu.
            await asyncio.sleep(0.003)
        tasks = []
        while True:
            msg = await self.recv()
            if msg:
                try:
                    # XXX This is handled better in the websocket transport work
                    tasks.append(asyncio.create_task(callback(msg)))
                except Exception as exc:  # pylint: disable=broad-except
                    log.error(
                        "Unhandled exception while running callback %r",
                        self,
                        exc_info=True,
                    )
            for task in tasks[:]:
                if task.done():
                    tasks.remove(task)

    def on_recv(self, callback):
        """
        Register a callback for received messages (that we didn't initiate)
        """
        if self.on_recv_task:
            # XXX: We are not awaiting this canceled task. This still needs to
            # be addressed.
            self.on_recv_task.cancel()
        if callback is None:
            self.on_recv_task = None
        else:
            self.on_recv_task = asyncio.create_task(self.on_recv_handler(callback))

    def __enter__(self):
        return self

    def __exit__(self, exc_type, exc_val, exc_tb):
        self.close()


class TCPPubClient(PublishClient):
    def __init__(self, *args, **kwargs):  # pylint: disable=W0231
        salt.utils.versions.warn_until(
            3009,
            "TCPPubClient has been deprecated, use PublishClient instead.",
        )
        super().__init__(*args, **kwargs)


class RequestServer(salt.transport.base.DaemonizedRequestServer):
    """
    Tornado based TCP Request/Reply Server

    :param dict opts: Salt master config options.
    """

    # TODO: opts!
    backlog = 5

    def __init__(self, opts):  # pylint: disable=W0231
        self.opts = opts
        self._socket = None
        self.req_server = None
        self.ssl = self.opts.get("ssl", None)

    @property
    def socket(self):
        return self._socket

    def close(self):
        if self._socket is not None:
            try:
                self._socket.shutdown(socket.SHUT_RDWR)
            except OSError as exc:
                if exc.errno == errno.ENOTCONN:
                    # We may try to shutdown a socket which is already disconnected.
                    # Ignore this condition and continue.
                    pass
                else:
                    raise
            if self.req_server is None:
                # We only close the socket if we don't have a req_server instance.
                # If we did, because the req_server is also handling this socket, when we call
                # req_server.stop(), tornado will give us an AssertionError because it's trying to
                # match the socket.fileno() (after close it's -1) to the fd it holds on it's _sockets cache
                # so it can remove the socket from the IOLoop handlers
                self._socket.close()
            self._socket = None
        if self.req_server is not None:
            try:
                self.req_server.close()
            except OSError as exc:
                if exc.errno != 9:
                    raise
                log.exception(
                    "RequestServer close generated an exception: %s", str(exc)
                )
            self.req_server = None

    def __enter__(self):
        return self

    def __exit__(self, *args):
        self.close()

    def pre_fork(self, process_manager):
        """
        Pre-fork we need to create the zmq router device
        """
        if USE_LOAD_BALANCER:
            self.socket_queue = multiprocessing.Queue()
            process_manager.add_process(
                LoadBalancerServer,
                args=(self.opts, self.socket_queue),
                name="LoadBalancerServer",
            )
        elif not salt.utils.platform.is_windows():
            self._socket = _get_socket(self.opts)
            self._socket.setsockopt(socket.SOL_SOCKET, socket.SO_REUSEADDR, 1)
            _set_tcp_keepalive(self._socket, self.opts)
            self._socket.setblocking(0)
            self._socket.bind(_get_bind_addr(self.opts, "ret_port"))

    def post_fork(self, message_handler, io_loop):
        """
        After forking we need to create all of the local sockets to listen to the
        router

        message_handler: function to call with your payloads
        """
        self.message_handler = message_handler
        log.info("RequestServer workers %s", socket)

        with salt.utils.asynchronous.current_ioloop(io_loop):
            ctx = None
            if self.ssl is not None:
                ctx = salt.transport.base.ssl_context(self.ssl, server_side=True)
            if USE_LOAD_BALANCER:
                self.req_server = LoadBalancerWorker(
                    self.socket_queue,
                    self.handle_message,
                    ssl_options=ctx,
                )
            else:
                if salt.utils.platform.is_windows():
                    self._socket = _get_socket(self.opts)
                    self._socket.setsockopt(socket.SOL_SOCKET, socket.SO_REUSEADDR, 1)
                    _set_tcp_keepalive(self._socket, self.opts)
                    self._socket.setblocking(0)
                    self._socket.bind(_get_bind_addr(self.opts, "ret_port"))
                self.req_server = SaltMessageServer(
                    self.handle_message,
                    ssl_options=ctx,
                    io_loop=io_loop,
                )
                self.req_server.add_socket(self._socket)
                self._socket.listen(self.backlog)

    async def handle_message(self, stream, payload, header=None):
        try:
            cert = stream.socket.getpeercert()
        except AttributeError:
            pass
        else:
            if cert:
                name = salt.transport.base.common_name(cert)
                log.error("Request client cert %r", name)
        payload = self.decode_payload(payload)
        reply = await self.message_handler(payload)
        # XXX Handle StreamClosedError
        stream.write(salt.transport.frame.frame_msg(reply, header=header))

    def decode_payload(self, payload):
        return payload


class TCPReqServer(RequestServer):
    def __init__(self, *args, **kwargs):  # pylint: disable=W0231
        salt.utils.versions.warn_until(
            3009,
            "TCPReqServer has been deprecated, use RequestServer instead.",
        )
        super().__init__(*args, **kwargs)


class SaltMessageServer(tornado.tcpserver.TCPServer):
    """
    Raw TCP server which will receive all of the TCP streams and re-assemble
    messages that are sent through to us
    """

    def __init__(self, message_handler, *args, **kwargs):
        io_loop = kwargs.pop("io_loop", None) or tornado.ioloop.IOLoop.current()
        self._closing = False
        super().__init__(*args, **kwargs)
        self.io_loop = io_loop
        self.clients = []
        self.message_handler = message_handler

    async def handle_stream(  # pylint: disable=arguments-differ,invalid-overridden-method
        self,
        stream,
        address,
        _StreamClosedError=tornado.iostream.StreamClosedError,
    ):
        """
        Handle incoming streams and add messages to the incoming queue
        """
        log.trace("Req client %s connected", address)
        self.clients.append((stream, address))
        unpacker = salt.utils.msgpack.Unpacker()
        try:
            while True:
                wire_bytes = await stream.read_bytes(4096, partial=True)
                unpacker.feed(wire_bytes)
                for framed_msg in unpacker:
                    framed_msg = salt.transport.frame.decode_embedded_strs(framed_msg)
                    header = framed_msg["head"]
                    self.io_loop.spawn_callback(
                        self.message_handler, stream, framed_msg["body"], header
                    )
        except _StreamClosedError:
            log.trace("req client disconnected %s", address)
            self.remove_client((stream, address))
        except Exception as e:  # pylint: disable=broad-except
            log.trace("other master-side exception: %s", e, exc_info=True)
            self.remove_client((stream, address))
            stream.close()

    def remove_client(self, client):
        try:
            self.clients.remove(client)
        except ValueError:
            log.trace("Message server client was not in list to remove")

    def close(self):
        """
        Close the server
        """
        if self._closing:
            return
        self._closing = True
        for item in self.clients:
            client, address = item
            client.close()
            self.remove_client(item)
        try:
            self.stop()
        except OSError as exc:
            if exc.errno != 9:
                raise


class LoadBalancerWorker(SaltMessageServer):
    """
    This will receive TCP connections from 'LoadBalancerServer' via
    a multiprocessing queue.
    Since the queue is shared amongst workers, only one worker will handle
    a given connection.
    """

    def __init__(self, socket_queue, message_handler, *args, **kwargs):
        super().__init__(message_handler, *args, **kwargs)
        self.socket_queue = socket_queue
        self._stop = threading.Event()
        self.thread = threading.Thread(target=self.socket_queue_thread)
        self.thread.start()

    def close(self):
        self._stop.set()
        self.thread.join()
        super().close()

    def socket_queue_thread(self):
        try:
            while True:
                try:
                    client_socket, address = self.socket_queue.get(True, 1)
                except queue.Empty:
                    if self._stop.is_set():
                        break
                    continue
                # 'self.io_loop' initialized in super class
                # 'salt.ext.tornado.tcpserver.TCPServer'.
                # 'self._handle_connection' defined in same super class.
                self.io_loop.spawn_callback(
                    self._handle_connection, client_socket, address
                )
        except (KeyboardInterrupt, SystemExit):
            pass


class TCPClientKeepAlive(tornado.tcpclient.TCPClient):
    """
    Override _create_stream() in TCPClient to enable keep alive support.
    """

    def __init__(self, opts, resolver=None):
        self.opts = opts
        super().__init__(resolver=resolver)

    def _create_stream(
        self, max_buffer_size, af, addr, **kwargs
    ):  # pylint: disable=unused-argument,arguments-differ
        """
        Override _create_stream() in TCPClient.

        Tornado 4.5 added the kwargs 'source_ip' and 'source_port'.
        Due to this, use **kwargs to swallow these and any future
        kwargs to maintain compatibility.
        """
        # Always connect in plaintext; we'll convert to ssl if necessary
        # after one connection has completed.
        sock = _get_socket(self.opts)
        _set_tcp_keepalive(sock, self.opts)
        stream = tornado.iostream.IOStream(sock, max_buffer_size=max_buffer_size)
        return stream, stream.connect(addr)


class MessageClient:
    """
    Low-level message sending client
    """

    def __init__(
        self,
        opts,
        host,
        port,
        io_loop=None,
        resolver=None,
        connect_callback=None,
        disconnect_callback=None,
        source_ip=None,
        source_port=None,
    ):
        salt.utils.versions.warn_until(
            3009,
            "MessageClient has been deprecated and will be removed.",
        )
        self.opts = opts
        self.host = host
        self.port = port
        self.source_ip = source_ip
        self.source_port = source_port
        self.connect_callback = connect_callback
        self.disconnect_callback = disconnect_callback
        self.io_loop = io_loop or tornado.ioloop.IOLoop.current()
        with salt.utils.asynchronous.current_ioloop(self.io_loop):
            self._tcp_client = TCPClientKeepAlive(opts, resolver=resolver)
        # TODO: max queue size
        self.send_future_map = {}  # mapping of request_id -> Future

        self._read_until_future = None
        self._on_recv = None
        self._closing = False
        self._closed = False
        self._connecting_future = tornado.concurrent.Future()
        self._stream_return_running = False
        self._stream = None

        self.backoff = opts.get("tcp_reconnect_backoff", 1)

    # TODO: timeout inflight sessions
    def close(self):
        if self._closing or self._closed:
            return
        self._closing = True
        self.io_loop.add_timeout(1, self.check_close)

    @tornado.gen.coroutine
    def check_close(self):
        if not self.send_future_map:
            self._tcp_client.close()
            if self._stream:
                self._stream.close()
            self._stream = None
            self._closed = True
            self._closing = False
        else:
            self.io_loop.add_timeout(1, self.check_close)

    # pylint: disable=W1701
    def __del__(self):
        self.close()

    # pylint: enable=W1701

    @tornado.gen.coroutine
    def getstream(self, **kwargs):
        if self.source_ip or self.source_port:
            kwargs = {
                "source_ip": self.source_ip,
                "source_port": self.source_port,
            }
        stream = None
        while stream is None and (not self._closed and not self._closing):
            try:
                stream = yield self._tcp_client.connect(
                    ip_bracket(self.host, strip=True),
                    self.port,
                    ssl_options=self.opts.get("ssl"),
                    **kwargs,
                )
            except Exception as exc:  # pylint: disable=broad-except
                log.warning(
                    "TCP Message Client encountered an exception while connecting to"
                    " %s:%s: %r, will reconnect in %d seconds",
                    self.host,
                    self.port,
                    exc,
                    self.backoff,
                )
                yield tornado.gen.sleep(self.backoff)
        raise tornado.gen.Return(stream)

    @tornado.gen.coroutine
    def connect(self):
        if self._stream is None:
            self._stream = yield self.getstream()
            if self._stream:
                self._closing = False
                self._closed = False
                if not self._stream_return_running:
                    self.io_loop.spawn_callback(self._stream_return)
                if self.connect_callback:
                    self.connect_callback(True)

    @tornado.gen.coroutine
    def _stream_return(self):
        self._stream_return_running = True
        unpacker = salt.utils.msgpack.Unpacker()
        while not self._closed and not self._closing:
            try:
                wire_bytes = yield self._stream.read_bytes(4096, partial=True)
                unpacker.feed(wire_bytes)
                for framed_msg in unpacker:
                    framed_msg = salt.transport.frame.decode_embedded_strs(framed_msg)
                    header = framed_msg["head"]
                    body = framed_msg["body"]
                    message_id = header.get("mid")

                    if message_id in self.send_future_map:
                        self.send_future_map.pop(message_id).set_result(body)
                        # self.remove_message_timeout(message_id)
                    else:
                        if self._on_recv is not None:
                            self.io_loop.spawn_callback(self._on_recv, header, body)
                        else:
                            log.error(
                                "Got response for message_id %s that we are not"
                                " tracking",
                                message_id,
                            )
            except tornado.iostream.StreamClosedError as e:
                log.debug(
                    "tcp stream to %s:%s closed, unable to recv",
                    self.host,
                    self.port,
                )
                for future in self.send_future_map.values():
                    future.set_exception(e)
                self.send_future_map = {}
                if self._closing or self._closed:
                    return
                if self.disconnect_callback:
                    self.disconnect_callback()
                stream = self._stream
                self._stream = None
                if stream:
                    stream.close()
                unpacker = salt.utils.msgpack.Unpacker()
                yield self.connect()
            except TypeError:
                # This is an invalid transport
                if "detect_mode" in self.opts:
                    log.info(
                        "There was an error trying to use TCP transport; "
                        "attempting to fallback to another transport"
                    )
                else:
                    raise SaltClientError
            except Exception as e:  # pylint: disable=broad-except
                log.error("Exception parsing response", exc_info=True)
                for future in self.send_future_map.values():
                    future.set_exception(e)
                self.send_future_map = {}
                if self._closing or self._closed:
                    return
                if self.disconnect_callback:
                    self.disconnect_callback()
                stream = self._stream
                self._stream = None
                if stream:
                    stream.close()
                unpacker = salt.utils.msgpack.Unpacker()
                yield self.connect()
        self._stream_return_running = False

    def _message_id(self):
        return str(uuid.uuid4())

    # TODO: return a message object which takes care of multiplexing?
    def on_recv(self, callback):
        """
        Register a callback for received messages (that we didn't initiate)
        """
        if callback is None:
            self._on_recv = callback
        else:

            def wrap_recv(header, body):
                callback(body)

            self._on_recv = wrap_recv

    def remove_message_timeout(self, message_id):
        if message_id not in self.send_timeout_map:
            return
        timeout = self.send_timeout_map.pop(message_id)
        self.io_loop.remove_timeout(timeout)

    def timeout_message(self, message_id, msg):
        if message_id not in self.send_future_map:
            return
        future = self.send_future_map.pop(message_id)
        if future is not None:
            future.set_exception(SaltReqTimeoutError("Message timed out"))

    @tornado.gen.coroutine
    def send(self, msg, timeout=None, callback=None, raw=False):
        if self._closing:
            raise ClosingError()
        message_id = self._message_id()
        header = {"mid": message_id}

        future = tornado.concurrent.Future()

        if callback is not None:

            def handle_future(future):
                response = future.result()
                self.io_loop.add_callback(callback, response)

            future.add_done_callback(handle_future)
        # Add this future to the mapping
        self.send_future_map[message_id] = future

        if self.opts.get("detect_mode") is True:
            timeout = 1

        if timeout is not None:
            self.io_loop.call_later(timeout, self.timeout_message, message_id, msg)

        item = salt.transport.frame.frame_msg(msg, header=header)

        @tornado.gen.coroutine
        def _do_send():
            yield self.connect()
            # If the _stream is None, we failed to connect.
            if self._stream:
                yield self._stream.write(item)

        # Run send in a callback so we can wait on the future, in case we time
        # out before we are able to connect.
        self.io_loop.add_callback(_do_send)
        recv = yield future
        raise tornado.gen.Return(recv)


class Subscriber:
    """
    Client object for use with the TCP publisher server
    """

    def __init__(self, stream, address):
        self.stream = stream
        self.address = address
        self._closing = False
        self._read_until_future = None
        self.id_ = None

    def close(self):
        if self._closing:
            return
        self._closing = True
        if not self.stream.closed():
            self.stream.close()
            if self._read_until_future is not None and self._read_until_future.done():
                # This will prevent this message from showing up:
                # '[ERROR   ] Future exception was never retrieved:
                # StreamClosedError'
                # This happens because the logic is always waiting to read
                # the next message and the associated read future is marked
                # 'StreamClosedError' when the stream is closed.
                self._read_until_future.exception()

    # pylint: disable=W1701
    def __del__(self):
        if not self._closing:
            warnings.warn(
                "unclosed publish subscriber {self!r}", ResourceWarning, source=self
            )

    # pylint: enable=W1701


class PubServer(tornado.tcpserver.TCPServer):
    """
    TCP publisher
    """

    def __init__(
        self,
        opts,
        io_loop=None,
        presence_callback=None,
        remove_presence_callback=None,
        ssl=None,
    ):
        super().__init__(ssl_options=ssl)
        self.io_loop = io_loop
        self.opts = opts
        self._closing = False
        self.clients = set()
        self.presence_events = False
        if presence_callback:
            self.presence_callback = presence_callback
        else:
            self.presence_callback = lambda subscriber, msg: msg
        if remove_presence_callback:
            self.remove_presence_callback = remove_presence_callback
        else:
            self.remove_presence_callback = lambda subscriber: subscriber
        self.ssl = ssl

    def close(self):
        if self._closing:
            return
        self._closing = True
        for client in self.clients:
<<<<<<< HEAD
            client.stream.close()
=======
            client.close()
>>>>>>> de9b297c

    # pylint: disable=W1701
    def __del__(self):
        self.close()

    # pylint: enable=W1701

<<<<<<< HEAD
    async def _stream_read(self, client):
=======
    @salt.ext.tornado.gen.coroutine
    def _stream_read(
        self, client, _StreamClosedError=salt.ext.tornado.iostream.StreamClosedError
    ):
>>>>>>> de9b297c
        unpacker = salt.utils.msgpack.Unpacker()
        while not self._closing:
            try:
                client._read_until_future = client.stream.read_bytes(4096, partial=True)
                wire_bytes = await client._read_until_future
                unpacker.feed(wire_bytes)
                for framed_msg in unpacker:
                    framed_msg = salt.transport.frame.decode_embedded_strs(framed_msg)
                    body = framed_msg["body"]
                    if self.presence_callback:
                        self.presence_callback(client, body)
<<<<<<< HEAD
            except tornado.iostream.StreamClosedError as e:
=======
            except _StreamClosedError as e:
>>>>>>> de9b297c
                log.debug("tcp stream to %s closed, unable to recv", client.address)
                client.close()
                self.remove_presence_callback(client)
                self.clients.discard(client)
                break
            except Exception as e:  # pylint: disable=broad-except
                log.error(
                    "Exception parsing response from %s", client.address, exc_info=True
                )
                continue

    def handle_stream(self, stream, address):
        try:
            cert = stream.socket.getpeercert()
        except AttributeError:
            pass
        else:
            if cert:
                name = salt.transport.base.common_name(cert)
                log.error("Request client cert %r", name)
        log.debug("Subscriber at %s connected", address)
        client = Subscriber(stream, address)
        self.clients.add(client)
        self.io_loop.spawn_callback(self._stream_read, client)

    # TODO: ACK the publish through IPC
    async def publish_payload(self, package, topic_list=None):
        log.trace(
            "TCP PubServer sending payload: topic_list=%r %r", topic_list, package
        )
        payload = salt.transport.frame.frame_msg(package)
        to_remove = []
        if topic_list:
            for topic in topic_list:
                sent = False
                for client in list(self.clients):
                    if topic == client.id_:
                        try:
                            # Write the packed str
                            await client.stream.write(payload)
                            sent = True
                            # self.io_loop.add_future(f, lambda f: True)
                        except tornado.iostream.StreamClosedError:
                            to_remove.append(client)
                if not sent:
                    log.debug("Publish target %s not connected %r", topic, self.clients)
        else:
            for client in list(self.clients):
                try:
                    # Write the packed str
                    await client.stream.write(payload)
                except tornado.iostream.StreamClosedError:
                    to_remove.append(client)
        for client in to_remove:
            log.debug(
                "Subscriber at %s has disconnected from publisher", client.address
            )
            client.close()
            self.remove_presence_callback(client)
            self.clients.discard(client)
        log.trace("TCP PubServer finished publishing payload")


class TCPPuller:
    """
    A Tornado IPC server very similar to Tornado's TCPServer class
    but using either UNIX domain sockets or TCP sockets
    """

    def __init__(
        self,
        host=None,
        port=None,
        path=None,
        mode=0o600,
        io_loop=None,
        payload_handler=None,
    ):
        """
        Create a new Tornado IPC server

        :param str/int socket_path: Path on the filesystem for the
                                    socket to bind to. This socket does
                                    not need to exist prior to calling
                                    this method, but parent directories
                                    should.
                                    It may also be of type 'int', in
                                    which case it is used as the port
                                    for a tcp localhost connection.
        :param IOLoop io_loop: A Tornado ioloop to handle scheduling
        :param func payload_handler: A function to customize handling of
                                     incoming data.
        """
        self.host = host
        self.port = port
        self.path = path
        self.mode = mode
        self._started = False
        self.payload_handler = payload_handler

        # Placeholders for attributes to be populated by method calls
        self.sock = None
        self.io_loop = io_loop or tornado.ioloop.IOLoop.current()
        self._closing = False

    def start(self):
        """
        Perform the work necessary to start up a Tornado IPC server

        Blocks until socket is established
        """
        # Start up the ioloop
        if self.path:
            log.trace("IPCServer: binding to socket: %s", self.path)
            self.sock = tornado.netutil.bind_unix_socket(self.path, self.mode)
        else:
            log.trace("IPCServer: binding to socket: %s:%s", self.host, self.port)
            self.sock = socket.socket(socket.AF_INET, socket.SOCK_STREAM)
            self.sock.setsockopt(socket.SOL_SOCKET, socket.SO_REUSEADDR, 1)
            self.sock.setblocking(0)
            self.sock.bind((self.host, self.port))
            # Based on default used in tornado.netutil.bind_sockets()
            self.sock.listen(128)

        tornado.netutil.add_accept_handler(
            self.sock,
            self.handle_connection,
        )
        self._started = True

    async def handle_stream(self, stream):
        """
        Override this to handle the streams as they arrive

        :param IOStream stream: An IOStream for processing

        See https://tornado.readthedocs.io/en/latest/iostream.html#tornado.iostream.IOStream
        for additional details.
        """
        unpacker = salt.utils.msgpack.Unpacker(raw=False)
        while not stream.closed():
            try:
                wire_bytes = await stream.read_bytes(4096, partial=True)
                unpacker.feed(wire_bytes)
                for framed_msg in unpacker:
                    body = framed_msg["body"]
                    self.io_loop.spawn_callback(
                        self.payload_handler,
                        body,
                    )
            except tornado.iostream.StreamClosedError:
                if self.path:
                    log.trace("Client disconnected from IPC %s", self.path)
                else:
                    log.trace(
                        "Client disconnected from IPC %s:%s", self.host, self.port
                    )
                break
            except OSError as exc:
                # On occasion an exception will occur with
                # an error code of 0, it's a spurious exception.
                if exc.errno == 0:
                    log.trace(
                        "Exception occurred with error number 0, "
                        "spurious exception: %s",
                        exc,
                    )
                else:
                    log.error("Exception occurred while handling stream: %s", exc)
            except Exception as exc:  # pylint: disable=broad-except
                log.error("Exception occurred while handling stream: %s", exc)

    def handle_connection(self, connection, address):
        log.trace(
            "IPCServer: Handling connection to address: %s",
            address if address else connection,
        )
        try:
            stream = tornado.iostream.IOStream(
                connection,
            )
            self.io_loop.spawn_callback(self.handle_stream, stream)
        except Exception as exc:  # pylint: disable=broad-except
            log.error("IPC streaming error: %s", exc)

    def close(self):
        """
        Routines to handle any cleanup before the instance shuts down.
        Sockets and filehandles should be closed explicitly, to prevent
        leaks.
        """
        if self._closing:
            return
        self._closing = True
        if hasattr(self.sock, "close"):
            self.sock.close()

    # pylint: disable=W1701
    def __del__(self):
        if not self._closing:
            warnings.warn("unclosed tcp puller {self!r}", ResourceWarning, source=self)

    # pylint: enable=W1701

    def __enter__(self):
        return self

    def __exit__(self, *args):
        self.close()


class PublishServer(salt.transport.base.DaemonizedPublishServer):
    """
    Tornado based TCP PublishServer
    """

    # TODO: opts!
    # Based on default used in tornado.netutil.bind_sockets()
    backlog = 128
    async_methods = [
        "publish",
    ]
    close_methods = [
        "close",
    ]

    def __init__(
        self,
        opts,
        pub_host=None,
        pub_port=None,
        pub_path=None,
        pull_host=None,
        pull_port=None,
        pull_path=None,
        pull_path_perms=0o600,
        pub_path_perms=0o600,
        started=None,
        ssl=None,
    ):
        self.opts = opts
        self.pub_sock = None
<<<<<<< HEAD
        self.pub_host = pub_host
        self.pub_port = pub_port
        self.pub_path = pub_path
        self.pull_host = pull_host
        self.pull_port = pull_port
        self.pull_path = pull_path
        self.pull_path_perms = pull_path_perms
        self.pub_path_perms = pub_path_perms
        self.ssl = ssl
        if started is None:
            self.started = multiprocessing.Event()
        else:
            self.started = started

    @classmethod
    def support_ssl(cls):
        # Required from DaemonizedPublishServer
        return True
=======
        self.pub_server = None
        self.io_loop = None
        self._closing = False
>>>>>>> de9b297c

    def topic_support(self):
        # Required from DaemonizedPublishServer
        return not self.opts.get("order_masters", False)

    def __setstate__(self, state):
        self.__init__(**state)

    def __getstate__(self):
        return {
            "opts": self.opts,
            "pub_host": self.pub_host,
            "pub_port": self.pub_port,
            "pub_path": self.pub_path,
            "pull_host": self.pull_host,
            "pull_port": self.pull_port,
            "pull_path": self.pull_path,
            "pub_path_perms": self.pub_path_perms,
            "pull_path_perms": self.pull_path_perms,
            "ssl": self.ssl,
            "started": self.started,
        }

    def publish_daemon(
        self,
        publish_payload,
        presence_callback=None,
        remove_presence_callback=None,
    ):
        """
        Bind to the interface specified in the configuration file
        """
        io_loop = tornado.ioloop.IOLoop()
        io_loop.add_callback(
            self.publisher,
            publish_payload,
            presence_callback,
            remove_presence_callback,
            io_loop,
        )
        # run forever
        try:
            io_loop.start()
        except (KeyboardInterrupt, SystemExit):
            pass
        finally:
            self.close()

    async def publisher(
        self,
        publish_payload,
        presence_callback=None,
        remove_presence_callback=None,
        io_loop=None,
    ):
        if io_loop is None:
            io_loop = tornado.ioloop.IOLoop.current()
        # Spin up the publisher
        ctx = None
        if self.ssl is not None:
            ctx = salt.transport.base.ssl_context(self.ssl, server_side=True)
        self.pub_server = pub_server = PubServer(
            self.opts,
            io_loop=io_loop,
            presence_callback=presence_callback,
            remove_presence_callback=remove_presence_callback,
            ssl=ctx,
        )
        if self.pub_path:
            log.debug(
                "Publish server binding pub to %s ssl=%r", self.pub_path, self.ssl
            )
            with salt.utils.files.set_umask(0o177):
                sock = tornado.netutil.bind_unix_socket(
                    self.pub_path, self.pub_path_perms
                )
        else:
            log.debug(
                "Publish server binding pub to %s:%s ssl=%r",
                self.pub_host,
                self.pub_port,
                self.ssl,
            )
            sock = _get_socket(self.opts)
            sock.setsockopt(socket.SOL_SOCKET, socket.SO_REUSEADDR, 1)
            _set_tcp_keepalive(sock, self.opts)
            sock.setblocking(0)
            sock.bind((self.pub_host, self.pub_port))
        sock.listen(self.backlog)
        # pub_server will take ownership of the socket
        pub_server.add_socket(sock)

        # Set up Salt IPC server
        self.pub_server = pub_server
        if self.pull_path:
            log.debug("Publish server binding pull to %s", self.pull_path)
            pull_path = self.pull_path
        else:
            log.debug(
                "Publish server binding pull to %s:%s", self.pull_host, self.pull_port
            )
            pull_host = self.pull_host
            pull_port = self.pull_port

        with salt.utils.files.set_umask(0o177):
            self.pull_sock = TCPPuller(
                host=self.pull_host,
                port=self.pull_port,
                path=self.pull_path,
                mode=self.pull_path_perms,
                io_loop=io_loop,
                payload_handler=publish_payload,
            )
            # Securely create socket
            self.pull_sock.start()
        self.started.set()

    def pre_fork(self, process_manager):
        """
        Do anything necessary pre-fork. Since this is on the master side this will
        primarily be used to create IPC channels and create our daemon process to
        do the actual publishing
        """
        process_manager.add_process(
            self.publish_daemon,
            args=[self.publish_payload],
            name=self.__class__.__name__,
        )

    async def publish_payload(self, payload, topic_list=None):
        return await self.pub_server.publish_payload(payload, topic_list)

    def connect(self, timeout=None):
        self.pub_sock = salt.utils.asynchronous.SyncWrapper(
            _TCPPubServerPublisher,
            (
                self.pull_host,
                self.pull_port,
                self.pull_path,
            ),
            loop_kwarg="io_loop",
        )
        self.pub_sock.connect(timeout=timeout)

    async def publish(
        self, payload, **kwargs
    ):  # pylint: disable=invalid-overridden-method
        """
        Publish "load" to minions
        """
        if not self.pub_sock:
            self.connect()
        self.pub_sock.send(payload)

    def close(self):
        self._closing = True
        if self.pub_sock:
            self.pub_sock.close()
            self.pub_sock = None
        if self.pub_server:
            self.pub_server.close()
            self.pub_server = None
        if self.io_loop:
            self.io_loop.stop()
            self.io_loop.close(all_fds=True)
            self.io_loop = None

    # pylint: disable=W1701
    def __del__(self):
        if not self._closing:
            warnings.warn(
                f"unclosed publish server {self!r}", ResourceWarning, source=self
            )

    # pylint: enable=W1701


class TCPPublishServer(PublishServer):
    def __init__(self, *args, **kwargs):  # pylint: disable=W0231
        salt.utils.versions.warn_until(
            3009,
            "TCPPublishServer has been deprecated, use PublishServer instead.",
        )
        super().__init__(*args, **kwargs)


class _TCPPubServerPublisher:
    """
    Salt IPC message client

    Create an IPC client to send messages to an IPC server

    An example of a very simple IPCMessageClient connecting to an IPCServer. This
    example assumes an already running IPCMessage server.

    IMPORTANT: The below example also assumes a running IOLoop process.

    # Import Tornado libs
    import tornado.ioloop

    # Import Salt libs
    import salt.config
    import salt.transport.ipc

    io_loop = tornado.ioloop.IOLoop.current()

    ipc_server_socket_path = '/var/run/ipc_server.ipc'

    ipc_client = salt.transport.ipc.IPCMessageClient(ipc_server_socket_path, io_loop=io_loop)

    # Connect to the server
    ipc_client.connect()

    # Send some data
    ipc_client.send('Hello world')
    """

    async_methods = [
        "send",
        "connect",
        "_connect",
    ]
    close_methods = [
        "close",
    ]

    def __init__(self, host, port, path, io_loop=None):
        """
        Create a new IPC client

        IPC clients cannot bind to ports, but must connect to
        existing IPC servers. Clients can then send messages
        to the server.

        """
        self.io_loop = io_loop or tornado.ioloop.IOLoop.current()
        self.host = host
        self.port = port
        self.path = path
        self._closing = False
        self.stream = None
        self.unpacker = salt.utils.msgpack.Unpacker(raw=False)
        self._connecting_future = None

    def connected(self):
        return self.stream is not None and not self.stream.closed()

    def connect(self, callback=None, timeout=None):
        """
        Connect to the IPC socket
        """
        if self._connecting_future is not None and not self._connecting_future.done():
            future = self._connecting_future
        else:
            if self._connecting_future is not None:
                # read previous future result to prevent the "unhandled future exception" error
                self._connecting_future.exception()  # pylint: disable=E0203
            future = tornado.concurrent.Future()
            self._connecting_future = future
            # self._connect(timeout)
            self.io_loop.spawn_callback(self._connect, timeout)

        if callback is not None:

            def handle_future(future):
                response = future.result()
                self.io_loop.add_callback(callback, response)

            future.add_done_callback(handle_future)

        return future

    async def _connect(self, timeout=None):
        """
        Connect to a running IPCServer
        """
        if self.path:
            sock_type = socket.AF_UNIX
            sock_addr = self.path
            log.debug("Publisher connecting to %s", self.path)
        else:
            sock_type = socket.AF_INET
            sock_addr = (self.host, self.port)
            log.debug("Publisher connecting to %s:%s", self.host, self.port)

        self.stream = None
        if timeout is not None:
            timeout_at = time.monotonic() + timeout

        while True:
            if self._closing:
                break

            if self.stream is None:
                # with salt.utils.asynchronous.current_ioloop(self.io_loop):
                self.stream = tornado.iostream.IOStream(
                    socket.socket(sock_type, socket.SOCK_STREAM)
                )
            try:
                await self.stream.connect(sock_addr)
                self._connecting_future.set_result(True)
                break
            except Exception as e:  # pylint: disable=broad-except
                if self.stream.closed():
                    self.stream = None

                if timeout is None or time.monotonic() > timeout_at:
                    if self.stream is not None:
                        self.stream.close()
                        self.stream = None
                    self._connecting_future.set_exception(e)
                    break

    def close(self):
        """
        Routines to handle any cleanup before the instance shuts down.
        Sockets and filehandles should be closed explicitly, to prevent
        leaks.
        """
        if self._closing:
            return

        self._closing = True
        self._connecting_future = None

        log.debug("Closing %s instance", self.__class__.__name__)

        if self.stream is not None and not self.stream.closed():
            try:
                self.stream.close()
            except OSError as exc:
                if exc.errno != errno.EBADF:
                    # If its not a bad file descriptor error, raise
                    raise

    # pylint: disable=W1701
    def __del__(self):
        if not self._closing:
            warnings.warn(
                "unclosed publisher client {self!r}", ResourceWarning, source=self
            )

    # pylint: enable=W1701

    def __enter__(self):
        return self

    def __exit__(self, *args):
        self.close()

    # FIXME timeout unimplemented
    # FIXME tries unimplemented
    async def send(self, msg, timeout=None, tries=None):
        """
        Send a message to an IPC socket

        If the socket is not currently connected, a connection will be established.

        :param dict msg: The message to be sent
        :param int timeout: Timeout when sending message (Currently unimplemented)
        """
        if not self.connected():
            await self.connect()
        pack = salt.transport.frame.frame_msg_ipc(msg, raw_body=True)
        await self.stream.write(pack)


class RequestClient(salt.transport.base.RequestClient):
    """
    Tornado based TCP RequestClient
    """

    ttype = "tcp"

    def __init__(self, opts, io_loop, **kwargs):  # pylint: disable=W0231
        super().__init__(opts, io_loop, **kwargs)
        self.opts = opts
        self.io_loop = io_loop

        parse = urllib.parse.urlparse(self.opts["master_uri"])
        master_host, master_port = parse.netloc.rsplit(":", 1)
        master_addr = (master_host, int(master_port))
        resolver = kwargs.get("resolver", None)
        self.host = master_host
        self.port = int(master_port)
        self._tcp_client = TCPClientKeepAlive(opts)
        self.source_ip = opts.get("source_ip")
        self.source_port = opts.get("source_ret_port")
        # TODO: max queue size
        self.send_future_map = {}  # mapping of request_id -> Future

        self._read_until_future = None
        self._on_recv = None
        self._closing = False
        self._closed = False
        self._stream_return_running = False
        self._stream = None
        self.disconnect_callback = _null_callback
        self.connect_callback = _null_callback
        self.backoff = opts.get("tcp_reconnect_backoff", 1)
        self.ssl = self.opts.get("ssl", None)

    async def getstream(self, **kwargs):
        if self.source_ip or self.source_port:
            kwargs.update(source_ip=self.source_ip, source_port=self.source_port)
        stream = None
        while stream is None and (not self._closed and not self._closing):
            try:
                # XXX: Support ipc sockets too
                ctx = None
                if self.ssl is not None:
                    ctx = salt.transport.base.ssl_context(self.ssl, server_side=False)
                stream = await self._tcp_client.connect(
                    ip_bracket(self.host, strip=True),
                    self.port,
                    ssl_options=ctx,
                    **kwargs,
                )
            except Exception as exc:  # pylint: disable=broad-except
                log.warning(
                    "TCP Message Client encountered an exception while connecting to"
                    " %s:%s: %r, will reconnect in %d seconds",
                    self.host,
                    self.port,
                    exc,
                    self.backoff,
                )
                await asyncio.sleep(self.backoff)
        return stream

    async def connect(self):  # pylint: disable=invalid-overridden-method
        if self._stream is None:
            self._connect_called = True
            self._stream = await self.getstream()
            if self._stream:
                if not self._stream_return_running:
                    self.task = asyncio.create_task(self._stream_return())
                if self.connect_callback is not None:
                    self.connect_callback()

    async def _stream_return(self):
        self._stream_return_running = True
        unpacker = salt.utils.msgpack.Unpacker()
        while not self._closing:
            try:
                wire_bytes = await self._stream.read_bytes(4096, partial=True)
                unpacker.feed(wire_bytes)
                for framed_msg in unpacker:
                    framed_msg = salt.transport.frame.decode_embedded_strs(framed_msg)
                    header = framed_msg["head"]
                    body = framed_msg["body"]
                    message_id = header.get("mid")

                    if message_id in self.send_future_map:
                        self.send_future_map.pop(message_id).set_result(body)
                    else:
                        if self._on_recv is not None:
                            self.io_loop.spawn_callback(self._on_recv, header, body)
                        else:
                            log.error(
                                "Got response for message_id %s that we are not"
                                " tracking",
                                message_id,
                            )
            except tornado.iostream.StreamClosedError as e:
                log.error(
                    "tcp stream to %s:%s closed, unable to recv",
                    self.host,
                    self.port,
                )
                for future in self.send_future_map.values():
                    future.set_exception(e)
                self.send_future_map = {}
                if self._closing or self._closed:
                    return
                if self.disconnect_callback is not None:
                    self.disconnect_callback()
                stream = self._stream
                self._stream = None
                if stream:
                    stream.close()
                unpacker = salt.utils.msgpack.Unpacker()
                await self.connect()
            except TypeError:
                # This is an invalid transport
                if "detect_mode" in self.opts:
                    log.info(
                        "There was an error trying to use TCP transport; "
                        "attempting to fallback to another transport"
                    )
                else:
                    raise SaltClientError
            except Exception as e:  # pylint: disable=broad-except
                log.error("Exception parsing response", exc_info=True)
                for future in self.send_future_map.values():
                    future.set_exception(e)
                self.send_future_map = {}
                if self._closing or self._closed:
                    return
                if self.disconnect_callback is not None:
                    self.disconnect_callback()
                stream = self._stream
                self._stream = None
                if stream:
                    stream.close()
                unpacker = salt.utils.msgpack.Unpacker()
                await self.connect()
        self._stream_return_running = False

    def _message_id(self):
        return str(uuid.uuid4())

    def timeout_message(self, message_id, msg):
        if message_id not in self.send_future_map:
            return
        future = self.send_future_map.pop(message_id)
        if future is not None:
            future.set_exception(SaltReqTimeoutError("Message timed out"))

    async def send(self, load, timeout=60):
        await self.connect()
        if self._closing:
            raise ClosingError()
        while not self._stream:
            await asyncio.sleep(0.03)
        message_id = self._message_id()
        header = {"mid": message_id}
        future = tornado.concurrent.Future()

        # Add this future to the mapping
        self.send_future_map[message_id] = future

        if self.opts.get("detect_mode") is True:
            timeout = 1

        if timeout is not None:
            self.io_loop.call_later(timeout, self.timeout_message, message_id, load)

        item = salt.transport.frame.frame_msg(load, header=header)

        async def _do_send():
            await self.connect()
            # If the _stream is None, we failed to connect.
            if self._stream:
                await self._stream.write(item)

        # Run send in a callback so we can wait on the future, in case we time
        # out before we are able to connect.
        self.io_loop.add_callback(_do_send)
        recv = await future
        return recv

    def close(self):
        if self._closing:
            return
        if self._stream is not None:
            self._stream.close()
            self._stream = None


class TCPReqClient(RequestClient):
    def __init__(self, *args, **kwargs):  # pylint: disable=W0231
        salt.utils.versions.warn_until(
            3009,
            "TCPReqClient has been deprecated, use RequestClient instead.",
        )
        super().__init__(*args, **kwargs)<|MERGE_RESOLUTION|>--- conflicted
+++ resolved
@@ -18,7 +18,6 @@
 import urllib
 import uuid
 import warnings
-<<<<<<< HEAD
 
 import tornado
 import tornado.concurrent
@@ -28,8 +27,6 @@
 import tornado.tcpclient
 import tornado.tcpserver
 import tornado.util
-=======
->>>>>>> de9b297c
 
 import salt.master
 import salt.payload
@@ -192,14 +189,10 @@
                 # ECONNABORTED indicates that there was a connection
                 # but it was closed while still in the accept queue.
                 # (observed on FreeBSD).
-<<<<<<< HEAD
-                if tornado.util.errno_from_exception(e) == errno.ECONNABORTED:
-=======
                 name = self._socket.getsockname()
                 if isinstance(name, tuple):
                     name = name[0]
-                if salt.ext.tornado.util.errno_from_exception(e) == errno.ECONNABORTED:
->>>>>>> de9b297c
+                if tornado.util.errno_from_exception(e) == errno.ECONNABORTED:
                     continue
                 elif e.errno == errno.EINVAL:
                     # This can happen after socket.shutdown but before socket.close
@@ -1084,11 +1077,7 @@
             return
         self._closing = True
         for client in self.clients:
-<<<<<<< HEAD
-            client.stream.close()
-=======
             client.close()
->>>>>>> de9b297c
 
     # pylint: disable=W1701
     def __del__(self):
@@ -1096,14 +1085,9 @@
 
     # pylint: enable=W1701
 
-<<<<<<< HEAD
-    async def _stream_read(self, client):
-=======
-    @salt.ext.tornado.gen.coroutine
-    def _stream_read(
+    async def _stream_read(
         self, client, _StreamClosedError=salt.ext.tornado.iostream.StreamClosedError
     ):
->>>>>>> de9b297c
         unpacker = salt.utils.msgpack.Unpacker()
         while not self._closing:
             try:
@@ -1115,11 +1099,7 @@
                     body = framed_msg["body"]
                     if self.presence_callback:
                         self.presence_callback(client, body)
-<<<<<<< HEAD
-            except tornado.iostream.StreamClosedError as e:
-=======
             except _StreamClosedError as e:
->>>>>>> de9b297c
                 log.debug("tcp stream to %s closed, unable to recv", client.address)
                 client.close()
                 self.remove_presence_callback(client)
@@ -1362,7 +1342,6 @@
     ):
         self.opts = opts
         self.pub_sock = None
-<<<<<<< HEAD
         self.pub_host = pub_host
         self.pub_port = pub_port
         self.pub_path = pub_path
@@ -1376,16 +1355,14 @@
             self.started = multiprocessing.Event()
         else:
             self.started = started
+        self.pub_server = None
+        self.io_loop = None
+        self._closing = False
 
     @classmethod
     def support_ssl(cls):
         # Required from DaemonizedPublishServer
         return True
-=======
-        self.pub_server = None
-        self.io_loop = None
-        self._closing = False
->>>>>>> de9b297c
 
     def topic_support(self):
         # Required from DaemonizedPublishServer
