# -*- coding: utf-8 -*-
'''
The key Thorium State is used to apply changes to the accepted/rejected/pending keys

.. versionadded:: 2016.11.0
'''
# Import python libs
from __future__ import absolute_import
import time

# Import salt libs
import salt.key


def _get_key_api():
    '''
    Return the key api hook
    '''
    if 'keyapi' not in __context__:
        __context__['keyapi'] = salt.key.Key(__opts__)
    return __context__['keyapi']


def timeout(name, delete=0, reject=0):
    '''
    If any minion's status is older than the timeout value then apply the
    given action to the timed out key. This example will remove keys to
    minions that have not checked in for 300 seconds (5 minutes)

    USAGE:

    .. code-block:: yaml

        statreg:
          status.reg

        clean_keys:
          key.timeout:
            - require:
              - status: statreg
            - delete: 300
    '''
    ret = {'name': name,
           'changes': {},
           'comment': '',
           'result': True}
    now = time.time()
    ktr = 'key_start_tracker'
    if ktr not in __context__:
        __context__[ktr] = {}
    remove = set()
    reject_set = set()
    keyapi = _get_key_api()
    current = keyapi.list_status('acc')
    for id_ in current.get('minions', []):
        if id_ in __reg__['status']['val']:
            # minion is reporting, check timeout and mark for removal
            if delete and (now - __reg__['status']['val'][id_]['recv_time']) > delete:
                remove.add(id_)
            if reject and (now - __reg__['status']['val'][id_]['recv_time']) > reject:
                reject_set.add(id_)
        else:
            # No report from minion recorded, mark for change if thorium has
            # been running for longer than the timeout
            if id_ not in __context__[ktr]:
                __context__[ktr][id_] = now
            else:
                if delete and (now - __context__[ktr][id_]) > delete:
                    remove.add(id_)
                if reject and (now - __context__[ktr][id_]) > reject:
                    reject_set.add(id_)
    for id_ in remove:
        keyapi.delete_key(id_)
<<<<<<< HEAD
        if id_ in __context__[ktr]:
            del __context__[ktr][id_]
        if id_ in __reg__['status']['val']:
            del __reg__['status']['val'][id_]
    for id_ in reject_set:
        keyapi.reject(id_)
        if id_ in __context__[ktr]:
            del __context__[ktr][id_]
        if id_ in __reg__['status']['val']:
            del __reg__['status']['val'][id_]
=======
        __reg__['status']['val'].pop(id_, None)
        __context__[ktr].pop(id_, None)
    for id_ in reject_set:
        keyapi.reject(id_)
        __reg__['status']['val'].pop(id_, None)
        __context__[ktr].pop(id_, None)
>>>>>>> 0660cc3c
    return ret<|MERGE_RESOLUTION|>--- conflicted
+++ resolved
@@ -71,23 +71,10 @@
                     reject_set.add(id_)
     for id_ in remove:
         keyapi.delete_key(id_)
-<<<<<<< HEAD
-        if id_ in __context__[ktr]:
-            del __context__[ktr][id_]
-        if id_ in __reg__['status']['val']:
-            del __reg__['status']['val'][id_]
-    for id_ in reject_set:
-        keyapi.reject(id_)
-        if id_ in __context__[ktr]:
-            del __context__[ktr][id_]
-        if id_ in __reg__['status']['val']:
-            del __reg__['status']['val'][id_]
-=======
         __reg__['status']['val'].pop(id_, None)
         __context__[ktr].pop(id_, None)
     for id_ in reject_set:
         keyapi.reject(id_)
         __reg__['status']['val'].pop(id_, None)
         __context__[ktr].pop(id_, None)
->>>>>>> 0660cc3c
     return ret