"""
The crypt module manages all of the cryptography functions for minions and
masters, encrypting and decrypting payloads, preparing messages, and
authenticating peers
"""

import base64
import binascii
import copy
import getpass
import hashlib
import hmac
import logging
import os
import pathlib
import random
import stat
import sys
import tempfile
import time
import traceback
import uuid
import weakref

import tornado.gen

import salt.channel.client
import salt.defaults.exitcodes
import salt.payload
import salt.utils.crypt
import salt.utils.decorators
import salt.utils.event
import salt.utils.files
import salt.utils.rsax931
import salt.utils.sdb
import salt.utils.stringutils
import salt.utils.user
import salt.utils.verify
import salt.version
from salt.exceptions import (
    AuthenticationError,
    InvalidKeyError,
    MasterExit,
    SaltClientError,
    SaltReqTimeoutError,
)

try:
    from M2Crypto import BIO, EVP, RSA

    HAS_M2 = True
except ImportError:
    HAS_M2 = False

if not HAS_M2:
    try:
        from Cryptodome import Random
        from Cryptodome.Cipher import AES, PKCS1_OAEP
        from Cryptodome.Cipher import PKCS1_v1_5 as PKCS1_v1_5_CIPHER
        from Cryptodome.Hash import SHA
        from Cryptodome.PublicKey import RSA
        from Cryptodome.Signature import PKCS1_v1_5

        HAS_CRYPTO = True
    except ImportError:
        HAS_CRYPTO = False

if not HAS_M2 and not HAS_CRYPTO:
    try:
        # let this be imported, if possible
        from Crypto import Random  # nosec
        from Crypto.Cipher import AES, PKCS1_OAEP  # nosec
        from Crypto.Cipher import PKCS1_v1_5 as PKCS1_v1_5_CIPHER  # nosec
        from Crypto.Hash import SHA  # nosec
        from Crypto.PublicKey import RSA  # nosec
        from Crypto.Signature import PKCS1_v1_5  # nosec

        HAS_CRYPTO = True
    except ImportError:
        HAS_CRYPTO = False


log = logging.getLogger(__name__)


<<<<<<< HEAD
def read_dropfile(cachedir):
    dfn = os.path.join(cachedir, ".dfn")
    try:
        with salt.utils.files.fopen(dfn, "r") as fp:
            return fp.read()
    except FileNotFoundError:
        pass


def dropfile(cachedir, user=None, master_id=""):
=======
def clean_key(key):
    """
    Clean the key so that it only has unix style line endings (\\n)
    """
    return "\n".join(key.strip().splitlines())


def dropfile(cachedir, user=None):
>>>>>>> f77d7ea7
    """
    Set an AES dropfile to request the master update the publish session key
    """
    dfn_next = os.path.join(cachedir, ".dfn-next")
    dfn = os.path.join(cachedir, ".dfn")
    # set a mask (to avoid a race condition on file creation) and store original.
    with salt.utils.files.set_umask(0o277):
        log.info("Rotating AES key")
        if os.path.isfile(dfn):
            log.info("AES key rotation already requested")
            return

        if os.path.isfile(dfn) and not os.access(dfn, os.W_OK):
            os.chmod(dfn, stat.S_IRUSR | stat.S_IWUSR)
        with salt.utils.files.fopen(dfn_next, "w+") as fp_:
            fp_.write(master_id)
        os.chmod(dfn_next, stat.S_IRUSR)
        if user:
            try:
                import pwd

                uid = pwd.getpwnam(user).pw_uid
                os.chown(dfn_next, uid, -1)
            except (KeyError, ImportError, OSError):
                pass
        os.rename(dfn_next, dfn)


def gen_keys(keydir, keyname, keysize, user=None, passphrase=None):
    """
    Generate a RSA public keypair for use with salt

    :param str keydir: The directory to write the keypair to
    :param str keyname: The type of salt server for whom this key should be written. (i.e. 'master' or 'minion')
    :param int keysize: The number of bits in the key
    :param str user: The user on the system who should own this keypair
    :param str passphrase: The passphrase which should be used to encrypt the private key

    :rtype: str
    :return: Path on the filesystem to the RSA private key
    """
    base = os.path.join(keydir, keyname)
    priv = f"{base}.pem"
    pub = f"{base}.pub"

    if HAS_M2:
        gen = RSA.gen_key(keysize, 65537, lambda: None)
    else:
        salt.utils.crypt.reinit_crypto()
        gen = RSA.generate(bits=keysize, e=65537)
    if os.path.isfile(priv):
        # Between first checking and the generation another process has made
        # a key! Use the winner's key
        return priv

    # Do not try writing anything, if directory has no permissions.
    if not os.access(keydir, os.W_OK):
        raise OSError(
            'Write access denied to "{}" for user "{}".'.format(
                os.path.abspath(keydir), getpass.getuser()
            )
        )

    with salt.utils.files.set_umask(0o277):
        if HAS_M2:
            # if passphrase is empty or None use no cipher
            if not passphrase:
                gen.save_pem(priv, cipher=None)
            else:
                gen.save_pem(
                    priv,
                    cipher="des_ede3_cbc",
                    callback=lambda x: salt.utils.stringutils.to_bytes(passphrase),
                )
        else:
            with salt.utils.files.fopen(priv, "wb+") as f:
                f.write(gen.exportKey("PEM", passphrase))
    if HAS_M2:
        gen.save_pub_key(pub)
    else:
        with salt.utils.files.fopen(pub, "wb+") as f:
            f.write(gen.publickey().exportKey("PEM"))
    os.chmod(priv, 0o400)
    if user:
        try:
            import pwd

            uid = pwd.getpwnam(user).pw_uid
            os.chown(priv, uid, -1)
            os.chown(pub, uid, -1)
        except (KeyError, ImportError, OSError):
            # The specified user was not found, allow the backup systems to
            # report the error
            pass
    return priv


class PrivateKey:
    def __init__(self, path, passphrase=None):
        if HAS_M2:
            self.key = RSA.load_key(path, lambda x: bytes(passphrase))
        else:
            with salt.utils.files.fopen(path) as f:
                self.key = RSA.importKey(f.read(), passphrase)

    def encrypt(self, data):
        if HAS_M2:
            return self.key.private_encrypt(data, salt.utils.rsax931.RSA_X931_PADDING)
        else:
            return salt.utils.rsax931.RSAX931Signer(self.key.exportKey("PEM")).sign(
                data
            )

    def sign(self, data):
        if HAS_M2:
            md = EVP.MessageDigest("sha1")
            md.update(salt.utils.stringutils.to_bytes(data))
            digest = md.final()
            return self.key.sign(digest)
        else:
            signer = PKCS1_v1_5.new(self.key)
            return signer.sign(SHA.new(salt.utils.stringutils.to_bytes(data)))


class PublicKey:
    def __init__(self, path, _HAS_M2=HAS_M2):
        self._HAS_M2 = _HAS_M2
        if self._HAS_M2:
            with salt.utils.files.fopen(path, "rb") as f:
                data = f.read().replace(b"RSA ", b"")
            bio = BIO.MemoryBuffer(data)
            try:
                self.key = RSA.load_pub_key_bio(bio)
            except RSA.RSAError:
                raise InvalidKeyError("Encountered bad RSA public key")
        else:
            with salt.utils.files.fopen(path) as f:
                try:
                    self.key = RSA.importKey(f.read())
                except (ValueError, IndexError, TypeError):
                    raise InvalidKeyError("Encountered bad RSA public key")

    def encrypt(self, data):
        bdata = salt.utils.stringutils.to_bytes(data)
        if self._HAS_M2:
            return self.key.public_encrypt(bdata, salt.crypt.RSA.pkcs1_oaep_padding)
        else:
            return salt.crypt.PKCS1_OAEP.new(self.key).encrypt(bdata)

    def verify(self, data, signature):
        if self._HAS_M2:
            md = EVP.MessageDigest("sha1")
            md.update(salt.utils.stringutils.to_bytes(data))
            digest = md.final()
            try:
                return self.key.verify(digest, signature)
            except RSA.RSAError as exc:
                log.debug("Signature verification failed: %s", exc.args[0])
                return False
        else:
            verifier = PKCS1_v1_5.new(self.key)
            return verifier.verify(
                SHA.new(salt.utils.stringutils.to_bytes(data)), signature
            )

    def decrypt(self, data):
        data = salt.utils.stringutils.to_bytes(data)
        if HAS_M2:
            return self.key.public_decrypt(data, salt.utils.rsax931.RSA_X931_PADDING)
        else:
            verifier = salt.utils.rsax931.RSAX931Verifier(self.key.exportKey("PEM"))
            return verifier.verify(data)


@salt.utils.decorators.memoize
def _get_key_with_evict(path, timestamp, passphrase):
    """
    Load a private key from disk.  `timestamp` above is intended to be the
    timestamp of the file's last modification. This fn is memoized so if it is
    called with the same path and timestamp (the file's last modified time) the
    second time the result is returned from the memoization.  If the file gets
    modified then the params are different and the key is loaded from disk.
    """
    log.debug("salt.crypt._get_key_with_evict: Loading private key")
    if HAS_M2:
        key = RSA.load_key(path, lambda x: bytes(passphrase))
    else:
        with salt.utils.files.fopen(path) as f:
            key = RSA.importKey(f.read(), passphrase)
    return key


def get_rsa_key(path, passphrase):
    """
    Read a private key off the disk.  Poor man's simple cache in effect here,
    we memoize the result of calling _get_rsa_with_evict.  This means the first
    time _get_key_with_evict is called with a path and a timestamp the result
    is cached.  If the file (the private key) does not change then its
    timestamp will not change and the next time the result is returned from the
    cache.  If the key DOES change the next time _get_rsa_with_evict is called
    it is called with different parameters and the fn is run fully to retrieve
    the key from disk.
    """
    log.debug("salt.crypt.get_rsa_key: Loading private key")
    return _get_key_with_evict(path, str(os.path.getmtime(path)), passphrase)


def get_rsa_pub_key(path):
    """
    Read a public key off the disk.
    """
    log.debug("salt.crypt.get_rsa_pub_key: Loading public key")
    if HAS_M2:
        with salt.utils.files.fopen(path, "rb") as f:
            data = f.read().replace(b"RSA ", b"")
        bio = BIO.MemoryBuffer(data)
        try:
            key = RSA.load_pub_key_bio(bio)
        except RSA.RSAError:
            raise InvalidKeyError("Encountered bad RSA public key")
    else:
        with salt.utils.files.fopen(path) as f:
            try:
                key = RSA.importKey(f.read())
            except (ValueError, IndexError, TypeError):
                raise InvalidKeyError("Encountered bad RSA public key")
    return key


def sign_message(privkey_path, message, passphrase=None):
    """
    Use Crypto.Signature.PKCS1_v1_5 to sign a message. Returns the signature.
    """
    key = get_rsa_key(privkey_path, passphrase)
    log.debug("salt.crypt.sign_message: Signing message.")
    if HAS_M2:
        md = EVP.MessageDigest("sha1")
        md.update(salt.utils.stringutils.to_bytes(message))
        digest = md.final()
        return key.sign(digest)
    else:
        signer = PKCS1_v1_5.new(key)
        return signer.sign(SHA.new(salt.utils.stringutils.to_bytes(message)))


def verify_signature(pubkey_path, message, signature):
    """
    Use Crypto.Signature.PKCS1_v1_5 to verify the signature on a message.
    Returns True for valid signature.
    """
    log.debug("salt.crypt.verify_signature: Loading public key")
    pubkey = get_rsa_pub_key(pubkey_path)
    log.debug("salt.crypt.verify_signature: Verifying signature")
    if HAS_M2:
        md = EVP.MessageDigest("sha1")
        md.update(salt.utils.stringutils.to_bytes(message))
        digest = md.final()
        try:
            return pubkey.verify(digest, signature)
        except RSA.RSAError as exc:
            log.debug("Signature verification failed: %s", exc.args[0])
            return False
    else:
        verifier = PKCS1_v1_5.new(pubkey)
        return verifier.verify(
            SHA.new(salt.utils.stringutils.to_bytes(message)), signature
        )


def gen_signature(priv_path, pub_path, sign_path, passphrase=None):
    """
    creates a signature for the given public-key with
    the given private key and writes it to sign_path
    """

    with salt.utils.files.fopen(pub_path) as fp_:
        mpub_64 = fp_.read()

    mpub_sig = sign_message(priv_path, mpub_64, passphrase)
    mpub_sig_64 = binascii.b2a_base64(mpub_sig)
    if os.path.isfile(sign_path):
        return False
    log.trace(
        "Calculating signature for %s with %s",
        os.path.basename(pub_path),
        os.path.basename(priv_path),
    )

    if os.path.isfile(sign_path):
        log.trace(
            "Signature file %s already exists, please remove it first and try again",
            sign_path,
        )
    else:
        with salt.utils.files.fopen(sign_path, "wb+") as sig_f:
            sig_f.write(salt.utils.stringutils.to_bytes(mpub_sig_64))
        log.trace("Wrote signature to %s", sign_path)
    return True


def private_encrypt(key, message):
    """
    Generate an M2Crypto-compatible signature

    :param Crypto.PublicKey.RSA._RSAobj key: The RSA key object
    :param str message: The message to sign
    :rtype: str
    :return: The signature, or an empty string if the signature operation failed
    """
    if HAS_M2:
        return key.private_encrypt(message, salt.utils.rsax931.RSA_X931_PADDING)
    else:
        signer = salt.utils.rsax931.RSAX931Signer(key.exportKey("PEM"))
        return signer.sign(message)


def public_decrypt(pub, message):
    """
    Verify an M2Crypto-compatible signature

    :param Crypto.PublicKey.RSA._RSAobj key: The RSA public key object
    :param str message: The signed message to verify
    :rtype: str
    :return: The message (or digest) recovered from the signature, or an
        empty string if the verification failed
    """
    if HAS_M2:
        return pub.public_decrypt(message, salt.utils.rsax931.RSA_X931_PADDING)
    else:
        verifier = salt.utils.rsax931.RSAX931Verifier(pub.exportKey("PEM"))
        return verifier.verify(message)


def pwdata_decrypt(rsa_key, pwdata):
    if HAS_M2:
        key = RSA.load_key_string(salt.utils.stringutils.to_bytes(rsa_key, "ascii"))
        password = key.private_decrypt(pwdata, RSA.pkcs1_padding)
    else:
        dsize = SHA.digest_size
        sentinel = Random.new().read(15 + dsize)
        key_obj = RSA.importKey(rsa_key)
        key_obj = PKCS1_v1_5_CIPHER.new(key_obj)
        password = key_obj.decrypt(pwdata, sentinel)
    return salt.utils.stringutils.to_unicode(password)


class MasterKeys(dict):
    """
    The Master Keys class is used to manage the RSA public key pair used for
    authentication by the master.

    It also generates a signing key-pair if enabled with master_sign_key_name.
    """

    def __init__(self, opts):
        super().__init__()
        self.opts = opts
        self.master_pub_path = os.path.join(self.opts["pki_dir"], "master.pub")
        self.master_rsa_path = os.path.join(self.opts["pki_dir"], "master.pem")
        key_pass = salt.utils.sdb.sdb_get(self.opts["key_pass"], self.opts)
        self.master_key = self.__get_keys(passphrase=key_pass)

        self.cluster_pub_path = None
        self.cluster_rsa_path = None
        self.cluster_key = None
        if self.opts["cluster_id"]:
            self.cluster_pub_path = os.path.join(
                self.opts["cluster_pki_dir"], "cluster.pub"
            )
            self.cluster_rsa_path = os.path.join(
                self.opts["cluster_pki_dir"], "cluster.pem"
            )
            self.cluster_shared_path = os.path.join(
                self.opts["cluster_pki_dir"],
                "peers",
                f"{self.opts['id']}.pub",
            )
            self.check_master_shared_pub()
            key_pass = salt.utils.sdb.sdb_get(self.opts["cluster_key_pass"], self.opts)
            self.cluster_key = self.__get_keys(
                name="cluster",
                passphrase=key_pass,
                pki_dir=self.opts["cluster_pki_dir"],
            )
        self.pub_signature = None

        # set names for the signing key-pairs
        if opts["master_sign_pubkey"]:

            # if only the signature is available, use that
            if opts["master_use_pubkey_signature"]:
                self.sig_path = os.path.join(
                    self.opts["pki_dir"], opts["master_pubkey_signature"]
                )
                if os.path.isfile(self.sig_path):
                    with salt.utils.files.fopen(self.sig_path) as fp_:
                        self.pub_signature = clean_key(fp_.read())
                    log.info(
                        "Read %s's signature from %s",
                        os.path.basename(self.pub_path),
                        self.opts["master_pubkey_signature"],
                    )
                else:
                    log.error(
                        "Signing the master.pub key with a signature is "
                        "enabled but no signature file found at the defined "
                        "location %s",
                        self.sig_path,
                    )
                    log.error(
                        "The signature-file may be either named differently "
                        "or has to be created with 'salt-key --gen-signature'"
                    )
                    sys.exit(1)

            # create a new signing key-pair to sign the masters
            # auth-replies when a minion tries to connect
            else:
                key_pass = salt.utils.sdb.sdb_get(
                    self.opts["signing_key_pass"], self.opts
                )
                self.pub_sign_path = os.path.join(
                    self.opts["pki_dir"], opts["master_sign_key_name"] + ".pub"
                )
                self.rsa_sign_path = os.path.join(
                    self.opts["pki_dir"], opts["master_sign_key_name"] + ".pem"
                )
                self.sign_key = self.__get_keys(name=opts["master_sign_key_name"])

    # We need __setstate__ and __getstate__ to avoid pickling errors since
    # some of the member variables correspond to Cython objects which are
    # not picklable.
    # These methods are only used when pickling so will not be used on
    # non-Windows platforms.
    def __setstate__(self, state):
        self.__init__(state["opts"])

    def __getstate__(self):
        return {"opts": self.opts}

    @property
    def key(self):
        if self.cluster_key:
            return self.cluster_key
        return self.master_key

    @property
    def pub_path(self):
        if self.cluster_pub_path:
            return self.cluster_pub_path
        return self.master_pub_path

    @property
    def rsa_path(self):
        if self.cluster_rsa_path:
            return self.cluster_rsa_path
        return self.master_rsa_path

    def __key_exists(self, name="master", passphrase=None, pki_dir=None):
        if pki_dir is None:
            pki_dir = self.opts["pki_dir"]
        path = os.path.join(pki_dir, name + ".pem")
        return os.path.exists(path)

    def __get_keys(self, name="master", passphrase=None, pki_dir=None):
        """
        Returns a key object for a key in the pki-dir
        """
        if pki_dir is None:
            pki_dir = self.opts["pki_dir"]
        path = os.path.join(pki_dir, name + ".pem")
        if not self.__key_exists(name, passphrase, pki_dir):
            log.info("Generating %s keys: %s", name, pki_dir)
            gen_keys(
                pki_dir,
                name,
                self.opts["keysize"],
                self.opts.get("user"),
                passphrase,
            )
        if HAS_M2:
            key_error = RSA.RSAError
        else:
            key_error = ValueError
        try:
            key = get_rsa_key(path, passphrase)
        except key_error as e:
            message = f"Unable to read key: {path}; passphrase may be incorrect"
            log.error(message)
            raise MasterExit(message)
        log.debug("Loaded %s key: %s", name, path)
        return key

    def get_pub_str(self, name="master"):
        """
        Return the string representation of a public key
        in the pki-directory
        """
        if self.cluster_pub_path:
            path = self.cluster_pub_path
        else:
            path = self.master_pub_path
        # XXX We should always have a key present when this is called, if not
        # it's an error.
        # if not os.path.isfile(path):
        #     raise RuntimeError(f"The key {path} does not exist.")
        if not os.path.isfile(path):
            key = self.__get_keys()
            if HAS_M2:
                key.save_pub_key(path)
            else:
                with salt.utils.files.fopen(path, "wb+") as wfh:
                    wfh.write(key.publickey().exportKey("PEM"))
        with salt.utils.files.fopen(path) as rfh:
            return clean_key(rfh.read())

    def get_ckey_paths(self):
        return self.cluster_pub_path, self.cluster_rsa_path

    def get_mkey_paths(self):
        return self.pub_path, self.rsa_path

    def get_sign_paths(self):
        return self.pub_sign_path, self.rsa_sign_path

    def pubkey_signature(self):
        """
        returns the base64 encoded signature from the signature file
        or None if the master has its own signing keys
        """
        return self.pub_signature

    def check_master_shared_pub(self):
        """
        Check the status of the master's shared public key.

        If the shared master key does not exist, write this master's public key
        to the shared location. Otherwise validate the shared key matches our
        key. Failed validation raises MasterExit
        """
        shared_pub = pathlib.Path(self.cluster_shared_path)
        master_pub = pathlib.Path(self.master_pub_path)
        if shared_pub.exists():
            if shared_pub.read_bytes() != master_pub.read_bytes():
                message = (
                    f"Shared key does not match, remove it to continue: {shared_pub}"
                )
                log.error(message)
                raise MasterExit(message)
        else:
            # permissions
            log.debug("Writing shared key %s", shared_pub)
            shared_pub.write_bytes(master_pub.read_bytes())

    def master_private_decrypt(self, data):
        if HAS_M2:
            return self.master_key.private_decrypt(data, RSA.pkcs1_oaep_padding)
        else:
            cipher = PKCS1_OAEP.new(self.master_key)
            return cipher.decrypt(data)


class AsyncAuth:
    """
    Set up an Async object to maintain authentication with the salt master
    """

    # This class is only a singleton per minion/master pair
    # mapping of io_loop -> {key -> auth}
    instance_map = weakref.WeakKeyDictionary()

    # mapping of key -> creds
    creds_map = {}

    def __new__(cls, opts, io_loop=None):
        """
        Only create one instance of AsyncAuth per __key()
        """
        # do we have any mapping for this io_loop
        io_loop = io_loop or tornado.ioloop.IOLoop.current()
        if io_loop not in AsyncAuth.instance_map:
            AsyncAuth.instance_map[io_loop] = weakref.WeakValueDictionary()
        loop_instance_map = AsyncAuth.instance_map[io_loop]

        key = cls.__key(opts)
        auth = loop_instance_map.get(key)
        if auth is None:
            log.debug("Initializing new AsyncAuth for %s", key)
            # we need to make a local variable for this, as we are going to store
            # it in a WeakValueDictionary-- which will remove the item if no one
            # references it-- this forces a reference while we return to the caller
            auth = object.__new__(cls)
            auth.__singleton_init__(opts, io_loop=io_loop)
            loop_instance_map[key] = auth
        else:
            log.debug("Re-using AsyncAuth for %s", key)
        return auth

    @classmethod
    def __key(cls, opts, io_loop=None):
        return (
            opts["pki_dir"],  # where the keys are stored
            opts["id"],  # minion ID
            opts["master_uri"],  # master ID
        )

    # has to remain empty for singletons, since __init__ will *always* be called
    def __init__(self, opts, io_loop=None):
        pass

    # an init for the singleton instance to call
    def __singleton_init__(self, opts, io_loop=None):
        """
        Init an Auth instance

        :param dict opts: Options for this server
        :return: Auth instance
        :rtype: Auth
        """
        self.opts = opts
        self.token = salt.utils.stringutils.to_bytes(Crypticle.generate_key_string())
        self.pub_path = os.path.join(self.opts["pki_dir"], "minion.pub")
        self.rsa_path = os.path.join(self.opts["pki_dir"], "minion.pem")
        if self.opts["__role"] == "syndic":
            self.mpub = "syndic_master.pub"
        else:
            self.mpub = "minion_master.pub"
        if not os.path.isfile(self.pub_path):
            self.get_keys()

        self.io_loop = io_loop or tornado.ioloop.IOLoop.current()

        salt.utils.crypt.reinit_crypto()
        key = self.__key(self.opts)
        # TODO: if we already have creds for this key, lets just re-use
        if key in AsyncAuth.creds_map:
            creds = AsyncAuth.creds_map[key]
            self._creds = creds
            self._crypticle = Crypticle(self.opts, creds["aes"])
            self._authenticate_future = tornado.concurrent.Future()
            self._authenticate_future.set_result(True)

    def __deepcopy__(self, memo):
        cls = self.__class__
        result = cls.__new__(cls, copy.deepcopy(self.opts, memo))
        memo[id(self)] = result
        for key in self.__dict__:
            if key in ("io_loop",):
                # The io_loop has a thread Lock which will fail to be deep
                # copied. Skip it because it will just be recreated on the
                # new copy.
                continue
            setattr(result, key, copy.deepcopy(self.__dict__[key], memo))
        return result

    @property
    def creds(self):
        return self._creds

    @property
    def crypticle(self):
        return self._crypticle

    @property
    def authenticated(self):
        return (
            hasattr(self, "_authenticate_future")
            and self._authenticate_future.done()
            and self._authenticate_future.exception() is None
        )

    def invalidate(self):
        if self.authenticated:
            del self._authenticate_future
            key = self.__key(self.opts)
            if key in AsyncAuth.creds_map:
                del AsyncAuth.creds_map[key]

    def authenticate(self, callback=None):
        """
        Ask for this client to reconnect to the origin

        This function will de-dupe all calls here and return a *single* future
        for the sign-in-- whis way callers can all assume there aren't others
        """
        # if an auth is in flight-- and not done-- just pass that back as the future to wait on
        if (
            hasattr(self, "_authenticate_future")
            and not self._authenticate_future.done()
        ):
            future = self._authenticate_future
        else:
            future = tornado.concurrent.Future()
            self._authenticate_future = future
            self.io_loop.add_callback(self._authenticate)

        if callback is not None:

            def handle_future(future):
                response = future.result()
                self.io_loop.add_callback(callback, response)

            future.add_done_callback(handle_future)

        return future

    @tornado.gen.coroutine
    def _authenticate(self):
        """
        Authenticate with the master, this method breaks the functional
        paradigm, it will update the master information from a fresh sign
        in, signing in can occur as often as needed to keep up with the
        revolving master AES key.

        :rtype: Crypticle
        :returns: A crypticle used for encryption operations
        """
        acceptance_wait_time = self.opts["acceptance_wait_time"]
        acceptance_wait_time_max = self.opts["acceptance_wait_time_max"]
        if not acceptance_wait_time_max:
            acceptance_wait_time_max = acceptance_wait_time
        creds = None

        with salt.channel.client.AsyncReqChannel.factory(
            self.opts, crypt="clear", io_loop=self.io_loop
        ) as channel:
            error = None
            while True:
                try:
                    creds = yield self.sign_in(channel=channel)
                except SaltClientError as exc:
                    error = exc
                    break
                if creds == "retry":
                    if self.opts.get("detect_mode") is True:
                        error = SaltClientError("Detect mode is on")
                        break
                    if self.opts.get("caller"):
                        # We have a list of masters, so we should break
                        # and try the next one in the list.
                        if self.opts.get("local_masters", None):
                            error = SaltClientError(
                                "Minion failed to authenticate"
                                " with the master, has the "
                                "minion key been accepted?"
                            )
                            break
                        else:
                            print(
                                "Minion failed to authenticate with the master, "
                                "has the minion key been accepted?"
                            )
                            sys.exit(2)
                    if acceptance_wait_time:
                        log.info(
                            "Waiting %s seconds before retry.", acceptance_wait_time
                        )
                        yield tornado.gen.sleep(acceptance_wait_time)
                    if acceptance_wait_time < acceptance_wait_time_max:
                        acceptance_wait_time += acceptance_wait_time
                        log.debug(
                            "Authentication wait time is %s", acceptance_wait_time
                        )
                    continue
                break
            if not isinstance(creds, dict) or "aes" not in creds:
                if self.opts.get("detect_mode") is True:
                    error = SaltClientError("-|RETRY|-")
                try:
                    del AsyncAuth.creds_map[self.__key(self.opts)]
                except KeyError:
                    pass
                if not error:
                    error = SaltClientError(
                        "Attempt to authenticate with the salt master failed"
                    )
                self._authenticate_future.set_exception(error)
            else:
                key = self.__key(self.opts)
                if key not in AsyncAuth.creds_map:
                    log.debug("%s Got new master aes key.", self)
                    AsyncAuth.creds_map[key] = creds
                    self._creds = creds
                    self._crypticle = Crypticle(self.opts, creds["aes"])
                elif self._creds["aes"] != creds["aes"]:
                    log.debug("%s The master's aes key has changed.", self)
                    AsyncAuth.creds_map[key] = creds
                    self._creds = creds
                    self._crypticle = Crypticle(self.opts, creds["aes"])

                self._authenticate_future.set_result(
                    True
                )  # mark the sign-in as complete
                # Notify the bus about creds change
                if self.opts.get("auth_events") is True:
                    with salt.utils.event.get_event(
                        self.opts.get("__role"), opts=self.opts, listen=False
                    ) as event:
                        event.fire_event(
                            {"key": key, "creds": creds},
                            salt.utils.event.tagify(prefix="auth", suffix="creds"),
                        )

    @tornado.gen.coroutine
    def sign_in(self, timeout=60, safe=True, tries=1, channel=None):
        """
        Send a sign in request to the master, sets the key information and
        returns a dict containing the master publish interface to bind to
        and the decrypted aes key for transport decryption.

        :param int timeout: Number of seconds to wait before timing out the sign-in request
        :param bool safe: If True, do not raise an exception on timeout. Retry instead.
        :param int tries: The number of times to try to authenticate before giving up.

        :raises SaltReqTimeoutError: If the sign-in request has timed out and :param safe: is not set

        :return: Return a string on failure indicating the reason for failure. On success, return a dictionary
        with the publication port and the shared AES key.

        """

        auth_timeout = self.opts.get("auth_timeout", None)
        if auth_timeout is not None:
            timeout = auth_timeout
        auth_safemode = self.opts.get("auth_safemode", None)
        if auth_safemode is not None:
            safe = auth_safemode
        auth_tries = self.opts.get("auth_tries", None)
        if auth_tries is not None:
            tries = auth_tries

        close_channel = False
        if not channel:
            close_channel = True
            channel = salt.channel.client.AsyncReqChannel.factory(
                self.opts, crypt="clear", io_loop=self.io_loop
            )

        sign_in_payload = self.minion_sign_in_payload()
        try:
            payload = yield channel.send(sign_in_payload, tries=tries, timeout=timeout)
        except SaltReqTimeoutError as e:
            if safe:
                log.warning("SaltReqTimeoutError: %s", e)
                raise tornado.gen.Return("retry")
            if self.opts.get("detect_mode") is True:
                raise tornado.gen.Return("retry")
            else:
                raise SaltClientError(
                    "Attempt to authenticate with the salt master failed with timeout"
                    " error"
                )
        finally:
            if close_channel:
                channel.close()
        ret = self.handle_signin_response(sign_in_payload, payload)
        raise tornado.gen.Return(ret)

    def handle_signin_response(self, sign_in_payload, payload):
        auth = {}
        m_pub_fn = os.path.join(self.opts["pki_dir"], self.mpub)
        auth["master_uri"] = self.opts["master_uri"]
        if not isinstance(payload, dict) or "load" not in payload:
            log.error("Sign-in attempt failed: %s", payload)
            return False

        clear_signed_data = payload["load"]
        clear_signature = payload["sig"]
        payload = salt.payload.loads(clear_signed_data)

        if "pub_key" in payload:
            auth["aes"] = self.verify_master(
                payload, master_pub="token" in sign_in_payload
            )
            if not auth["aes"]:
                log.critical(
                    "The Salt Master server's public key did not authenticate!\n"
                    "The master may need to be updated if it is a version of Salt "
                    "lower than %s, or\n"
                    "If you are confident that you are connecting to a valid Salt "
                    "Master, then remove the master public key and restart the "
                    "Salt Minion.\nThe master public key can be found "
                    "at:\n%s",
                    salt.version.__version__,
                    m_pub_fn,
                )
                raise SaltClientError("Invalid master key")

        master_pubkey_path = os.path.join(self.opts["pki_dir"], self.mpub)
        if os.path.exists(master_pubkey_path) and not PublicKey(
            master_pubkey_path
        ).verify(clear_signed_data, clear_signature):
            log.critical("The payload signature did not validate.")
            raise SaltClientError("Invalid signature")

        if payload["nonce"] != sign_in_payload["nonce"]:
            log.critical("The payload nonce did not validate.")
            raise SaltClientError("Invalid nonce")

        if "ret" in payload:
            if not payload["ret"]:
                if self.opts["rejected_retry"]:
                    log.error(
                        "The Salt Master has rejected this minion's public "
                        "key.\nTo repair this issue, delete the public key "
                        "for this minion on the Salt Master.\nThe Salt "
                        "Minion will attempt to re-authenicate."
                    )
                    return "retry"
                else:
                    log.critical(
                        "The Salt Master has rejected this minion's public "
                        "key!\nTo repair this issue, delete the public key "
                        "for this minion on the Salt Master and restart this "
                        "minion.\nOr restart the Salt Master in open mode to "
                        "clean out the keys. The Salt Minion will now exit."
                    )
                    # Add a random sleep here for systems that are using a
                    # service manager to immediately restart the service to
                    # avoid overloading the system
                    time.sleep(random.randint(10, 20))
                    sys.exit(salt.defaults.exitcodes.EX_NOPERM)
            # Has the master returned that it's maxed out with minions?
            elif payload["ret"] == "full":
                return "full"
            else:
                log.error(
                    "The Salt Master has cached the public key for this "
                    "node, this salt minion will wait for %s seconds "
                    "before attempting to re-authenticate",
                    self.opts["acceptance_wait_time"],
                )
                return "retry"

        if self.opts.get("syndic_master", False):  # Is syndic
            syndic_finger = self.opts.get(
                "syndic_finger", self.opts.get("master_finger", False)
            )
            if syndic_finger:
                if (
                    salt.utils.crypt.pem_finger(
                        m_pub_fn, sum_type=self.opts["hash_type"]
                    )
                    != syndic_finger
                ):
                    self._finger_fail(syndic_finger, m_pub_fn)
        else:
            if self.opts.get("master_finger", False):
                if (
                    salt.utils.crypt.pem_finger(
                        m_pub_fn, sum_type=self.opts["hash_type"]
                    )
                    != self.opts["master_finger"]
                ):
                    self._finger_fail(self.opts["master_finger"], m_pub_fn)

        auth["publish_port"] = payload["publish_port"]
        return auth

    def get_keys(self):
        """
        Return keypair object for the minion.

        :rtype: Crypto.PublicKey.RSA._RSAobj
        :return: The RSA keypair
        """
        # Make sure all key parent directories are accessible
        user = self.opts.get("user", "root")
        salt.utils.verify.check_path_traversal(self.opts["pki_dir"], user)

        if not os.path.exists(self.rsa_path):
            log.info("Generating keys: %s", self.opts["pki_dir"])
            gen_keys(
                self.opts["pki_dir"],
                "minion",
                self.opts["keysize"],
                self.opts.get("user"),
            )
        key = get_rsa_key(self.rsa_path, None)
        log.debug("Loaded minion key: %s", self.rsa_path)
        return key

    def gen_token(self, clear_tok):
        """
        Encrypt a string with the minion private key to verify identity
        with the master.

        :param str clear_tok: A plaintext token to encrypt
        :return: Encrypted token
        :rtype: str
        """
        return private_encrypt(self.get_keys(), clear_tok)

    def minion_sign_in_payload(self):
        """
        Generates the payload used to authenticate with the master
        server. This payload consists of the passed in id_ and the ssh
        public key to encrypt the AES key sent back from the master.

        :return: Payload dictionary
        :rtype: dict
        """
        payload = {}
        payload["cmd"] = "_auth"
        payload["id"] = self.opts["id"]
        payload["nonce"] = uuid.uuid4().hex
        if "autosign_grains" in self.opts:
            autosign_grains = {}
            for grain in self.opts["autosign_grains"]:
                autosign_grains[grain] = self.opts["grains"].get(grain, None)
            payload["autosign_grains"] = autosign_grains
        try:
            pubkey_path = os.path.join(self.opts["pki_dir"], self.mpub)
            pub = get_rsa_pub_key(pubkey_path)
            if HAS_M2:
                payload["token"] = pub.public_encrypt(
                    self.token, RSA.pkcs1_oaep_padding
                )
            else:
                cipher = PKCS1_OAEP.new(pub)
                payload["token"] = cipher.encrypt(self.token)
        except Exception:  # pylint: disable=broad-except
            pass
        with salt.utils.files.fopen(self.pub_path) as f:
            payload["pub"] = clean_key(f.read())
        return payload

    def decrypt_aes(self, payload, master_pub=True):
        """
        This function is used to decrypt the AES seed phrase returned from
        the master server. The seed phrase is decrypted with the SSH RSA
        host key.

        Pass in the encrypted AES key.
        Returns the decrypted AES seed key, a string

        :param dict payload: The incoming payload. This is a dictionary which may have the following keys:
            'aes': The shared AES key
            'enc': The format of the message. ('clear', 'pub', etc)
            'sig': The message signature
            'publish_port': The TCP port which published the message
            'token': The encrypted token used to verify the message.
            'pub_key': The public key of the sender.

        :rtype: str
        :return: The decrypted token that was provided, with padding.

        :rtype: str
        :return: The decrypted AES seed key
        """
        if self.opts.get("auth_trb", False):
            log.warning("Auth Called: %s", "".join(traceback.format_stack()))
        else:
            log.debug("Decrypting the current master AES key")
        key = self.get_keys()
        if HAS_M2:
            key_str = key.private_decrypt(payload["aes"], RSA.pkcs1_oaep_padding)
        else:
            cipher = PKCS1_OAEP.new(key)
            key_str = cipher.decrypt(payload["aes"])
        if "sig" in payload:
            m_path = os.path.join(self.opts["pki_dir"], self.mpub)
            if os.path.exists(m_path):
                try:
                    mkey = get_rsa_pub_key(m_path)
                except Exception:  # pylint: disable=broad-except
                    return "", ""
                digest = hashlib.sha256(key_str).hexdigest()
                digest = salt.utils.stringutils.to_bytes(digest)
                if HAS_M2:
                    m_digest = public_decrypt(mkey, payload["sig"])
                else:
                    m_digest = public_decrypt(mkey.publickey(), payload["sig"])
                if m_digest != digest:
                    return "", ""
        else:
            return "", ""

        key_str = salt.utils.stringutils.to_str(key_str)

        if "_|-" in key_str:
            return key_str.split("_|-")
        else:
            if "token" in payload:
                if HAS_M2:
                    token = key.private_decrypt(
                        payload["token"], RSA.pkcs1_oaep_padding
                    )
                else:
                    token = cipher.decrypt(payload["token"])
                return key_str, token
            elif not master_pub:
                return key_str, ""
        return "", ""

    def verify_pubkey_sig(self, message, sig):
        """
        Wraps the verify_signature method so we have
        additional checks.

        :rtype: bool
        :return: Success or failure of public key verification
        """
        if self.opts["master_sign_key_name"]:
            path = os.path.join(
                self.opts["pki_dir"], self.opts["master_sign_key_name"] + ".pub"
            )

            if os.path.isfile(path):
                res = verify_signature(path, message, binascii.a2b_base64(sig))
            else:
                log.error(
                    "Verification public key %s does not exist. You need to "
                    "copy it from the master to the minions pki directory",
                    os.path.basename(path),
                )
                return False
            if res:
                log.debug(
                    "Successfully verified signature of master public key "
                    "with verification public key %s",
                    self.opts["master_sign_key_name"] + ".pub",
                )
                return True
            else:
                log.debug("Failed to verify signature of public key")
                return False
        else:
            log.error(
                "Failed to verify the signature of the message because the "
                "verification key-pairs name is not defined. Please make "
                "sure that master_sign_key_name is defined."
            )
            return False

    def verify_signing_master(self, payload):
        try:
            if self.verify_pubkey_sig(payload["pub_key"], payload["pub_sig"]):
                log.info(
                    "Received signed and verified master pubkey from master %s",
                    self.opts["master"],
                )
                m_pub_fn = os.path.join(self.opts["pki_dir"], self.mpub)
                uid = salt.utils.user.get_uid(self.opts.get("user", None))
                with salt.utils.files.fpopen(m_pub_fn, "wb+", uid=uid) as wfh:
                    wfh.write(salt.utils.stringutils.to_bytes(payload["pub_key"]))
                return True
            else:
                log.error(
                    "Received signed public-key from master %s but signature "
                    "verification failed!",
                    self.opts["master"],
                )
                return False
        except Exception as sign_exc:  # pylint: disable=broad-except
            log.error(
                "There was an error while verifying the masters public-key signature"
            )
            raise Exception(sign_exc)

    def check_auth_deps(self, payload):
        """
        Checks if both master and minion either sign (master) and
        verify (minion). If one side does not, it should fail.

        :param dict payload: The incoming payload. This is a dictionary which may have the following keys:
            'aes': The shared AES key
            'enc': The format of the message. ('clear', 'pub', 'aes')
            'publish_port': The TCP port which published the message
            'token': The encrypted token used to verify the message.
            'pub_key': The RSA public key of the sender.
        """
        # master and minion sign and verify
        if "pub_sig" in payload and self.opts["verify_master_pubkey_sign"]:
            return True
        # master and minion do NOT sign and do NOT verify
        elif "pub_sig" not in payload and not self.opts["verify_master_pubkey_sign"]:
            return True

        # master signs, but minion does NOT verify
        elif "pub_sig" in payload and not self.opts["verify_master_pubkey_sign"]:
            log.error(
                "The masters sent its public-key signature, but signature "
                "verification is not enabled on the minion. Either enable "
                "signature verification on the minion or disable signing "
                "the public key on the master!"
            )
            return False
        # master does NOT sign but minion wants to verify
        elif "pub_sig" not in payload and self.opts["verify_master_pubkey_sign"]:
            log.error(
                "The master did not send its public-key signature, but "
                "signature verification is enabled on the minion. Either "
                "disable signature verification on the minion or enable "
                "signing the public on the master!"
            )
            return False

    def extract_aes(self, payload, master_pub=True):
        """
        Return the AES key received from the master after the minion has been
        successfully authenticated.

        :param dict payload: The incoming payload. This is a dictionary which may have the following keys:
            'aes': The shared AES key
            'enc': The format of the message. ('clear', 'pub', etc)
            'publish_port': The TCP port which published the message
            'token': The encrypted token used to verify the message.
            'pub_key': The RSA public key of the sender.

        :rtype: str
        :return: The shared AES key received from the master.
        """
        if master_pub:
            try:
                aes, token = self.decrypt_aes(payload, master_pub)
                if token != self.token:
                    log.error("The master failed to decrypt the random minion token")
                    return ""
            except Exception:  # pylint: disable=broad-except
                log.error("The master failed to decrypt the random minion token")
                return ""
            return aes
        else:
            aes, token = self.decrypt_aes(payload, master_pub)
            return aes

    def verify_master(self, payload, master_pub=True):
        """
        Verify that the master is the same one that was previously accepted.

        :param dict payload: The incoming payload. This is a dictionary which may have the following keys:
            'aes': The shared AES key
            'enc': The format of the message. ('clear', 'pub', etc)
            'publish_port': The TCP port which published the message
            'token': The encrypted token used to verify the message.
            'pub_key': The RSA public key of the sender.
        :param bool master_pub: Operate as if minion had no master pubkey when it sent auth request, i.e. don't verify
        the minion signature

        :rtype: str
        :return: An empty string on verification failure. On success, the decrypted AES message in the payload.
        """
        m_pub_fn = os.path.join(self.opts["pki_dir"], self.mpub)
        m_pub_exists = os.path.isfile(m_pub_fn)
        if m_pub_exists and master_pub and not self.opts["open_mode"]:
            with salt.utils.files.fopen(m_pub_fn) as fp_:
                local_master_pub = clean_key(fp_.read())

            if payload["pub_key"] != local_master_pub:
                if not self.check_auth_deps(payload):
                    return ""

                if self.opts["verify_master_pubkey_sign"]:
                    if self.verify_signing_master(payload):
                        return self.extract_aes(payload, master_pub=False)
                    else:
                        return ""
                else:
                    # This is not the last master we connected to
                    log.error(
                        "The master key has changed, the salt master could "
                        "have been subverted, verify salt master's public "
                        "key"
                    )
                    return ""

            else:
                if not self.check_auth_deps(payload):
                    return ""
                # verify the signature of the pubkey even if it has
                # not changed compared with the one we already have
                if self.opts["always_verify_signature"]:
                    if self.verify_signing_master(payload):
                        return self.extract_aes(payload)
                    else:
                        log.error(
                            "The masters public could not be verified. Is the "
                            "verification pubkey %s up to date?",
                            self.opts["master_sign_key_name"] + ".pub",
                        )
                        return ""

                else:
                    return self.extract_aes(payload)
        else:
            if not self.check_auth_deps(payload):
                return ""

            # verify the masters pubkey signature if the minion
            # has not received any masters pubkey before
            if self.opts["verify_master_pubkey_sign"]:
                if self.verify_signing_master(payload):
                    return self.extract_aes(payload, master_pub=False)
                else:
                    return ""
            else:
                if not m_pub_exists:
                    # the minion has not received any masters pubkey yet, write
                    # the newly received pubkey to minion_master.pub
                    with salt.utils.files.fopen(m_pub_fn, "wb+") as fp_:
                        fp_.write(salt.utils.stringutils.to_bytes(payload["pub_key"]))
                return self.extract_aes(payload, master_pub=False)

    def _finger_fail(self, finger, master_key):
        log.critical(
            "The specified fingerprint in the master configuration "
            "file:\n%s\nDoes not match the authenticating master's "
            "key:\n%s\nVerify that the configured fingerprint "
            "matches the fingerprint of the correct master and that "
            "this minion is not subject to a man-in-the-middle attack.",
            finger,
            salt.utils.crypt.pem_finger(master_key, sum_type=self.opts["hash_type"]),
        )
        sys.exit(42)


# TODO: remove, we should just return a sync wrapper of AsyncAuth
class SAuth(AsyncAuth):
    """
    Set up an object to maintain authentication with the salt master
    """

    # This class is only a singleton per minion/master pair
    instances = weakref.WeakValueDictionary()

    def __new__(cls, opts, io_loop=None):
        """
        Only create one instance of SAuth per __key()
        """
        key = cls.__key(opts)
        auth = SAuth.instances.get(key)
        if auth is None:
            log.debug("Initializing new SAuth for %s", key)
            auth = object.__new__(cls)
            auth.__singleton_init__(opts)
            SAuth.instances[key] = auth
        else:
            log.debug("Re-using SAuth for %s", key)
        return auth

    @classmethod
    def __key(cls, opts, io_loop=None):
        return (
            opts["pki_dir"],  # where the keys are stored
            opts["id"],  # minion ID
            opts["master_uri"],  # master ID
        )

    # has to remain empty for singletons, since __init__ will *always* be called
    def __init__(self, opts, io_loop=None):
        super().__init__(opts, io_loop=io_loop)

    # an init for the singleton instance to call
    def __singleton_init__(self, opts, io_loop=None):
        """
        Init an Auth instance

        :param dict opts: Options for this server
        :return: Auth instance
        :rtype: Auth
        """
        self.opts = opts
        self.token = salt.utils.stringutils.to_bytes(Crypticle.generate_key_string())
        self.pub_path = os.path.join(self.opts["pki_dir"], "minion.pub")
        self.rsa_path = os.path.join(self.opts["pki_dir"], "minion.pem")
        self._creds = None
        if "syndic_master" in self.opts:
            self.mpub = "syndic_master.pub"
        elif "alert_master" in self.opts:
            self.mpub = "monitor_master.pub"
        else:
            self.mpub = "minion_master.pub"
        if not os.path.isfile(self.pub_path):
            self.get_keys()

    @property
    def creds(self):
        if not hasattr(self, "_creds"):
            self.authenticate()
        return self._creds

    @property
    def crypticle(self):
        if not hasattr(self, "_crypticle"):
            self.authenticate()
        return self._crypticle

    def authenticate(self, _=None):  # TODO: remove unused var
        """
        Authenticate with the master, this method breaks the functional
        paradigm, it will update the master information from a fresh sign
        in, signing in can occur as often as needed to keep up with the
        revolving master AES key.

        :rtype: Crypticle
        :returns: A crypticle used for encryption operations
        """
        acceptance_wait_time = self.opts["acceptance_wait_time"]
        acceptance_wait_time_max = self.opts["acceptance_wait_time_max"]
        if not acceptance_wait_time_max:
            acceptance_wait_time_max = acceptance_wait_time
        with salt.channel.client.ReqChannel.factory(
            self.opts, crypt="clear"
        ) as channel:
            while True:
                creds = self.sign_in(channel=channel)
                if creds == "retry":
                    if self.opts.get("caller"):
                        # We have a list of masters, so we should break
                        # and try the next one in the list.
                        if self.opts.get("local_masters", None):
                            error = SaltClientError(
                                "Minion failed to authenticate"
                                " with the master, has the "
                                "minion key been accepted?"
                            )
                            break
                        else:
                            print(
                                "Minion failed to authenticate with the master, "
                                "has the minion key been accepted?"
                            )
                            sys.exit(2)
                    if acceptance_wait_time:
                        log.info(
                            "Waiting %s seconds before retry.", acceptance_wait_time
                        )
                        time.sleep(acceptance_wait_time)
                    if acceptance_wait_time < acceptance_wait_time_max:
                        acceptance_wait_time += acceptance_wait_time
                        log.debug(
                            "Authentication wait time is %s", acceptance_wait_time
                        )
                    continue
                break
            if self._creds is None:
                log.error("%s Got new master aes key.", self)
                self._creds = creds
                self._crypticle = Crypticle(self.opts, creds["aes"])
            elif self._creds["aes"] != creds["aes"]:
                log.error("%s The master's aes key has changed.", self)
                self._creds = creds
                self._crypticle = Crypticle(self.opts, creds["aes"])

    def sign_in(self, timeout=60, safe=True, tries=1, channel=None):
        """
        Send a sign in request to the master, sets the key information and
        returns a dict containing the master publish interface to bind to
        and the decrypted aes key for transport decryption.

        :param int timeout: Number of seconds to wait before timing out the sign-in request
        :param bool safe: If True, do not raise an exception on timeout. Retry instead.
        :param int tries: The number of times to try to authenticate before giving up.

        :raises SaltReqTimeoutError: If the sign-in request has timed out and :param safe: is not set

        :return: Return a string on failure indicating the reason for failure. On success, return a dictionary
        with the publication port and the shared AES key.

        """
        auth = {}

        auth_timeout = self.opts.get("auth_timeout", None)
        if auth_timeout is not None:
            timeout = auth_timeout
        auth_safemode = self.opts.get("auth_safemode", None)
        if auth_safemode is not None:
            safe = auth_safemode
        auth_tries = self.opts.get("auth_tries", None)
        if auth_tries is not None:
            tries = auth_tries

        m_pub_fn = os.path.join(self.opts["pki_dir"], self.mpub)

        auth["master_uri"] = self.opts["master_uri"]

        close_channel = False
        if not channel:
            close_channel = True
            channel = salt.channel.client.ReqChannel.factory(self.opts, crypt="clear")

        sign_in_payload = self.minion_sign_in_payload()
        try:
            payload = channel.send(sign_in_payload, tries=tries, timeout=timeout)
        except SaltReqTimeoutError as e:
            if safe:
                log.warning("SaltReqTimeoutError: %s", e)
                return "retry"
            raise SaltClientError(
                "Attempt to authenticate with the salt master failed with timeout error"
            )
        finally:
            if close_channel:
                channel.close()

        return self.handle_signin_response(sign_in_payload, payload)


class Crypticle:
    """
    Authenticated encryption class

    Encryption algorithm: AES-CBC
    Signing algorithm: HMAC-SHA256
    """

    PICKLE_PAD = b"pickle::"
    AES_BLOCK_SIZE = 16
    SIG_SIZE = hashlib.sha256().digest_size

    def __init__(self, opts, key_string, key_size=192, serial=0):
        self.key_string = key_string
        self.keys = self.extract_keys(self.key_string, key_size)
        self.key_size = key_size
        self.serial = serial

    @classmethod
    def generate_key_string(cls, key_size=192, **kwargs):
        key = os.urandom(key_size // 8 + cls.SIG_SIZE)
        b64key = base64.b64encode(key)
        b64key = b64key.decode("utf-8")
        # Return data must be a base64-encoded string, not a unicode type
        return b64key.replace("\n", "")

    @classmethod
    def write_key(cls, path, key_size=192):
        directory = pathlib.Path(path).parent
        with salt.utils.files.set_umask(0o177):
            fd, tmp = tempfile.mkstemp(dir=directory, prefix="aes")
            os.close(fd)
            with salt.utils.files.fopen(tmp, "w") as fp:
                fp.write(cls.generate_key_string(key_size))
            os.rename(tmp, path)

    @classmethod
    def read_key(cls, path):
        try:
            with salt.utils.files.fopen(path, "r") as fp:
                return fp.read()
        except FileNotFoundError:
            pass

    @classmethod
    def extract_keys(cls, key_string, key_size):
        key = salt.utils.stringutils.to_bytes(base64.b64decode(key_string))
        assert len(key) == key_size / 8 + cls.SIG_SIZE, "invalid key"
        return key[: -cls.SIG_SIZE], key[-cls.SIG_SIZE :]

    def encrypt(self, data):
        """
        encrypt data with AES-CBC and sign it with HMAC-SHA256
        """
        aes_key, hmac_key = self.keys
        pad = self.AES_BLOCK_SIZE - len(data) % self.AES_BLOCK_SIZE
        data = data + salt.utils.stringutils.to_bytes(pad * chr(pad))
        iv_bytes = os.urandom(self.AES_BLOCK_SIZE)
        if HAS_M2:
            cypher = EVP.Cipher(
                alg="aes_192_cbc", key=aes_key, iv=iv_bytes, op=1, padding=False
            )
            encr = cypher.update(data)
            encr += cypher.final()
        else:
            cypher = AES.new(aes_key, AES.MODE_CBC, iv_bytes)
            encr = cypher.encrypt(data)
        data = iv_bytes + encr
        sig = hmac.new(hmac_key, data, hashlib.sha256).digest()
        return data + sig

    def decrypt(self, data):
        """
        verify HMAC-SHA256 signature and decrypt data with AES-CBC
        """
        aes_key, hmac_key = self.keys
        sig = data[-self.SIG_SIZE :]
        data = data[: -self.SIG_SIZE]
        if not isinstance(data, bytes):
            data = salt.utils.stringutils.to_bytes(data)
        mac_bytes = hmac.new(hmac_key, data, hashlib.sha256).digest()
        if len(mac_bytes) != len(sig):
            log.debug("Failed to authenticate message")
            raise AuthenticationError("message authentication failed")
        result = 0

        for zipped_x, zipped_y in zip(mac_bytes, sig):
            result |= zipped_x ^ zipped_y
        if result != 0:
            log.debug("Failed to authenticate message")
            raise AuthenticationError("message authentication failed")
        iv_bytes = data[: self.AES_BLOCK_SIZE]
        data = data[self.AES_BLOCK_SIZE :]
        if HAS_M2:
            cypher = EVP.Cipher(
                alg="aes_192_cbc", key=aes_key, iv=iv_bytes, op=0, padding=False
            )
            encr = cypher.update(data)
            data = encr + cypher.final()
        else:
            cypher = AES.new(aes_key, AES.MODE_CBC, iv_bytes)
            data = cypher.decrypt(data)
        return data[: -data[-1]]

    def dumps(self, obj, nonce=None):
        """
        Serialize and encrypt a python object
        """
        if nonce:
            toencrypt = self.PICKLE_PAD + nonce.encode() + salt.payload.dumps(obj)
        else:
            toencrypt = self.PICKLE_PAD + salt.payload.dumps(obj)
        return self.encrypt(toencrypt)

    def loads(self, data, raw=False, nonce=None):
        """
        Decrypt and un-serialize a python object
        """
        data = self.decrypt(data)
        # simple integrity check to verify that we got meaningful data
        if not data.startswith(self.PICKLE_PAD):
            return {}
        data = data[len(self.PICKLE_PAD) :]
        if nonce:
            ret_nonce = data[:32].decode()
            data = data[32:]
            if ret_nonce != nonce:
                raise SaltClientError(f"Nonce verification error {ret_nonce} {nonce}")
        payload = salt.payload.loads(data, raw=raw)
        if isinstance(payload, dict):
            if "serial" in payload:
                serial = payload.pop("serial")
                if serial <= self.serial:
                    log.critical(
                        "A message with an invalid serial was received.\n"
                        "this serial: %d\n"
                        "last serial: %d\n"
                        "The minion will not honor this request.",
                        serial,
                        self.serial,
                    )
                    return {}
                self.serial = serial
        return payload<|MERGE_RESOLUTION|>--- conflicted
+++ resolved
@@ -83,7 +83,13 @@
 log = logging.getLogger(__name__)
 
 
-<<<<<<< HEAD
+def clean_key(key):
+    """
+    Clean the key so that it only has unix style line endings (\\n)
+    """
+    return "\n".join(key.strip().splitlines())
+
+
 def read_dropfile(cachedir):
     dfn = os.path.join(cachedir, ".dfn")
     try:
@@ -94,16 +100,6 @@
 
 
 def dropfile(cachedir, user=None, master_id=""):
-=======
-def clean_key(key):
-    """
-    Clean the key so that it only has unix style line endings (\\n)
-    """
-    return "\n".join(key.strip().splitlines())
-
-
-def dropfile(cachedir, user=None):
->>>>>>> f77d7ea7
     """
     Set an AES dropfile to request the master update the publish session key
     """
