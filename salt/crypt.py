# -*- coding: utf-8 -*-
'''
The crypt module manages all of the cryptography functions for minions and
masters, encrypting and decrypting payloads, preparing messages, and
authenticating peers
'''
# Import python libs
from __future__ import absolute_import, print_function
import os
import sys
import copy
import time
import hmac
import base64
import hashlib
import logging
import stat
import traceback
import binascii
import weakref
<<<<<<< HEAD
=======
import getpass
from salt.ext.six.moves import zip  # pylint: disable=import-error,redefined-builtin
>>>>>>> cce7de76

# Import third party libs
import salt.ext.six as six
from salt.ext.six.moves import zip  # pylint: disable=import-error,redefined-builtin
try:
    from Crypto.Cipher import AES, PKCS1_OAEP
    from Crypto.Hash import SHA
    from Crypto.PublicKey import RSA
    from Crypto.Signature import PKCS1_v1_5
    # let this be imported, if possible
    import Crypto.Random  # pylint: disable=W0611
except ImportError:
    # No need for crypt in local mode
    pass

# Import salt libs
import salt.defaults.exitcodes
import salt.utils
import salt.payload
import salt.transport.client
import salt.utils.rsax931
import salt.utils.verify
import salt.version
from salt.exceptions import (
    AuthenticationError, SaltClientError, SaltReqTimeoutError, SaltSystemExit
)

import tornado.gen

log = logging.getLogger(__name__)


def dropfile(cachedir, user=None):
    '''
    Set an AES dropfile to request the master update the publish session key
    '''
    dfn = os.path.join(cachedir, '.dfn')
    # set a mask (to avoid a race condition on file creation) and store original.
    mask = os.umask(191)
    try:
        log.info('Rotating AES key')
        if os.path.isfile(dfn):
            log.info('AES key rotation already requested')
            return

        if os.path.isfile(dfn) and not os.access(dfn, os.W_OK):
            os.chmod(dfn, stat.S_IRUSR | stat.S_IWUSR)
        with salt.utils.fopen(dfn, 'wb+') as fp_:
            fp_.write('')
        os.chmod(dfn, stat.S_IRUSR)
        if user:
            try:
                import pwd
                uid = pwd.getpwnam(user).pw_uid
                os.chown(dfn, uid, -1)
            except (KeyError, ImportError, OSError, IOError):
                pass
    finally:
        os.umask(mask)  # restore original umask


def gen_keys(keydir, keyname, keysize, user=None):
    '''
    Generate a RSA public keypair for use with salt

    :param str keydir: The directory to write the keypair to
    :param str keyname: The type of salt server for whom this key should be written. (i.e. 'master' or 'minion')
    :param int keysize: The number of bits in the key
    :param str user: The user on the system who should own this keypair

    :rtype: str
    :return: Path on the filesystem to the RSA private key
    '''
    base = os.path.join(keydir, keyname)
    priv = '{0}.pem'.format(base)
    pub = '{0}.pub'.format(base)

    salt.utils.reinit_crypto()
    gen = RSA.generate(bits=keysize, e=65537)
    if os.path.isfile(priv):
        # Between first checking and the generation another process has made
        # a key! Use the winner's key
        return priv

    # Do not try writing anything, if directory has no permissions.
    if not os.access(keydir, os.W_OK):
        raise IOError('Write access denied to "{0}" for user "{1}".'.format(os.path.abspath(keydir), getpass.getuser()))

    cumask = os.umask(191)
    with salt.utils.fopen(priv, 'wb+') as f:
        f.write(gen.exportKey('PEM'))
    os.umask(cumask)
    with salt.utils.fopen(pub, 'wb+') as f:
        f.write(gen.publickey().exportKey('PEM'))
    os.chmod(priv, 256)
    if user:
        try:
            import pwd
            uid = pwd.getpwnam(user).pw_uid
            os.chown(priv, uid, -1)
            os.chown(pub, uid, -1)
        except (KeyError, ImportError, OSError):
            # The specified user was not found, allow the backup systems to
            # report the error
            pass
    return priv


def sign_message(privkey_path, message):
    '''
    Use Crypto.Signature.PKCS1_v1_5 to sign a message. Returns the signature.
    '''
    log.debug('salt.crypt.sign_message: Loading private key')
    with salt.utils.fopen(privkey_path) as f:
        key = RSA.importKey(f.read())
    log.debug('salt.crypt.sign_message: Signing message.')
    signer = PKCS1_v1_5.new(key)
    return signer.sign(SHA.new(message))


def verify_signature(pubkey_path, message, signature):
    '''
    Use Crypto.Signature.PKCS1_v1_5 to verify the signature on a message.
    Returns True for valid signature.
    '''
    log.debug('salt.crypt.verify_signature: Loading public key')
    with salt.utils.fopen(pubkey_path) as f:
        pubkey = RSA.importKey(f.read())
    log.debug('salt.crypt.verify_signature: Verifying signature')
    verifier = PKCS1_v1_5.new(pubkey)
    return verifier.verify(SHA.new(message), signature)


def gen_signature(priv_path, pub_path, sign_path):
    '''
    creates a signature for the given public-key with
    the given private key and writes it to sign_path
    '''

    with salt.utils.fopen(pub_path) as fp_:
        mpub_64 = fp_.read()

    mpub_sig = sign_message(priv_path, mpub_64)
    mpub_sig_64 = binascii.b2a_base64(mpub_sig)
    if os.path.isfile(sign_path):
        return False
    log.trace('Calculating signature for {0} with {1}'
              .format(os.path.basename(pub_path),
                      os.path.basename(priv_path)))

    if os.path.isfile(sign_path):
        log.trace('Signature file {0} already exists, please '
                  'remove it first and try again'.format(sign_path))
    else:
        with salt.utils.fopen(sign_path, 'wb+') as sig_f:
            sig_f.write(mpub_sig_64)
        log.trace('Wrote signature to {0}'.format(sign_path))
    return True


def private_encrypt(key, message):
    '''
    Generate an M2Crypto-compatible signature

    :param Crypto.PublicKey.RSA._RSAobj key: The RSA key object
    :param str message: The message to sign
    :rtype: str
    :return: The signature, or an empty string if the signature operation failed
    '''
    signer = salt.utils.rsax931.RSAX931Signer(key.exportKey('PEM'))
    return signer.sign(message)


def public_decrypt(pub, message):
    '''
    Verify an M2Crypto-compatible signature

    :param Crypto.PublicKey.RSA._RSAobj key: The RSA public key object
    :param str message: The signed message to verify
    :rtype: str
    :return: The message (or digest) recovered from the signature, or an
        empty string if the verification failed
    '''
    verifier = salt.utils.rsax931.RSAX931Verifier(pub.exportKey('PEM'))
    return verifier.verify(message)


class MasterKeys(dict):
    '''
    The Master Keys class is used to manage the RSA public key pair used for
    authentication by the master.

    It also generates a signing key-pair if enabled with master_sign_key_name.
    '''
    def __init__(self, opts):
        super(MasterKeys, self).__init__()
        self.opts = opts
        self.pub_path = os.path.join(self.opts['pki_dir'], 'master.pub')
        self.rsa_path = os.path.join(self.opts['pki_dir'], 'master.pem')

        self.key = self.__get_keys()
        self.pub_signature = None

        # set names for the signing key-pairs
        if opts['master_sign_pubkey']:

            # if only the signature is available, use that
            if opts['master_use_pubkey_signature']:
                self.sig_path = os.path.join(self.opts['pki_dir'],
                                             opts['master_pubkey_signature'])
                if os.path.isfile(self.sig_path):
                    self.pub_signature = salt.utils.fopen(self.sig_path).read()
                    log.info('Read {0}\'s signature from {1}'
                             ''.format(os.path.basename(self.pub_path),
                                       self.opts['master_pubkey_signature']))
                else:
                    log.error('Signing the master.pub key with a signature is enabled '
                              'but no signature file found at the defined location '
                              '{0}'.format(self.sig_path))
                    log.error('The signature-file may be either named differently '
                               'or has to be created with \'salt-key --gen-signature\'')
                    sys.exit(1)

            # create a new signing key-pair to sign the masters
            # auth-replies when a minion tries to connect
            else:
                self.pub_sign_path = os.path.join(self.opts['pki_dir'],
                                                  opts['master_sign_key_name'] + '.pub')
                self.rsa_sign_path = os.path.join(self.opts['pki_dir'],
                                                  opts['master_sign_key_name'] + '.pem')
                self.sign_key = self.__get_keys(name=opts['master_sign_key_name'])

    # We need __setstate__ and __getstate__ to avoid pickling errors since
    # some of the member variables correspond to Cython objects which are
    # not picklable.
    # These methods are only used when pickling so will not be used on
    # non-Windows platforms.
    def __setstate__(self, state):
        self.__init__(state['opts'])

    def __getstate__(self):
        return {'opts': self.opts}

    def __get_keys(self, name='master'):
        '''
        Returns a key object for a key in the pki-dir
        '''
        path = os.path.join(self.opts['pki_dir'],
                            name + '.pem')
        if os.path.exists(path):
            with salt.utils.fopen(path) as f:
                key = RSA.importKey(f.read())
            log.debug('Loaded {0} key: {1}'.format(name, path))
        else:
            log.info('Generating {0} keys: {1}'.format(name, self.opts['pki_dir']))
            gen_keys(self.opts['pki_dir'],
                     name,
                     self.opts['keysize'],
                     self.opts.get('user'))
            with salt.utils.fopen(self.rsa_path) as f:
                key = RSA.importKey(f.read())
        return key

    def get_pub_str(self, name='master'):
        '''
        Return the string representation of a public key
        in the pki-directory
        '''
        path = os.path.join(self.opts['pki_dir'],
                            name + '.pub')
        if not os.path.isfile(path):
            key = self.__get_keys()
            with salt.utils.fopen(path, 'wb+') as f:
                f.write(key.publickey().exportKey('PEM'))
        return salt.utils.fopen(path).read()

    def get_mkey_paths(self):
        return self.pub_path, self.rsa_path

    def get_sign_paths(self):
        return self.pub_sign_path, self.rsa_sign_path

    def pubkey_signature(self):
        '''
        returns the base64 encoded signature from the signature file
        or None if the master has its own signing keys
        '''
        return self.pub_signature


class AsyncAuth(object):
    '''
    Set up an Async object to maintain authentication with the salt master
    '''
    # This class is only a singleton per minion/master pair
    # mapping of io_loop -> {key -> auth}
    instance_map = weakref.WeakKeyDictionary()

    # mapping of key -> creds
    creds_map = {}

    def __new__(cls, opts, io_loop=None):
        '''
        Only create one instance of AsyncAuth per __key()
        '''
        # do we have any mapping for this io_loop
        io_loop = io_loop or tornado.ioloop.IOLoop.current()
        if io_loop not in AsyncAuth.instance_map:
            AsyncAuth.instance_map[io_loop] = weakref.WeakValueDictionary()
        loop_instance_map = AsyncAuth.instance_map[io_loop]

        key = cls.__key(opts)
        if key not in loop_instance_map:
            log.debug('Initializing new AsyncAuth for {0}'.format(key))
            # we need to make a local variable for this, as we are going to store
            # it in a WeakValueDictionary-- which will remove the item if no one
            # references it-- this forces a reference while we return to the caller
            new_auth = object.__new__(cls)
            new_auth.__singleton_init__(opts, io_loop=io_loop)
            loop_instance_map[key] = new_auth
        else:
            log.debug('Re-using AsyncAuth for {0}'.format(key))
        return loop_instance_map[key]

    @classmethod
    def __key(cls, opts, io_loop=None):
        return (opts['pki_dir'],     # where the keys are stored
                opts['id'],          # minion ID
                opts['master_uri'],  # master ID
                )

    # has to remain empty for singletons, since __init__ will *always* be called
    def __init__(self, opts, io_loop=None):
        pass

    # an init for the singleton instance to call
    def __singleton_init__(self, opts, io_loop=None):
        '''
        Init an Auth instance

        :param dict opts: Options for this server
        :return: Auth instance
        :rtype: Auth
        '''
        self.opts = opts
        self.token = Crypticle.generate_key_string()
        self.serial = salt.payload.Serial(self.opts)
        self.pub_path = os.path.join(self.opts['pki_dir'], 'minion.pub')
        self.rsa_path = os.path.join(self.opts['pki_dir'], 'minion.pem')
        if 'syndic_master' in self.opts:
            self.mpub = 'syndic_master.pub'
        elif 'alert_master' in self.opts:
            self.mpub = 'monitor_master.pub'
        else:
            self.mpub = 'minion_master.pub'
        if not os.path.isfile(self.pub_path):
            self.get_keys()

        self.io_loop = io_loop or tornado.ioloop.IOLoop.current()

        salt.utils.reinit_crypto()
        key = self.__key(self.opts)
        # TODO: if we already have creds for this key, lets just re-use
        if key in AsyncAuth.creds_map:
            creds = AsyncAuth.creds_map[key]
            self._creds = creds
            self._crypticle = Crypticle(self.opts, creds['aes'])
            self._authenticate_future = tornado.concurrent.Future()
            self._authenticate_future.set_result(True)
        else:
            self.authenticate()

    def __deepcopy__(self, memo):
        cls = self.__class__
        result = cls.__new__(cls, copy.deepcopy(self.opts, memo), io_loop=None)
        memo[id(self)] = result
        for key in self.__dict__:
            if key in ('io_loop',):
                # The io_loop has a thread Lock which will fail to be deep
                # copied. Skip it because it will just be recreated on the
                # new copy.
                continue
            setattr(result, key, copy.deepcopy(self.__dict__[key], memo))
        return result

    @property
    def creds(self):
        return self._creds

    @property
    def crypticle(self):
        return self._crypticle

    @property
    def authenticated(self):
        return hasattr(self, '_authenticate_future') and \
               self._authenticate_future.done() and \
               self._authenticate_future.exception() is None

    def authenticate(self, callback=None):
        '''
        Ask for this client to reconnect to the origin

        This function will de-dupe all calls here and return a *single* future
        for the sign-in-- whis way callers can all assume there aren't others
        '''
        # if an auth is in flight-- and not done-- just pass that back as the future to wait on
        if hasattr(self, '_authenticate_future') and not self._authenticate_future.done():
            future = self._authenticate_future
        else:
            future = tornado.concurrent.Future()
            self._authenticate_future = future
            self.io_loop.add_callback(self._authenticate)

        if callback is not None:
            def handle_future(future):
                response = future.result()
                self.io_loop.add_callback(callback, response)
            future.add_done_callback(handle_future)

        return future

    @tornado.gen.coroutine
    def _authenticate(self):
        '''
        Authenticate with the master, this method breaks the functional
        paradigm, it will update the master information from a fresh sign
        in, signing in can occur as often as needed to keep up with the
        revolving master AES key.

        :rtype: Crypticle
        :returns: A crypticle used for encryption operations
        '''
        acceptance_wait_time = self.opts['acceptance_wait_time']
        acceptance_wait_time_max = self.opts['acceptance_wait_time_max']
        if not acceptance_wait_time_max:
            acceptance_wait_time_max = acceptance_wait_time
        creds = None
        channel = salt.transport.client.AsyncReqChannel.factory(self.opts,
                                                                crypt='clear',
                                                                io_loop=self.io_loop)
        while True:
            try:
                creds = yield self.sign_in(channel=channel)
            except SaltClientError:
                break
            if creds == 'retry':
                if self.opts.get('caller'):
                    print('Minion failed to authenticate with the master, '
                          'has the minion key been accepted?')
                    sys.exit(2)
                if acceptance_wait_time:
                    log.info('Waiting {0} seconds before retry.'.format(acceptance_wait_time))
                    yield tornado.gen.sleep(acceptance_wait_time)
                if acceptance_wait_time < acceptance_wait_time_max:
                    acceptance_wait_time += acceptance_wait_time
                    log.debug('Authentication wait time is {0}'.format(acceptance_wait_time))
                continue
            break
        if not isinstance(creds, dict) or 'aes' not in creds:
            try:
                del AsyncAuth.creds_map[self.__key(self.opts)]
            except KeyError:
                pass
            self._authenticate_future.set_exception(
                SaltClientError('Attempt to authenticate with the salt master failed')
            )
        else:
            AsyncAuth.creds_map[self.__key(self.opts)] = creds
            self._creds = creds
            self._crypticle = Crypticle(self.opts, creds['aes'])
            self._authenticate_future.set_result(True)  # mark the sign-in as complete

    @tornado.gen.coroutine
    def sign_in(self, timeout=60, safe=True, tries=1, channel=None):
        '''
        Send a sign in request to the master, sets the key information and
        returns a dict containing the master publish interface to bind to
        and the decrypted aes key for transport decryption.

        :param int timeout: Number of seconds to wait before timing out the sign-in request
        :param bool safe: If True, do not raise an exception on timeout. Retry instead.
        :param int tries: The number of times to try to authenticate before giving up.

        :raises SaltReqTimeoutError: If the sign-in request has timed out and :param safe: is not set

        :return: Return a string on failure indicating the reason for failure. On success, return a dictionary
        with the publication port and the shared AES key.

        '''
        auth = {}

        auth_timeout = self.opts.get('auth_timeout', None)
        if auth_timeout is not None:
            timeout = auth_timeout
        auth_safemode = self.opts.get('auth_safemode', None)
        if auth_safemode is not None:
            safe = auth_safemode
        auth_tries = self.opts.get('auth_tries', None)
        if auth_tries is not None:
            tries = auth_tries

        m_pub_fn = os.path.join(self.opts['pki_dir'], self.mpub)

        auth['master_uri'] = self.opts['master_uri']

        if not channel:
            channel = salt.transport.client.AsyncReqChannel.factory(self.opts,
                                                                crypt='clear',
                                                                io_loop=self.io_loop)

        sign_in_payload = self.minion_sign_in_payload()
        try:
            payload = yield channel.send(
                sign_in_payload,
                tries=tries,
                timeout=timeout
            )
        except SaltReqTimeoutError as e:
            if safe:
                log.warning('SaltReqTimeoutError: {0}'.format(e))
                raise tornado.gen.Return('retry')
            raise SaltClientError('Attempt to authenticate with the salt master failed with timeout error')
        if 'load' in payload:
            if 'ret' in payload['load']:
                if not payload['load']['ret']:
                    if self.opts['rejected_retry']:
                        log.error(
                            'The Salt Master has rejected this minion\'s public '
                            'key.\nTo repair this issue, delete the public key '
                            'for this minion on the Salt Master.\nThe Salt '
                            'Minion will attempt to to re-authenicate.'
                        )
                        raise tornado.gen.Return('retry')
                    else:
                        log.critical(
                            'The Salt Master has rejected this minion\'s public '
                            'key!\nTo repair this issue, delete the public key '
                            'for this minion on the Salt Master and restart this '
                            'minion.\nOr restart the Salt Master in open mode to '
                            'clean out the keys. The Salt Minion will now exit.'
                        )
                        sys.exit(salt.defaults.exitcodes.EX_OK)
                # has the master returned that its maxed out with minions?
                elif payload['load']['ret'] == 'full':
                    raise tornado.gen.Return('full')
                else:
                    log.error(
                        'The Salt Master has cached the public key for this '
                        'node, this salt minion will wait for {0} seconds '
                        'before attempting to re-authenticate'.format(
                            self.opts['acceptance_wait_time']
                        )
                    )
                    raise tornado.gen.Return('retry')
        auth['aes'] = self.verify_master(payload, master_pub='token' in sign_in_payload)
        if not auth['aes']:
            log.critical(
                'The Salt Master server\'s public key did not authenticate!\n'
                'The master may need to be updated if it is a version of Salt '
                'lower than {0}, or\n'
                'If you are confident that you are connecting to a valid Salt '
                'Master, then remove the master public key and restart the '
                'Salt Minion.\nThe master public key can be found '
                'at:\n{1}'.format(salt.version.__version__, m_pub_fn)
            )
            raise SaltSystemExit('Invalid master key')
        if self.opts.get('syndic_master', False):  # Is syndic
            syndic_finger = self.opts.get('syndic_finger', self.opts.get('master_finger', False))
            if syndic_finger:
                if salt.utils.pem_finger(m_pub_fn, sum_type=self.opts['hash_type']) != syndic_finger:
                    self._finger_fail(syndic_finger, m_pub_fn)
        else:
            if self.opts.get('master_finger', False):
                if salt.utils.pem_finger(m_pub_fn, sum_type=self.opts['hash_type']) != self.opts['master_finger']:
                    self._finger_fail(self.opts['master_finger'], m_pub_fn)
        auth['publish_port'] = payload['publish_port']
        raise tornado.gen.Return(auth)

    def get_keys(self):
        '''
        Return keypair object for the minion.

        :rtype: Crypto.PublicKey.RSA._RSAobj
        :return: The RSA keypair
        '''
        # Make sure all key parent directories are accessible
        user = self.opts.get('user', 'root')
        salt.utils.verify.check_path_traversal(self.opts['pki_dir'], user)

        if os.path.exists(self.rsa_path):
            with salt.utils.fopen(self.rsa_path) as f:
                key = RSA.importKey(f.read())
            log.debug('Loaded minion key: {0}'.format(self.rsa_path))
        else:
            log.info('Generating keys: {0}'.format(self.opts['pki_dir']))
            gen_keys(self.opts['pki_dir'],
                     'minion',
                     self.opts['keysize'],
                     self.opts.get('user'))
            with salt.utils.fopen(self.rsa_path) as f:
                key = RSA.importKey(f.read())
        return key

    def gen_token(self, clear_tok):
        '''
        Encrypt a string with the minion private key to verify identity
        with the master.

        :param str clear_tok: A plaintext token to encrypt
        :return: Encrypted token
        :rtype: str
        '''
        return private_encrypt(self.get_keys(), clear_tok)

    def minion_sign_in_payload(self):
        '''
        Generates the payload used to authenticate with the master
        server. This payload consists of the passed in id_ and the ssh
        public key to encrypt the AES key sent back from the master.

        :return: Payload dictionary
        :rtype: dict
        '''
        payload = {}
        payload['cmd'] = '_auth'
        payload['id'] = self.opts['id']
        try:
            pubkey_path = os.path.join(self.opts['pki_dir'], self.mpub)
            with salt.utils.fopen(pubkey_path) as f:
                pub = RSA.importKey(f.read())
            cipher = PKCS1_OAEP.new(pub)
            payload['token'] = cipher.encrypt(self.token)
        except Exception:
            pass
        with salt.utils.fopen(self.pub_path) as f:
            payload['pub'] = f.read()
        return payload

    def decrypt_aes(self, payload, master_pub=True):
        '''
        This function is used to decrypt the AES seed phrase returned from
        the master server. The seed phrase is decrypted with the SSH RSA
        host key.

        Pass in the encrypted AES key.
        Returns the decrypted AES seed key, a string

        :param dict payload: The incoming payload. This is a dictionary which may have the following keys:
            'aes': The shared AES key
            'enc': The format of the message. ('clear', 'pub', etc)
            'sig': The message signature
            'publish_port': The TCP port which published the message
            'token': The encrypted token used to verify the message.
            'pub_key': The public key of the sender.

        :rtype: str
        :return: The decrypted token that was provided, with padding.

        :rtype: str
        :return: The decrypted AES seed key
        '''
        if self.opts.get('auth_trb', False):
            log.warning(
                    'Auth Called: {0}'.format(
                        ''.join(traceback.format_stack())
                        )
                    )
        else:
            log.debug('Decrypting the current master AES key')
        key = self.get_keys()
        cipher = PKCS1_OAEP.new(key)
        key_str = cipher.decrypt(payload['aes'])
        if 'sig' in payload:
            m_path = os.path.join(self.opts['pki_dir'], self.mpub)
            if os.path.exists(m_path):
                try:
                    with salt.utils.fopen(m_path) as f:
                        mkey = RSA.importKey(f.read())
                except Exception:
                    return '', ''
                digest = hashlib.sha256(key_str).hexdigest()
                m_digest = public_decrypt(mkey.publickey(), payload['sig'])
                if m_digest != digest:
                    return '', ''
        else:
            return '', ''
        if '_|-' in key_str:
            return key_str.split('_|-')
        else:
            if 'token' in payload:
                token = cipher.decrypt(payload['token'])
                return key_str, token
            elif not master_pub:
                return key_str, ''
        return '', ''

    def verify_pubkey_sig(self, message, sig):
        '''
        Wraps the verify_signature method so we have
        additional checks.

        :rtype: bool
        :return: Success or failure of public key verification
        '''
        if self.opts['master_sign_key_name']:
            path = os.path.join(self.opts['pki_dir'],
                                self.opts['master_sign_key_name'] + '.pub')

            if os.path.isfile(path):
                res = verify_signature(path,
                                       message,
                                       binascii.a2b_base64(sig))
            else:
                log.error('Verification public key {0} does not exist. You '
                          'need to copy it from the master to the minions '
                          'pki directory'.format(os.path.basename(path)))
                return False
            if res:
                log.debug('Successfully verified signature of master '
                          'public key with verification public key '
                          '{0}'.format(self.opts['master_sign_key_name'] + '.pub'))
                return True
            else:
                log.debug('Failed to verify signature of public key')
                return False
        else:
            log.error('Failed to verify the signature of the message because '
                      'the verification key-pairs name is not defined. Please '
                      'make sure that master_sign_key_name is defined.')
            return False

    def verify_signing_master(self, payload):
        try:
            if self.verify_pubkey_sig(payload['pub_key'],
                                      payload['pub_sig']):
                log.info('Received signed and verified master pubkey '
                         'from master {0}'.format(self.opts['master']))
                m_pub_fn = os.path.join(self.opts['pki_dir'], self.mpub)
                uid = salt.utils.get_uid(self.opts.get('user', None))
                with salt.utils.fpopen(m_pub_fn, 'wb+', uid=uid) as wfh:
                    wfh.write(payload['pub_key'])
                return True
            else:
                log.error('Received signed public-key from master {0} '
                          'but signature verification failed!'.format(self.opts['master']))
                return False
        except Exception as sign_exc:
            log.error('There was an error while verifying the masters public-key signature')
            raise Exception(sign_exc)

    def check_auth_deps(self, payload):
        '''
        Checks if both master and minion either sign (master) and
        verify (minion). If one side does not, it should fail.

        :param dict payload: The incoming payload. This is a dictionary which may have the following keys:
            'aes': The shared AES key
            'enc': The format of the message. ('clear', 'pub', 'aes')
            'publish_port': The TCP port which published the message
            'token': The encrypted token used to verify the message.
            'pub_key': The RSA public key of the sender.
        '''
        # master and minion sign and verify
        if 'pub_sig' in payload and self.opts['verify_master_pubkey_sign']:
            return True
        # master and minion do NOT sign and do NOT verify
        elif 'pub_sig' not in payload and not self.opts['verify_master_pubkey_sign']:
            return True

        # master signs, but minion does NOT verify
        elif 'pub_sig' in payload and not self.opts['verify_master_pubkey_sign']:
            log.error('The masters sent its public-key signature, but signature '
                      'verification is not enabled on the minion. Either enable '
                      'signature verification on the minion or disable signing '
                      'the public key on the master!')
            return False
        # master does NOT sign but minion wants to verify
        elif 'pub_sig' not in payload and self.opts['verify_master_pubkey_sign']:
            log.error('The master did not send its public-key signature, but '
                      'signature verification is enabled on the minion. Either '
                      'disable signature verification on the minion or enable '
                      'signing the public on the master!')
            return False

    def extract_aes(self, payload, master_pub=True):
        '''
        Return the AES key received from the master after the minion has been
        successfully authenticated.

        :param dict payload: The incoming payload. This is a dictionary which may have the following keys:
            'aes': The shared AES key
            'enc': The format of the message. ('clear', 'pub', etc)
            'publish_port': The TCP port which published the message
            'token': The encrypted token used to verify the message.
            'pub_key': The RSA public key of the sender.

        :rtype: str
        :return: The shared AES key received from the master.
        '''
        if master_pub:
            try:
                aes, token = self.decrypt_aes(payload, master_pub)
                if token != self.token:
                    log.error(
                        'The master failed to decrypt the random minion token'
                    )
                    return ''
            except Exception:
                log.error(
                    'The master failed to decrypt the random minion token'
                )
                return ''
            return aes
        else:
            aes, token = self.decrypt_aes(payload, master_pub)
            return aes

    def verify_master(self, payload, master_pub=True):
        '''
        Verify that the master is the same one that was previously accepted.

        :param dict payload: The incoming payload. This is a dictionary which may have the following keys:
            'aes': The shared AES key
            'enc': The format of the message. ('clear', 'pub', etc)
            'publish_port': The TCP port which published the message
            'token': The encrypted token used to verify the message.
            'pub_key': The RSA public key of the sender.
        :param bool master_pub: Operate as if minion had no master pubkey when it sent auth request, i.e. don't verify
        the minion signature

        :rtype: str
        :return: An empty string on verification failure. On success, the decrypted AES message in the payload.
        '''
        m_pub_fn = os.path.join(self.opts['pki_dir'], self.mpub)
        m_pub_exists = os.path.isfile(m_pub_fn)
        if m_pub_exists and master_pub and not self.opts['open_mode']:
            local_master_pub = salt.utils.fopen(m_pub_fn).read()

            if payload['pub_key'].replace('\n', '').replace('\r', '') != \
                    local_master_pub.replace('\n', '').replace('\r', ''):
                if not self.check_auth_deps(payload):
                    return ''

                if self.opts['verify_master_pubkey_sign']:
                    if self.verify_signing_master(payload):
                        return self.extract_aes(payload, master_pub=False)
                    else:
                        return ''
                else:
                    # This is not the last master we connected to
                    log.error('The master key has changed, the salt master could '
                              'have been subverted, verify salt master\'s public '
                              'key')
                    return ''

            else:
                if not self.check_auth_deps(payload):
                    return ''
                # verify the signature of the pubkey even if it has
                # not changed compared with the one we already have
                if self.opts['always_verify_signature']:
                    if self.verify_signing_master(payload):
                        return self.extract_aes(payload)
                    else:
                        log.error('The masters public could not be verified. Is the '
                                  'verification pubkey {0} up to date?'
                                  ''.format(self.opts['master_sign_key_name'] + '.pub'))
                        return ''

                else:
                    return self.extract_aes(payload)
        else:
            if not self.check_auth_deps(payload):
                return ''

            # verify the masters pubkey signature if the minion
            # has not received any masters pubkey before
            if self.opts['verify_master_pubkey_sign']:
                if self.verify_signing_master(payload):
                    return self.extract_aes(payload, master_pub=False)
                else:
                    return ''
            else:
                if not m_pub_exists:
                    # the minion has not received any masters pubkey yet, write
                    # the newly received pubkey to minion_master.pub
                    salt.utils.fopen(m_pub_fn, 'wb+').write(payload['pub_key'])
                return self.extract_aes(payload, master_pub=False)


# TODO: remove, we should just return a sync wrapper of AsyncAuth
class SAuth(AsyncAuth):
    '''
    Set up an object to maintain authentication with the salt master
    '''
    # This class is only a singleton per minion/master pair
    instances = weakref.WeakValueDictionary()

    def __new__(cls, opts, io_loop=None):
        '''
        Only create one instance of SAuth per __key()
        '''
        key = cls.__key(opts)
        if key not in SAuth.instances:
            log.debug('Initializing new SAuth for {0}'.format(key))
            new_auth = object.__new__(cls)
            new_auth.__singleton_init__(opts)
            SAuth.instances[key] = new_auth
        else:
            log.debug('Re-using SAuth for {0}'.format(key))
        return SAuth.instances[key]

    @classmethod
    def __key(cls, opts, io_loop=None):
        return (opts['pki_dir'],     # where the keys are stored
                opts['id'],          # minion ID
                opts['master_uri'],  # master ID
                )

    # has to remain empty for singletons, since __init__ will *always* be called
    def __init__(self, opts, io_loop=None):
        super(SAuth, self).__init__(opts, io_loop=io_loop)

    # an init for the singleton instance to call
    def __singleton_init__(self, opts, io_loop=None):
        '''
        Init an Auth instance

        :param dict opts: Options for this server
        :return: Auth instance
        :rtype: Auth
        '''
        self.opts = opts
        self.token = Crypticle.generate_key_string()
        self.serial = salt.payload.Serial(self.opts)
        self.pub_path = os.path.join(self.opts['pki_dir'], 'minion.pub')
        self.rsa_path = os.path.join(self.opts['pki_dir'], 'minion.pem')
        if 'syndic_master' in self.opts:
            self.mpub = 'syndic_master.pub'
        elif 'alert_master' in self.opts:
            self.mpub = 'monitor_master.pub'
        else:
            self.mpub = 'minion_master.pub'
        if not os.path.isfile(self.pub_path):
            self.get_keys()

    @property
    def creds(self):
        if not hasattr(self, '_creds'):
            self.authenticate()
        return self._creds

    @property
    def crypticle(self):
        if not hasattr(self, '_crypticle'):
            self.authenticate()
        return self._crypticle

    def authenticate(self, _=None):  # TODO: remove unused var
        '''
        Authenticate with the master, this method breaks the functional
        paradigm, it will update the master information from a fresh sign
        in, signing in can occur as often as needed to keep up with the
        revolving master AES key.

        :rtype: Crypticle
        :returns: A crypticle used for encryption operations
        '''
        acceptance_wait_time = self.opts['acceptance_wait_time']
        acceptance_wait_time_max = self.opts['acceptance_wait_time_max']
        channel = salt.transport.client.ReqChannel.factory(self.opts, crypt='clear')
        if not acceptance_wait_time_max:
            acceptance_wait_time_max = acceptance_wait_time
        while True:
            creds = self.sign_in(channel=channel)
            if creds == 'retry':
                if self.opts.get('caller'):
                    print('Minion failed to authenticate with the master, '
                          'has the minion key been accepted?')
                    sys.exit(2)
                if acceptance_wait_time:
                    log.info('Waiting {0} seconds before retry.'.format(acceptance_wait_time))
                    time.sleep(acceptance_wait_time)
                if acceptance_wait_time < acceptance_wait_time_max:
                    acceptance_wait_time += acceptance_wait_time
                    log.debug('Authentication wait time is {0}'.format(acceptance_wait_time))
                continue
            break
        self._creds = creds
        self._crypticle = Crypticle(self.opts, creds['aes'])

    def sign_in(self, timeout=60, safe=True, tries=1, channel=None):
        '''
        Send a sign in request to the master, sets the key information and
        returns a dict containing the master publish interface to bind to
        and the decrypted aes key for transport decryption.

        :param int timeout: Number of seconds to wait before timing out the sign-in request
        :param bool safe: If True, do not raise an exception on timeout. Retry instead.
        :param int tries: The number of times to try to authenticate before giving up.

        :raises SaltReqTimeoutError: If the sign-in request has timed out and :param safe: is not set

        :return: Return a string on failure indicating the reason for failure. On success, return a dictionary
        with the publication port and the shared AES key.

        '''
        auth = {}

        auth_timeout = self.opts.get('auth_timeout', None)
        if auth_timeout is not None:
            timeout = auth_timeout
        auth_safemode = self.opts.get('auth_safemode', None)
        if auth_safemode is not None:
            safe = auth_safemode
        auth_tries = self.opts.get('auth_tries', None)
        if auth_tries is not None:
            tries = auth_tries

        m_pub_fn = os.path.join(self.opts['pki_dir'], self.mpub)

        auth['master_uri'] = self.opts['master_uri']

        if not channel:
            channel = salt.transport.client.ReqChannel.factory(self.opts, crypt='clear')

        sign_in_payload = self.minion_sign_in_payload()
        try:
            payload = channel.send(
                sign_in_payload,
                tries=tries,
                timeout=timeout
            )
        except SaltReqTimeoutError as e:
            if safe:
                log.warning('SaltReqTimeoutError: {0}'.format(e))
                return 'retry'
            raise SaltClientError('Attempt to authenticate with the salt master failed')

        if 'load' in payload:
            if 'ret' in payload['load']:
                if not payload['load']['ret']:
                    if self.opts['rejected_retry']:
                        log.error(
                            'The Salt Master has rejected this minion\'s public '
                            'key.\nTo repair this issue, delete the public key '
                            'for this minion on the Salt Master.\nThe Salt '
                            'Minion will attempt to to re-authenicate.'
                        )
                        return 'retry'
                    else:
                        log.critical(
                            'The Salt Master has rejected this minion\'s public '
                            'key!\nTo repair this issue, delete the public key '
                            'for this minion on the Salt Master and restart this '
                            'minion.\nOr restart the Salt Master in open mode to '
                            'clean out the keys. The Salt Minion will now exit.'
                        )
                        sys.exit(salt.defaults.exitcodes.EX_OK)
                # has the master returned that its maxed out with minions?
                elif payload['load']['ret'] == 'full':
                    return 'full'
                else:
                    log.error(
                        'The Salt Master has cached the public key for this '
                        'node. If this is the first time connecting to this master '
                        'then this key may need to be accepted using \'salt-key -a {0}\' on '
                        'the salt master. This salt minion will wait for {1} seconds '
                        'before attempting to re-authenticate.'.format(
                            self.opts['id'],
                            self.opts['acceptance_wait_time']
                        )
                    )
                    return 'retry'
        auth['aes'] = self.verify_master(payload, master_pub='token' in sign_in_payload)
        if not auth['aes']:
            log.critical(
                'The Salt Master server\'s public key did not authenticate!\n'
                'The master may need to be updated if it is a version of Salt '
                'lower than {0}, or\n'
                'If you are confident that you are connecting to a valid Salt '
                'Master, then remove the master public key and restart the '
                'Salt Minion.\nThe master public key can be found '
                'at:\n{1}'.format(salt.version.__version__, m_pub_fn)
            )
            sys.exit(42)
        if self.opts.get('syndic_master', False):  # Is syndic
            syndic_finger = self.opts.get('syndic_finger', self.opts.get('master_finger', False))
            if syndic_finger:
                if salt.utils.pem_finger(m_pub_fn, sum_type=self.opts['hash_type']) != syndic_finger:
                    self._finger_fail(syndic_finger, m_pub_fn)
        else:
            if self.opts.get('master_finger', False):
                if salt.utils.pem_finger(m_pub_fn, sum_type=self.opts['hash_type']) != self.opts['master_finger']:
                    self._finger_fail(self.opts['master_finger'], m_pub_fn)
        auth['publish_port'] = payload['publish_port']
        return auth

    def _finger_fail(self, finger, master_key):
        log.critical(
            'The specified fingerprint in the master configuration '
            'file:\n{0}\nDoes not match the authenticating master\'s '
            'key:\n{1}\nVerify that the configured fingerprint '
            'matches the fingerprint of the correct master and that '
            'this minion is not subject to a man-in-the-middle attack.'
            .format(
                finger,
                salt.utils.pem_finger(master_key, sum_type=self.opts['hash_type'])
            )
        )
        sys.exit(42)


class Crypticle(object):
    '''
    Authenticated encryption class

    Encryption algorithm: AES-CBC
    Signing algorithm: HMAC-SHA256
    '''

    PICKLE_PAD = 'pickle::'
    AES_BLOCK_SIZE = 16
    SIG_SIZE = hashlib.sha256().digest_size

    def __init__(self, opts, key_string, key_size=192):
        self.key_string = key_string
        self.keys = self.extract_keys(self.key_string, key_size)
        self.key_size = key_size
        self.serial = salt.payload.Serial(opts)

    @classmethod
    def generate_key_string(cls, key_size=192):
        key = os.urandom(key_size // 8 + cls.SIG_SIZE)
        b64key = base64.b64encode(key)
        if six.PY3:
            b64key = b64key.decode('utf-8')
        return b64key.replace('\n', '')

    @classmethod
    def extract_keys(cls, key_string, key_size):
        key = key_string.decode('base64')
        assert len(key) == key_size / 8 + cls.SIG_SIZE, 'invalid key'
        return key[:-cls.SIG_SIZE], key[-cls.SIG_SIZE:]

    def encrypt(self, data):
        '''
        encrypt data with AES-CBC and sign it with HMAC-SHA256
        '''
        aes_key, hmac_key = self.keys
        pad = self.AES_BLOCK_SIZE - len(data) % self.AES_BLOCK_SIZE
        data = data + pad * chr(pad)
        iv_bytes = os.urandom(self.AES_BLOCK_SIZE)
        cypher = AES.new(aes_key, AES.MODE_CBC, iv_bytes)
        data = iv_bytes + cypher.encrypt(data)
        sig = hmac.new(hmac_key, data, hashlib.sha256).digest()
        return data + sig

    def decrypt(self, data):
        '''
        verify HMAC-SHA256 signature and decrypt data with AES-CBC
        '''
        aes_key, hmac_key = self.keys
        sig = data[-self.SIG_SIZE:]
        data = data[:-self.SIG_SIZE]
        mac_bytes = hmac.new(hmac_key, data, hashlib.sha256).digest()
        if len(mac_bytes) != len(sig):
            log.debug('Failed to authenticate message')
            raise AuthenticationError('message authentication failed')
        result = 0
        for zipped_x, zipped_y in zip(mac_bytes, sig):
            result |= ord(zipped_x) ^ ord(zipped_y)
        if result != 0:
            log.debug('Failed to authenticate message')
            raise AuthenticationError('message authentication failed')
        iv_bytes = data[:self.AES_BLOCK_SIZE]
        data = data[self.AES_BLOCK_SIZE:]
        cypher = AES.new(aes_key, AES.MODE_CBC, iv_bytes)
        data = cypher.decrypt(data)
        return data[:-ord(data[-1])]

    def dumps(self, obj):
        '''
        Serialize and encrypt a python object
        '''
        return self.encrypt(self.PICKLE_PAD + self.serial.dumps(obj))

    def loads(self, data):
        '''
        Decrypt and un-serialize a python object
        '''
        data = self.decrypt(data)
        # simple integrity check to verify that we got meaningful data
        if not data.startswith(self.PICKLE_PAD):
            return {}
        return self.serial.loads(data[len(self.PICKLE_PAD):])<|MERGE_RESOLUTION|>--- conflicted
+++ resolved
@@ -18,11 +18,7 @@
 import traceback
 import binascii
 import weakref
-<<<<<<< HEAD
-=======
 import getpass
-from salt.ext.six.moves import zip  # pylint: disable=import-error,redefined-builtin
->>>>>>> cce7de76
 
 # Import third party libs
 import salt.ext.six as six
