# -*- coding: utf-8 -*-
'''
HTTP monitoring states

Perform an HTTP query and statefully return the result

<<<<<<< HEAD
.. versionadded:: 2015.2
=======
.. versionadded:: 2015.5.0
>>>>>>> ca4597b9
'''
from __future__ import absolute_import

# Import python libs

import re

__monitor__ = [
        'query',
        ]


def query(name, match=None, match_type='string', status=None, **kwargs):
    '''
    Perform an HTTP query and statefully return the result

<<<<<<< HEAD
    .. versionadded:: 2015.2
=======
    .. versionadded:: 2015.5.0
>>>>>>> ca4597b9
    '''
    # Monitoring state, but changes may be made over HTTP
    ret = {'name': name,
           'result': None,
           'comment': '',
           'changes': {},
           'data': {}}  # Data field for monitoring state

    if match is None and status is None:
        ret['result'] = False
        ret['comment'] += (
            ' Either match text (match) or a status code (status) is required.'
        )
        return ret

    if 'decode' not in kwargs:
        kwargs['decode'] = False
    kwargs['text'] = True
    kwargs['status'] = True
    if __opts__['test']:
        kwargs['test'] = True

    data = __salt__['http.query'](name, **kwargs)

    if match is not None:
        if match_type == 'string':
            if match in data.get('text', ''):
                ret['result'] = True
                ret['comment'] += ' Match text "{0}" was found.'.format(match)
            else:
                ret['result'] = False
                ret['comment'] += ' Match text "{0}" was not found.'.format(match)
        elif match_type == 'pcre':
            if re.search(match, data['text']):
                ret['result'] = True
                ret['comment'] += ' Match pattern "{0}" was found.'.format(match)
            else:
                ret['result'] = False
                ret['comment'] += ' Match pattern "{0}" was not found.'.format(match)

    if status is not None:
        if data.get('status', '') == status:
            ret['comment'] += 'Status {0} was found, as specified.'.format(status)
            if ret['result'] is None:
                ret['result'] = True
        else:
            ret['comment'] += 'Status {0} was not found, as specified.'.format(status)
            ret['result'] = False

    if __opts__['test'] and ret['result'] is True:
        ret['result'] = None
        ret['comment'] += ' (TEST MODE'
        if 'test_url' in kwargs:
            ret['comment'] += ', TEST URL WAS: {0}'.format(kwargs['test_url'])
        ret['comment'] += ')'

    ret['data'] = data
    return ret<|MERGE_RESOLUTION|>--- conflicted
+++ resolved
@@ -4,11 +4,7 @@
 
 Perform an HTTP query and statefully return the result
 
-<<<<<<< HEAD
-.. versionadded:: 2015.2
-=======
 .. versionadded:: 2015.5.0
->>>>>>> ca4597b9
 '''
 from __future__ import absolute_import
 
@@ -25,11 +21,7 @@
     '''
     Perform an HTTP query and statefully return the result
 
-<<<<<<< HEAD
-    .. versionadded:: 2015.2
-=======
     .. versionadded:: 2015.5.0
->>>>>>> ca4597b9
     '''
     # Monitoring state, but changes may be made over HTTP
     ret = {'name': name,
