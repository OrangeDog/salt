"""
Management of Docker networks

.. versionadded:: 2017.7.0

:depends: docker_ Python module

.. note::
    Older releases of the Python bindings for Docker were called docker-py_ in
    PyPI. All releases of docker_, and releases of docker-py_ >= 1.6.0 are
    supported. These python bindings can easily be installed using
    :py:func:`pip.install <salt.modules.pip.install>`:

    .. code-block:: bash

        salt myminion pip.install docker

    To upgrade from docker-py_ to docker_, you must first uninstall docker-py_,
    and then install docker_:

    .. code-block:: bash

        salt myminion pip.uninstall docker-py
        salt myminion pip.install docker

.. _docker: https://pypi.python.org/pypi/docker
.. _docker-py: https://pypi.python.org/pypi/docker-py

These states were moved from the :mod:`docker <salt.states.docker>` state
module (formerly called **dockerng**) in the 2017.7.0 release.
"""

import copy
import logging
import random
import string

import salt.utils.dockermod.translate.network
from salt._compat import ipaddress
from salt.exceptions import CommandExecutionError

log = logging.getLogger(__name__)

# Define the module's virtual name
__virtualname__ = "docker_network"
__virtual_aliases__ = ("moby_network",)

__deprecated__ = (
    3009,
    "docker",
    "https://github.com/saltstack/saltext-docker",
)


def __virtual__():
    """
    Only load if the docker execution module is available
    """
    if "docker.version" in __salt__:
        return __virtualname__
    return (False, __salt__.missing_fun_string("docker.version"))


def _normalize_pools(existing, desired):
    pools = {"existing": {4: None, 6: None}, "desired": {4: None, 6: None}}

    for pool in existing["Config"]:
        subnet = ipaddress.ip_network(pool.get("Subnet"))
        pools["existing"][subnet.version] = pool

    for pool in desired["Config"]:
        subnet = ipaddress.ip_network(pool.get("Subnet"))
        if pools["desired"][subnet.version] is not None:
            raise ValueError(f"Only one IPv{subnet.version} pool is permitted")
        else:
            pools["desired"][subnet.version] = pool

    if pools["desired"][6] and not pools["desired"][4]:
        raise ValueError(
            "An IPv4 pool is required when an IPv6 pool is used. See the "
            "documentation for details."
        )

    # The pools will be sorted when comparing
    existing["Config"] = [
        pools["existing"][x] for x in (4, 6) if pools["existing"][x] is not None
    ]
    desired["Config"] = [
        pools["desired"][x] for x in (4, 6) if pools["desired"][x] is not None
    ]


def present(
    name,
    skip_translate=None,
    ignore_collisions=False,
    validate_ip_addrs=True,
    containers=None,
    reconnect=True,
    **kwargs,
):
    """
    .. versionchanged:: 2018.3.0
        Support added for network configuration options other than ``driver``
        and ``driver_opts``, as well as IPAM configuration.

    Ensure that a network is present

    .. note::
        This state supports all arguments for network and IPAM pool
        configuration which are available for the release of docker-py
        installed on the minion. For that reason, the arguments described below
        in the :ref:`NETWORK CONFIGURATION
        <salt-states-docker-network-present-netconf>` and :ref:`IP ADDRESS
        MANAGEMENT (IPAM) <salt-states-docker-network-present-ipam>` sections
        may not accurately reflect what is available on the minion. The
        :py:func:`docker.get_client_args
        <salt.modules.dockermod.get_client_args>` function can be used to check
        the available arguments for the installed version of docker-py (they
        are found in the ``network_config`` and ``ipam_config`` sections of the
        return data), but Salt will not prevent a user from attempting to use
        an argument which is unsupported in the release of Docker which is
        installed. In those cases, network creation be attempted but will fail.

    name
        Network name

    skip_translate
        This function translates Salt SLS input into the format which
        docker-py expects. However, in the event that Salt's translation logic
        fails (due to potential changes in the Docker Remote API, or to bugs in
        the translation code), this argument can be used to exert granular
        control over which arguments are translated and which are not.

        Pass this argument as a comma-separated list (or Python list) of
        arguments, and translation for each passed argument name will be
        skipped. Alternatively, pass ``True`` and *all* translation will be
        skipped.

        Skipping tranlsation allows for arguments to be formatted directly in
        the format which docker-py expects. This allows for API changes and
        other issues to be more easily worked around. See the following links
        for more information:

        - `docker-py Low-level API`_
        - `Docker Engine API`_

        .. versionadded:: 2018.3.0

    .. _`docker-py Low-level API`: http://docker-py.readthedocs.io/en/stable/api.html#docker.api.container.ContainerApiMixin.create_container
    .. _`Docker Engine API`: https://docs.docker.com/engine/api/v1.33/#operation/ContainerCreate

    ignore_collisions : False
        Since many of docker-py's arguments differ in name from their CLI
        counterparts (with which most Docker users are more familiar), Salt
        detects usage of these and aliases them to the docker-py version of
        that argument. However, if both the alias and the docker-py version of
        the same argument (e.g. ``options`` and ``driver_opts``) are used, an error
        will be raised. Set this argument to ``True`` to suppress these errors
        and keep the docker-py version of the argument.

        .. versionadded:: 2018.3.0

    validate_ip_addrs : True
        For parameters which accept IP addresses/subnets as input, validation
        will be performed. To disable, set this to ``False``.

        .. versionadded:: 2018.3.0

    containers
        A list of containers which should be connected to this network.

        .. note::
            As of the 2018.3.0 release, this is not the recommended way of
            managing a container's membership in a network, for a couple
            reasons:

            1. It does not support setting static IPs, aliases, or links in the
               container's IP configuration.
            2. If a :py:func:`docker_container.running
               <salt.states.docker_container.running>` state replaces a
               container, it will not be reconnected to the network until the
               ``docker_network.present`` state is run again. Since containers
               often have ``require`` requisites to ensure that the network
               is present, this means that the ``docker_network.present`` state
               ends up being run *before* the :py:func:`docker_container.running
               <salt.states.docker_container.running>`, leaving the container
               unattached at the end of the Salt run.

            For these reasons, it is recommended to use
            :ref:`docker_container.running's network management support
            <salt-states-docker-container-network-management>`.

    reconnect : True
        If ``containers`` is not used, and the network is replaced, then Salt
        will keep track of the containers which were connected to the network
        and reconnect them to the network after it is replaced. Salt will first
        attempt to reconnect using the same IP the container had before the
        network was replaced. If that fails (for instance, if the network was
        replaced because the subnet was modified), then the container will be
        reconnected without an explicit IP address, and its IP will be assigned
        by Docker.

        Set this option to ``False`` to keep Salt from trying to reconnect
        containers. This can be useful in some cases when :ref:`managing static
        IPs in docker_container.running
        <salt-states-docker-container-network-management>`. For instance, if a
        network's subnet is modified, it is likely that the static IP will need
        to be updated in the ``docker_container.running`` state as well. When
        the network is replaced, the initial reconnect attempt would fail, and
        the container would be reconnected with an automatically-assigned IP
        address. Then, when the ``docker_container.running`` state executes, it
        would disconnect the network *again* and reconnect using the new static
        IP. Disabling the reconnect behavior in these cases would prevent the
        unnecessary extra reconnection.

        .. versionadded:: 2018.3.0

    .. _salt-states-docker-network-present-netconf:

    **NETWORK CONFIGURATION ARGUMENTS**

    driver
        Network driver

        .. code-block:: yaml

            mynet:
              docker_network.present:
                - driver: macvlan

    driver_opts (or *driver_opt*, or *options*)
        Options for the network driver. Either a dictionary of option names and
        values or a Python list of strings in the format ``varname=value``. The
        below three examples are equivalent:

        .. code-block:: yaml

            mynet:
              docker_network.present:
                - driver: macvlan
                - driver_opts: macvlan_mode=bridge,parent=eth0

        .. code-block:: yaml

            mynet:
              docker_network.present:
                - driver: macvlan
                - driver_opts:
                  - macvlan_mode=bridge
                  - parent=eth0

        .. code-block:: yaml

            mynet:
              docker_network.present:
                - driver: macvlan
                - driver_opts:
                  - macvlan_mode: bridge
                  - parent: eth0

        The options can also simply be passed as a dictionary, though this can
        be error-prone due to some :ref:`idiosyncrasies <yaml-idiosyncrasies>`
        with how PyYAML loads nested data structures:

        .. code-block:: yaml

            mynet:
              docker_network.present:
                - driver: macvlan
                - driver_opts:
                    macvlan_mode: bridge
                    parent: eth0

    check_duplicate : True
        If ``True``, checks for networks with duplicate names. Since networks
        are primarily keyed based on a random ID and not on the name, and
        network name is strictly a user-friendly alias to the network which is
        uniquely identified using ID, there is no guaranteed way to check for
        duplicates. This option providess a best effort, checking for any
        networks which have the same name, but it is not guaranteed to catch
        all name collisions.

        .. code-block:: yaml

            mynet:
              docker_network.present:
                - check_duplicate: False

    internal : False
        If ``True``, restricts external access to the network

        .. code-block:: yaml

            mynet:
              docker_network.present:
                - internal: True

    labels
        Add metadata to the network. Labels can be set both with and without
        values, and labels with values can be passed either as ``key=value`` or
        ``key: value`` pairs. For example, while the below would be very
        confusing to read, it is technically valid, and demonstrates the
        different ways in which labels can be passed:

        .. code-block:: yaml

            mynet:
              docker_network.present:
                - labels:
                  - foo
                  - bar=baz
                  - hello: world

        The labels can also simply be passed as a YAML dictionary, though this
        can be error-prone due to some :ref:`idiosyncrasies
        <yaml-idiosyncrasies>` with how PyYAML loads nested data structures:

        .. code-block:: yaml

            foo:
              docker_network.present:
                - labels:
                    foo: ''
                    bar: baz
                    hello: world

        .. versionchanged:: 2018.3.0
            Methods for specifying labels can now be mixed. Earlier releases
            required either labels with or without values.

    enable_ipv6 (or *ipv6*) : False
        Enable IPv6 on the network

        .. code-block:: yaml

            mynet:
              docker_network.present:
                - enable_ipv6: True

        .. note::
            While it should go without saying, this argument must be set to
            ``True`` to :ref:`configure an IPv6 subnet
            <salt-states-docker-network-present-ipam>`. Also, if this option is
            turned on without an IPv6 subnet explicitly configured, you will
            get an error unless you have set up a fixed IPv6 subnet. Consult
            the `Docker IPv6 docs`_ for information on how to do this.

            .. _`Docker IPv6 docs`: https://docs.docker.com/v17.09/engine/userguide/networking/default_network/ipv6/

    attachable : False
        If ``True``, and the network is in the global scope, non-service
        containers on worker nodes will be able to connect to the network.

        .. code-block:: yaml

            mynet:
              docker_network.present:
                - attachable: True

        .. note::
            This option cannot be reliably managed on CentOS 7. This is because
            while support for this option was added in API version 1.24, its
            value was not added to the inpsect results until API version 1.26.
            The version of Docker which is available for CentOS 7 runs API
            version 1.24, meaning that while Salt can pass this argument to the
            API, it has no way of knowing the value of this config option in an
            existing Docker network.

    scope
        Specify the network's scope (``local``, ``global`` or ``swarm``)

        .. code-block:: yaml

            mynet:
              docker_network.present:
                - scope: local

    ingress : False
        If ``True``, create an ingress network which provides the routing-mesh in
        swarm mode

        .. code-block:: yaml

            mynet:
              docker_network.present:
                - ingress: True

    .. _salt-states-docker-network-present-ipam:

    **IP ADDRESS MANAGEMENT (IPAM)**

    This state supports networks with either IPv4, or both IPv4 and IPv6. If
    configuring IPv4, then you can pass the :ref:`IPAM pool arguments
    <salt-states-docker-network-present-ipam-pool-arguments>` below as
    individual arguments. However, if configuring IPv4 and IPv6, the arguments
    must be passed as a list of dictionaries, in the ``ipam_pools`` argument
    (click :ref:`here <salt-states-docker-network-present-ipam-examples>` for
    some examples). `These docs`_ also have more information on these
    arguments.

    .. _`These docs`: http://docker-py.readthedocs.io/en/stable/api.html#docker.types.IPAMPool

    *IPAM ARGUMENTS*

    ipam_driver
        IPAM driver to use, if different from the default one

        .. code-block:: yaml

            mynet:
              docker_network.present:
                - ipam_driver: foo

    ipam_opts
        Options for the IPAM driver. Either a dictionary of option names and
        values or a Python list of strings in the format ``varname=value``. The
        below three examples are equivalent:

        .. code-block:: yaml

            mynet:
              docker_network.present:
                - ipam_driver: foo
                - ipam_opts: foo=bar,baz=qux

        .. code-block:: yaml

            mynet:
              docker_network.present:
                - ipam_driver: foo
                - ipam_opts:
                  - foo=bar
                  - baz=qux

        .. code-block:: yaml

            mynet:
              docker_network.present:
                - ipam_driver: foo
                - ipam_opts:
                  - foo: bar
                  - baz: qux

        The options can also simply be passed as a dictionary, though this can
        be error-prone due to some :ref:`idiosyncrasies <yaml-idiosyncrasies>`
        with how PyYAML loads nested data structures:

        .. code-block:: yaml

            mynet:
              docker_network.present:
                - ipam_driver: macvlan
                - ipam_opts:
                    foo: bar
                    baz: qux

    .. _salt-states-docker-network-present-ipam-pool-arguments:

    *IPAM POOL ARGUMENTS*

    subnet
        Subnet in CIDR format that represents a network segment

    iprange (or *ip_range*)
        Allocate container IP from a sub-range within the subnet

        Subnet in CIDR format that represents a network segment

    gateway
        IPv4 or IPv6 gateway for the master subnet

    aux_addresses (or *aux_address*)
        A dictionary of mapping container names to IP addresses which should be
        allocated for them should they connect to the network. Either a
        dictionary of option names and values or a Python list of strings in
        the format ``host=ipaddr``.

    .. _salt-states-docker-network-present-ipam-examples:

    *IPAM CONFIGURATION EXAMPLES*

    Below is an example of an IPv4-only network (keep in mind that ``subnet``
    is the only required argument).

    .. code-block:: yaml

        mynet:
          docker_network.present:
            - subnet: 10.0.20.0/24
            - iprange: 10.0.20.128/25
            - gateway: 10.0.20.254
            - aux_addresses:
              - foo.bar.tld: 10.0.20.50
              - hello.world.tld: 10.0.20.51

    .. note::
        The ``aux_addresses`` can be passed differently, in the same way that
        ``driver_opts`` and ``ipam_opts`` can.

    This same network could also be configured this way:

    .. code-block:: yaml

        mynet:
          docker_network.present:
            - ipam_pools:
              - subnet: 10.0.20.0/24
                iprange: 10.0.20.128/25
                gateway: 10.0.20.254
                aux_addresses:
                  foo.bar.tld: 10.0.20.50
                  hello.world.tld: 10.0.20.51

    Here is an example of a mixed IPv4/IPv6 subnet.

    .. code-block:: yaml

        mynet:
          docker_network.present:
            - ipam_pools:
              - subnet: 10.0.20.0/24
                gateway: 10.0.20.1
              - subnet: fe3f:2180:26:1::/123
                gateway: fe3f:2180:26:1::1
    """
    ret = {"name": name, "changes": {}, "result": False, "comment": ""}

    try:
        network = __salt__["docker.inspect_network"](name)
    except CommandExecutionError as exc:
        msg = str(exc)
        if "404" in msg:
            # Network not present
            network = None
        else:
            ret["comment"] = msg
            return ret

    # map container's IDs to names
    to_connect = {}
    missing_containers = []
    stopped_containers = []
    for cname in __utils__["args.split_input"](containers or []):
        try:
            cinfo = __salt__["docker.inspect_container"](cname)
        except CommandExecutionError:
            missing_containers.append(cname)
        else:
            try:
                cid = cinfo["Id"]
            except KeyError:
                missing_containers.append(cname)
            else:
                if not cinfo.get("State", {}).get("Running", False):
                    stopped_containers.append(cname)
                else:
                    to_connect[cid] = {"Name": cname}

    if missing_containers:
        ret.setdefault("warnings", []).append(
            "The following containers do not exist: {}.".format(
                ", ".join(missing_containers)
            )
        )

    if stopped_containers:
        ret.setdefault("warnings", []).append(
            "The following containers are not running: {}.".format(
                ", ".join(stopped_containers)
            )
        )

    # We might disconnect containers in the process of recreating the network,
    # we'll need to keep track these containers so we can reconnect them later.
    disconnected_containers = {}

    try:
        kwargs = __utils__["docker.translate_input"](
            salt.utils.dockermod.translate.network,
            skip_translate=skip_translate,
            ignore_collisions=ignore_collisions,
            validate_ip_addrs=validate_ip_addrs,
            **__utils__["args.clean_kwargs"](**kwargs),
        )
    except Exception as exc:  # pylint: disable=broad-except
        ret["comment"] = str(exc)
        return ret

    # Separate out the IPAM config options and build the IPAM config dict
    ipam_kwargs = {}
    ipam_kwarg_names = ["ipam", "ipam_driver", "ipam_opts", "ipam_pools"]
    ipam_kwarg_names.extend(
        __salt__["docker.get_client_args"]("ipam_config")["ipam_config"]
    )
    for key in ipam_kwarg_names:
        try:
            ipam_kwargs[key] = kwargs.pop(key)
        except KeyError:
            pass
    if "ipam" in ipam_kwargs:
        if len(ipam_kwargs) > 1:
            ret["comment"] = (
                "Cannot mix the 'ipam' argument with any of the IPAM config "
                "arguments. See documentation for details."
            )
            return ret
        ipam_config = ipam_kwargs["ipam"]
    else:
        ipam_pools = ipam_kwargs.pop("ipam_pools", ())
        try:
            ipam_config = __utils__["docker.create_ipam_config"](
                *ipam_pools, **ipam_kwargs
            )
        except Exception as exc:  # pylint: disable=broad-except
            ret["comment"] = str(exc)
            return ret

    # We'll turn this off if we decide below that creating the network is not
    # necessary.
    create_network = True

    if network is not None:
        log.debug("Docker network '%s' already exists", name)

        # Set the comment now to say that it already exists, if we need to
        # recreate the network with new config we'll update the comment later.
        ret["comment"] = (
            f"Network '{name}' already exists, and is configured as specified"
        )
        log.trace("Details of docker network '%s': %s", name, network)

        temp_net_name = "".join(
            random.choice(string.ascii_lowercase) for _ in range(20)
        )

        try:
            # When using enable_ipv6, you *must* provide a subnet. But we don't
            # care about the subnet when we make our temp network, we only care
            # about the non-IPAM values in the network. And we also do not want
            # to try some hacky workaround where we choose a small IPv6 subnet
            # to pass when creating the temp network, that may end up
            # overlapping with a large IPv6 subnet already in use by Docker.
            # So, for purposes of comparison we will create the temp network
            # with enable_ipv6=False and then munge the inspect results before
            # performing the comparison. Note that technically it is not
            # required that one specify both v4 and v6 subnets when creating a
            # network, but not specifying IPv4 makes it impossible for us to
            # reliably compare the SLS input to the existing network, as we
            # wouldng't know if the IPv4 subnet in the existing network was
            # explicitly configured or was automatically assigned by Docker.
            enable_ipv6 = kwargs.pop("enable_ipv6", None)
            kwargs_tmp = kwargs
            driver = kwargs.get(
                "driver",
            )
            driver_opts = kwargs.get("options", {})
            bridge_name = driver_opts.get("com.docker.network.bridge.name", None)

            if driver == "bridge" and bridge_name is not None:
                tmp_name = str(bridge_name) + "comp"
                kwargs_tmp["options"]["com.docker.network.bridge.name"] = tmp_name[-14:]
            __salt__["docker.create_network"](
                temp_net_name,
                skip_translate=True,  # No need to translate (already did)
                enable_ipv6=False,
                **kwargs_tmp,
            )
        except CommandExecutionError as exc:
            ret["comment"] = "Failed to create temp network for comparison: {}".format(
                str(exc)
            )
            return ret
        else:
            # Replace the value so we can use it later
            if enable_ipv6 is not None:
                kwargs["enable_ipv6"] = enable_ipv6

        try:
            try:
                temp_net_info = __salt__["docker.inspect_network"](temp_net_name)
            except CommandExecutionError as exc:
                ret["comment"] = f"Failed to inspect temp network: {str(exc)}"
                return ret
            else:
                temp_net_info["EnableIPv6"] = bool(enable_ipv6)

            # Replace the IPAM configuration in the temp network with the IPAM
            # config dict we created earlier, for comparison purposes. This is
            # necessary because we cannot create two networks that have
            # overlapping subnets (the Docker Engine will throw an error).
            temp_net_info["IPAM"] = ipam_config

            existing_pool_count = len(network["IPAM"]["Config"])
            desired_pool_count = len(temp_net_info["IPAM"]["Config"])

<<<<<<< HEAD
            is_default_pool = lambda x: (
                True if sorted(x) == ["Gateway", "Subnet"] else False
            )
=======
            def is_default_pool(x):
                return True if sorted(x) == ["Gateway", "Subnet"] else False
>>>>>>> fcb38a54

            if (
                desired_pool_count == 0
                and existing_pool_count == 1
                and is_default_pool(network["IPAM"]["Config"][0])
            ):
                # If we're not explicitly configuring an IPAM pool, then we
                # don't care what the subnet is. Docker networks created with
                # no explicit IPAM configuration are assigned a single IPAM
                # pool containing just a subnet and gateway. If the above if
                # statement resolves as True, then we know that both A) we
                # aren't explicitly configuring IPAM, and B) the existing
                # network appears to be one that was created without an
                # explicit IPAM configuration (since it has the default pool
                # config values). Of course, it could be possible that the
                # existing network was created with a single custom IPAM pool,
                # with just a subnet and gateway. But even if this was the
                # case, the fact that we aren't explicitly enforcing IPAM
                # configuration means we don't really care what the existing
                # IPAM configuration is. At any rate, to avoid IPAM differences
                # when comparing the existing network to the temp network, we
                # need to clear the existing network's IPAM configuration.
                network["IPAM"]["Config"] = []

            changes = __salt__["docker.compare_networks"](
                network, temp_net_info, ignore="Name,Id,Created,Containers"
            )

            if not changes:
                # No changes to the network, so we'll be keeping the existing
                # network and at most just connecting containers to it.
                create_network = False

            else:
                ret["changes"][name] = changes
                if __opts__["test"]:
                    ret["result"] = None
                    ret["comment"] = "Network would be recreated with new config"
                    return ret

                if network["Containers"]:
                    # We've removed the network, so there are now no containers
                    # attached to it. However, once we recreate the network
                    # with the new configuration we may need to reconnect the
                    # containers that were previously connected. Even if we're
                    # not reconnecting, we still need to track the containers
                    # so that we can report on which were disconnected.
                    disconnected_containers = copy.deepcopy(network["Containers"])
                    if not containers and reconnect:
                        # Grab the links and aliases from each connected
                        # container so that we have them when we attempt to
                        # reconnect later
                        for cid in disconnected_containers:
                            try:
                                cinfo = __salt__["docker.inspect_container"](cid)
                                netinfo = cinfo["NetworkSettings"]["Networks"][name]
                                # Links and Aliases will be None if not
                                # explicitly set, hence using "or" instead of
                                # placing the empty list inside the dict.get
                                net_links = netinfo.get("Links") or []
                                net_aliases = netinfo.get("Aliases") or []
                                if net_links:
                                    disconnected_containers[cid]["Links"] = net_links
                                if net_aliases:
                                    disconnected_containers[cid][
                                        "Aliases"
                                    ] = net_aliases
                            except (CommandExecutionError, KeyError, ValueError):
                                continue

                remove_result = _remove_network(network)
                if not remove_result["result"]:
                    return remove_result

                # Replace the Containers key with an empty dict so that when we
                # check for connnected containers below, we correctly see that
                # there are none connected.
                network["Containers"] = {}
        finally:
            try:
                __salt__["docker.remove_network"](temp_net_name)
            except CommandExecutionError as exc:
                ret.setdefault("warnings", []).append(
                    f"Failed to remove temp network '{temp_net_name}': {exc}."
                )

    if create_network:
        log.debug("Network '%s' will be created", name)
        if __opts__["test"]:
            # NOTE: if the container already existed and needed to be
            # recreated, and we were in test mode, we would have already exited
            # above with a comment about the network needing to be recreated.
            # So, even though the below block to create the network would be
            # executed to create the network both when it's being recreated and
            # when it's being created for the first time, the below comment is
            # still accurate.
            ret["result"] = None
            ret["comment"] = "Network will be created"
            return ret

        kwargs["ipam"] = ipam_config
        try:
            __salt__["docker.create_network"](
                name,
                skip_translate=True,  # No need to translate (already did)
                **kwargs,
            )
        except Exception as exc:  # pylint: disable=broad-except
            ret["comment"] = f"Failed to create network '{name}': {exc}"
            return ret
        else:
            action = "recreated" if network is not None else "created"
            ret["changes"][action] = True
            ret["comment"] = "Network '{}' {}".format(
                name,
                "created" if network is None else "was replaced with updated config",
            )
            # Make sure the "Containers" key exists for logic below
            network = {"Containers": {}}

    # If no containers were specified in the state but we have disconnected
    # some in the process of recreating the network, we should reconnect those
    # containers.
    if containers is None and reconnect and disconnected_containers:
        to_connect = disconnected_containers

    # Don't try to connect any containers which are already connected. If we
    # created/re-created the network, then network['Containers'] will be empty
    # and no containers will be deleted from the to_connect dict (the result
    # being that we will reconnect all containers in the to_connect dict).
    # list() is used here because we will potentially be modifying the
    # dictionary during iteration.
    for cid in list(to_connect):
        if cid in network["Containers"]:
            del to_connect[cid]

    errors = []
    if to_connect:
        for cid, connect_info in to_connect.items():
            connect_kwargs = {}
            if cid in disconnected_containers:
                for key_name, arg_name in (
                    ("IPv4Address", "ipv4_address"),
                    ("IPV6Address", "ipv6_address"),
                    ("Links", "links"),
                    ("Aliases", "aliases"),
                ):
                    try:
                        connect_kwargs[arg_name] = connect_info[key_name]
                    except (KeyError, AttributeError):
                        continue
                    else:
                        if key_name.endswith("Address"):
                            connect_kwargs[arg_name] = connect_kwargs[arg_name].rsplit(
                                "/", 1
                            )[0]
            try:
                __salt__["docker.connect_container_to_network"](
                    cid, name, **connect_kwargs
                )
            except CommandExecutionError as exc:
                if not connect_kwargs:
                    errors.append(str(exc))
                else:
                    # We failed to reconnect with the container's old IP
                    # configuration. Reconnect using automatic IP config.
                    try:
                        __salt__["docker.connect_container_to_network"](cid, name)
                    except CommandExecutionError as exc:
                        errors.append(str(exc))
                    else:
                        ret["changes"].setdefault(
                            (
                                "reconnected"
                                if cid in disconnected_containers
                                else "connected"
                            ),
                            [],
                        ).append(connect_info["Name"])
            else:
                ret["changes"].setdefault(
                    "reconnected" if cid in disconnected_containers else "connected", []
                ).append(connect_info["Name"])

    if errors:
        if ret["comment"]:
            ret["comment"] += ". "
        ret["comment"] += ". ".join(errors) + "."
    else:
        ret["result"] = True

    # Figure out if we removed any containers as a result of replacing the
    # network and did not reconnect them. We only would not have reconnected if
    # a list of containers was passed in the "containers" argument, and there
    # were containers connected to the network prior to its replacement which
    # were not part of that list.
    for cid, c_info in disconnected_containers.items():
        if cid not in to_connect:
            ret["changes"].setdefault("disconnected", []).append(c_info["Name"])

    return ret


def absent(name):
    """
    Ensure that a network is absent.

    name
        Name of the network

    Usage Example:

    .. code-block:: yaml

        network_foo:
          docker_network.absent
    """
    ret = {"name": name, "changes": {}, "result": False, "comment": ""}

    try:
        network = __salt__["docker.inspect_network"](name)
    except CommandExecutionError as exc:
        msg = str(exc)
        if "404" in msg:
            # Network not present
            network = None
        else:
            ret["comment"] = msg
            return ret

    if network is None:
        ret["result"] = True
        ret["comment"] = f"Network '{name}' already absent"
        return ret

    if __opts__["test"]:
        ret["result"] = None
        ret["comment"] = f"Network '{name}' will be removed"
        return ret

    return _remove_network(network)


def _remove_network(network):
    """
    Remove network, including all connected containers
    """
    ret = {"name": network["Name"], "changes": {}, "result": False, "comment": ""}

    errors = []
    for cid in network["Containers"]:
        try:
            cinfo = __salt__["docker.inspect_container"](cid)
        except CommandExecutionError:
            # Fall back to container ID
            cname = cid
        else:
            cname = cinfo.get("Name", "").lstrip("/")

        try:
            __salt__["docker.disconnect_container_from_network"](cid, network["Name"])
        except CommandExecutionError as exc:
            errors = f"Failed to disconnect container '{cname}' : {exc}"
        else:
            ret["changes"].setdefault("disconnected", []).append(cname)

    if errors:
        ret["comment"] = "\n".join(errors)
        return ret

    try:
        __salt__["docker.remove_network"](network["Name"])
    except CommandExecutionError as exc:
        ret["comment"] = f"Failed to remove network: {exc}"
    else:
        ret["changes"]["removed"] = True
        ret["result"] = True
        ret["comment"] = "Removed network '{}'".format(network["Name"])

    return ret<|MERGE_RESOLUTION|>--- conflicted
+++ resolved
@@ -694,14 +694,8 @@
             existing_pool_count = len(network["IPAM"]["Config"])
             desired_pool_count = len(temp_net_info["IPAM"]["Config"])
 
-<<<<<<< HEAD
-            is_default_pool = lambda x: (
-                True if sorted(x) == ["Gateway", "Subnet"] else False
-            )
-=======
             def is_default_pool(x):
                 return True if sorted(x) == ["Gateway", "Subnet"] else False
->>>>>>> fcb38a54
 
             if (
                 desired_pool_count == 0
