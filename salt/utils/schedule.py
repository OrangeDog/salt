--- conflicted
+++ resolved
@@ -75,11 +75,7 @@
     '''
     instance = None
 
-<<<<<<< HEAD
-    def __new__(cls, opts, functions, returners=None, intervals=None, cleanup=None, proxy=None, standalone=False):
-=======
-    def __new__(cls, opts, functions, returners=None, intervals=None, cleanup=None, proxy=None, utils=None):
->>>>>>> b548a3e7
+    def __new__(cls, opts, functions, returners=None, intervals=None, cleanup=None, proxy=None, utils=None, standalone=False):
         '''
         Only create one instance of Schedule
         '''
@@ -89,39 +85,24 @@
             # it in a WeakValueDictionary-- which will remove the item if no one
             # references it-- this forces a reference while we return to the caller
             cls.instance = object.__new__(cls)
-<<<<<<< HEAD
-            cls.instance.__singleton_init__(opts, functions, returners, intervals, cleanup, proxy, standalone)
-=======
-            cls.instance.__singleton_init__(opts, functions, returners, intervals, cleanup, proxy, utils)
->>>>>>> b548a3e7
+            cls.instance.__singleton_init__(opts, functions, returners, intervals, cleanup, proxy, utils, standalone)
         else:
             log.debug('Re-using Schedule')
         return cls.instance
 
     # has to remain empty for singletons, since __init__ will *always* be called
-<<<<<<< HEAD
-    def __init__(self, opts, functions, returners=None, intervals=None, cleanup=None, proxy=None, standalone=False):
+    def __init__(self, opts, functions, returners=None, intervals=None, cleanup=None, proxy=None, utils=None, standalone=False):
         pass
 
     # an init for the singleton instance to call
-    def __singleton_init__(self, opts, functions, returners=None, intervals=None, cleanup=None, proxy=None, standalone=False):
-        self.opts = opts
-        self.proxy = proxy
-        self.functions = functions
-        self.standalone = standalone
-        self.skip_function = None
-        self.skip_during_range = None
-=======
-    def __init__(self, opts, functions, returners=None, intervals=None, cleanup=None, proxy=None, utils=None):
-        pass
-
-    # an init for the singleton instance to call
-    def __singleton_init__(self, opts, functions, returners=None, intervals=None, cleanup=None, proxy=None, utils=None):
+    def __singleton_init__(self, opts, functions, returners=None, intervals=None, cleanup=None, proxy=None, utils=None, standalone=False):
         self.opts = opts
         self.proxy = proxy
         self.functions = functions
         self.utils = utils
->>>>>>> b548a3e7
+        self.standalone = standalone
+        self.skip_function = None
+        self.skip_during_range = None
         if isinstance(intervals, dict):
             self.intervals = intervals
         else:
