--- conflicted
+++ resolved
@@ -923,7 +923,6 @@
         '''
         Evaluate and execute the schedule
         '''
-<<<<<<< HEAD
 
         def _splay(splaytime):
             '''
@@ -941,12 +940,9 @@
                 splay_ = random.randint(1, splaytime)
             return splay_
 
-        schedule = self.option('schedule')
+        schedule = self._get_schedule()
         if not isinstance(schedule, dict):
             raise ValueError('Schedule must be of type dict.')
-=======
-        schedule = self._get_schedule()
->>>>>>> c4037625
         if 'enabled' in schedule and not schedule['enabled']:
             return
         for job, data in six.iteritems(schedule):
