--- conflicted
+++ resolved
@@ -1702,19 +1702,15 @@
     _setup_mp_logging_listener_ = True
 
     def setup_config(self):
-<<<<<<< HEAD
         opts = config.minion_config(self.get_config_file_path(),  # pylint: disable=no-member
-                                    cache_minion_id=True)
+                                    cache_minion_id=True,
+                                    ignore_config_errors=False)
         # Optimization: disable multiprocessing logging if running as a
         #               daemon, without engines and without multiprocessing
         if not opts.get('engines') and not opts.get('multiprocessing', True) \
                 and self.options.daemon:  # pylint: disable=no-member
             self._setup_mp_logging_listener_ = False
         return opts
-=======
-        return config.minion_config(self.get_config_file_path(),  # pylint: disable=no-member
-                                    cache_minion_id=True, ignore_config_errors=False)
->>>>>>> d4adf98b
 
 
 class ProxyMinionOptionParser(six.with_metaclass(OptionParserMeta,
