# pylint: disable=invalid-name
"""
Define some generic socket functions for network modules
"""


import fnmatch
import itertools
import logging
import os
import platform
import random
import re
import shutil
import socket
import subprocess
import types
from collections.abc import Mapping, Sequence
from string import ascii_letters, digits

import salt.utils.args
import salt.utils.files
import salt.utils.path
import salt.utils.platform
import salt.utils.stringutils
from salt._compat import ipaddress
from salt.exceptions import SaltClientError, SaltSystemExit
from salt.utils.decorators.jinja import jinja_filter
from salt.utils.versions import Version

try:
    import salt.utils.win_network

    WIN_NETWORK_LOADED = True
except ImportError:
    WIN_NETWORK_LOADED = False

log = logging.getLogger(__name__)

try:
    import ctypes
    import ctypes.util

    LIBC = ctypes.cdll.LoadLibrary(ctypes.util.find_library("c"))
    RES_INIT = LIBC.__res_init
except (ImportError, OSError, AttributeError, TypeError):
    pass


class Interfaces:
    __slots__ = ("interfaces",)

    def __init__(self, interfaces=None):
        if interfaces is None:
            interfaces = {}
        self.interfaces = interfaces

    def __call__(self, *args, **kwargs):
        if not self.interfaces:
            self.interfaces = interfaces()
        return self.interfaces

    def clear(self):
        self.interfaces = {}


_get_interfaces = Interfaces()
_clear_interfaces = _get_interfaces.clear


def sanitize_host(host):
    """
    Sanitize host string.
    https://tools.ietf.org/html/rfc1123#section-2.1
    """
    RFC952_characters = ascii_letters + digits + ".-_"
    return "".join([c for c in host[0:255] if c in RFC952_characters])


def isportopen(host, port):
    """
    Return status of a port
    """

    if not 1 <= int(port) <= 65535:
        return False

    sock = socket.socket(socket.AF_INET, socket.SOCK_STREAM)
    out = sock.connect_ex((sanitize_host(host), int(port)))

    return out


def host_to_ips(host):
    """
    Returns a list of IP addresses of a given hostname or None if not found.
    """
    ips = []
    try:
        for family, socktype, proto, canonname, sockaddr in socket.getaddrinfo(
            host, 0, socket.AF_UNSPEC, socket.SOCK_STREAM
        ):
            if family == socket.AF_INET:
                ip, port = sockaddr
            elif family == socket.AF_INET6:
                ip, port, flow_info, scope_id = sockaddr
            ips.append(ip)
        if not ips:
            ips = None
    except Exception:  # pylint: disable=broad-except
        ips = None
    return ips


def _generate_minion_id():
    """
    Get list of possible host names and convention names.

    :return:
    """
    # There are three types of hostnames:
    # 1. Network names. How host is accessed from the network.
    # 2. Host aliases. They might be not available in all the network or only locally (/etc/hosts)
    # 3. Convention names, an internal nodename.

    class DistinctList(list):
        """
        List, which allows one to append only distinct objects.
        Needs to work on Python 2.6, because of collections.OrderedDict only since 2.7 version.
        Override 'filter()' for custom filtering.
        """

        localhost_matchers = [
            r"localhost.*",
            r"ip6-.*",
            r"127[.]\d",
            r"0\.0\.0\.0",
            r"::1.*",
            r"ipv6-.*",
            r"fe00::.*",
            r"fe02::.*",
            r"1.0.0.*.ip6.arpa",
        ]

        def append(self, p_object):
            if p_object and p_object not in self and not self.filter(p_object):
                super().append(p_object)
            return self

        def extend(self, iterable):
            for obj in iterable:
                self.append(obj)
            return self

        def filter(self, element):
            "Returns True if element needs to be filtered"
            for rgx in self.localhost_matchers:
                if re.match(rgx, element):
                    return True

        def first(self):
            return self and self[0] or None

    hostname = socket.gethostname()

    hosts = (
        DistinctList()
        .append(
            salt.utils.stringutils.to_unicode(
                socket.getfqdn(salt.utils.stringutils.to_bytes(hostname))
            )
        )
        .append(platform.node())
        .append(hostname)
    )
    if not hosts:
        try:
            for a_nfo in socket.getaddrinfo(
                hosts.first() or "localhost",
                None,
                socket.AF_INET,
                socket.SOCK_RAW,
                socket.IPPROTO_IP,
                socket.AI_CANONNAME,
            ):
                if len(a_nfo) > 3:
                    hosts.append(a_nfo[3])
        except socket.gaierror:
            log.warning(
                "Cannot resolve address %s info via socket: %s",
                hosts.first() or "localhost (N/A)",
                socket.gaierror,
            )
    # Universal method for everywhere (Linux, Slowlaris, Windows etc)
    for f_name in (
        "/etc/hostname",
        "/etc/nodename",
        "/etc/hosts",
        r"{win}\system32\drivers\etc\hosts".format(win=os.getenv("WINDIR")),
    ):
        try:
            with salt.utils.files.fopen(f_name) as f_hdl:
                for line in f_hdl:
                    line = salt.utils.stringutils.to_unicode(line)
                    hst = line.strip().split("#")[0].strip().split()
                    if hst:
                        if hst[0][:4] in ("127.", "::1") or len(hst) == 1:
                            hosts.extend(hst)
        except OSError:
            pass

    # include public and private ipaddresses
    return hosts.extend(
        [addr for addr in ip_addrs() if not ipaddress.ip_address(addr).is_loopback]
    )


def generate_minion_id():
    """
    Return only first element of the hostname from all possible list.

    :return:
    """
    try:
        ret = salt.utils.stringutils.to_unicode(_generate_minion_id().first())
    except TypeError:
        ret = None
    return ret or "localhost"


def get_socket(addr, type=socket.SOCK_STREAM, proto=0):
    """
    Return a socket object for the addr
    IP-version agnostic
    """

    version = ipaddress.ip_address(addr).version
    if version == 4:
        family = socket.AF_INET
    elif version == 6:
        family = socket.AF_INET6
    return socket.socket(family, type, proto)


def get_fqhostname():
    """
    Returns the fully qualified hostname
    """
    l = [socket.getfqdn()]

    # try socket.getaddrinfo
    try:
        addrinfo = socket.getaddrinfo(
            socket.gethostname(),
            0,
            socket.AF_UNSPEC,
            socket.SOCK_STREAM,
            socket.SOL_TCP,
            socket.AI_CANONNAME,
        )
        for info in addrinfo:
            # info struct [family, socktype, proto, canonname, sockaddr]
            # On Windows `canonname` can be an empty string
            # This can cause the function to return `None`
            if len(info) >= 4 and info[3]:
                l = [info[3]]
    except socket.gaierror:
        pass

    return l and l[0] or None


def ip_to_host(ip):
    """
    Returns the hostname of a given IP
    """
    try:
        hostname, aliaslist, ipaddrlist = socket.gethostbyaddr(ip)
    except Exception as exc:  # pylint: disable=broad-except
        log.debug("salt.utils.network.ip_to_host(%r) failed: %s", ip, exc)
        hostname = None
    return hostname


def is_reachable_host(entity_name):
    """
    Returns a bool telling if the entity name is a reachable host (IPv4/IPv6/FQDN/etc).
    :param hostname:
    :return:
    """
    try:
        assert type(socket.getaddrinfo(entity_name, 0, 0, 0, 0)) == list
        ret = True
    except socket.gaierror:
        ret = False

    return ret


def is_ip(ip_addr):
    """
    Returns a bool telling if the passed IP is a valid IPv4 or IPv6 address.
    """
    return is_ipv4(ip_addr) or is_ipv6(ip_addr)


def is_ipv4(ip_addr):
    """
    Returns a bool telling if the value passed to it was a valid IPv4 address
    """
    try:
        return ipaddress.ip_address(ip_addr).version == 4
    except ValueError:
        return False


def is_ipv6(ip_addr):
    """
    Returns a bool telling if the value passed to it was a valid IPv6 address
    """
    try:
        return ipaddress.ip_address(ip_addr).version == 6
    except ValueError:
        return False


def is_loopback(ip_addr):
    """
    Returns a bool telling if the value passed to it is a loopback address
    """
    try:
        return ipaddress.ip_address(ip_addr).is_loopback
    except ValueError:
        return False


def is_subnet(cidr):
    """
    Returns a bool telling if the passed string is an IPv4 or IPv6 subnet
    """
    return is_ipv4_subnet(cidr) or is_ipv6_subnet(cidr)


def is_ipv4_subnet(cidr):
    """
    Returns a bool telling if the passed string is an IPv4 subnet
    """
    try:
        return "/" in cidr and bool(ipaddress.IPv4Network(cidr))
    except Exception:  # pylint: disable=broad-except
        return False


def is_ipv6_subnet(cidr):
    """
    Returns a bool telling if the passed string is an IPv6 subnet
    """
    try:
        return "/" in cidr and bool(ipaddress.IPv6Network(cidr))
    except Exception:  # pylint: disable=broad-except
        return False


@jinja_filter("is_ip")
def is_ip_filter(ip_addr, options=None):
    """
    Returns a bool telling if the passed IP is a valid IPv4 or IPv6 address.
    """
    return is_ipv4_filter(ip_addr, options=options) or is_ipv6_filter(
        ip_addr, options=options
    )


def _ip_options_global(ip_obj, version):
    return not ip_obj.is_private


def _ip_options_multicast(ip_obj, version):
    return ip_obj.is_multicast


def _ip_options_loopback(ip_obj, version):
    return ip_obj.is_loopback


def _ip_options_link_local(ip_obj, version):
    return ip_obj.is_link_local


def _ip_options_private(ip_obj, version):
    return ip_obj.is_private


def _ip_options_reserved(ip_obj, version):
    return ip_obj.is_reserved


def _ip_options_site_local(ip_obj, version):
    if version == 6:
        return ip_obj.is_site_local
    return False


def _ip_options_unspecified(ip_obj, version):
    return ip_obj.is_unspecified


def _ip_options(ip_obj, version, options=None):

    # will process and IP options
    options_fun_map = {
        "global": _ip_options_global,
        "link-local": _ip_options_link_local,
        "linklocal": _ip_options_link_local,
        "ll": _ip_options_link_local,
        "link_local": _ip_options_link_local,
        "loopback": _ip_options_loopback,
        "lo": _ip_options_loopback,
        "multicast": _ip_options_multicast,
        "private": _ip_options_private,
        "public": _ip_options_global,
        "reserved": _ip_options_reserved,
        "site-local": _ip_options_site_local,
        "sl": _ip_options_site_local,
        "site_local": _ip_options_site_local,
        "unspecified": _ip_options_unspecified,
    }

    if not options:
        return str(ip_obj)  # IP version already checked

    options_list = [option.strip() for option in options.split(",")]

    for option, fun in options_fun_map.items():
        if option in options_list:
            fun_res = fun(ip_obj, version)
            if not fun_res:
                return None
                # stop at first failed test
            # else continue
    return str(ip_obj)


def _is_ipv(ip_addr, version, options=None):

    if not version:
        version = 4

    if version not in (4, 6):
        return None

    try:
        ip_obj = ipaddress.ip_address(ip_addr)
    except ValueError:
        # maybe it is an IP network
        try:
            ip_obj = ipaddress.ip_interface(ip_addr)
        except ValueError:
            # nope, still not :(
            return None

    if not ip_obj.version == version:
        return None

    # has the right version, let's move on
    return _ip_options(ip_obj, version, options=options)


@jinja_filter("is_ipv4")
def is_ipv4_filter(ip_addr, options=None):
    """
    Returns a bool telling if the value passed to it was a valid IPv4 address.

    ip
        The IP address.

    net: False
        Consider IP addresses followed by netmask.

    options
        CSV of options regarding the nature of the IP address. E.g.: loopback, multicast, private etc.
    """
    _is_ipv4 = _is_ipv(ip_addr, 4, options=options)
    return isinstance(_is_ipv4, str)


@jinja_filter("is_ipv6")
def is_ipv6_filter(ip_addr, options=None):
    """
    Returns a bool telling if the value passed to it was a valid IPv6 address.

    ip
        The IP address.

    net: False
        Consider IP addresses followed by netmask.

    options
        CSV of options regarding the nature of the IP address. E.g.: loopback, multicast, private etc.
    """
    _is_ipv6 = _is_ipv(ip_addr, 6, options=options)
    return isinstance(_is_ipv6, str)


def _ipv_filter(value, version, options=None):

    if version not in (4, 6):
        return

    if isinstance(value, (str, bytes)):
        return _is_ipv(
            value, version, options=options
        )  # calls is_ipv4 or is_ipv6 for `value`
    elif isinstance(value, (list, tuple, types.GeneratorType)):
        # calls is_ipv4 or is_ipv6 for each element in the list
        # os it filters and returns only those elements having the desired IP version
        return [
            _is_ipv(addr, version, options=options)
            for addr in value
            if _is_ipv(addr, version, options=options) is not None
        ]
    return None


@jinja_filter("ipv4")
def ipv4(value, options=None):
    """
    Filters a list and returns IPv4 values only.
    """
    return _ipv_filter(value, 4, options=options)


@jinja_filter("ipv6")
def ipv6(value, options=None):
    """
    Filters a list and returns IPv6 values only.
    """
    return _ipv_filter(value, 6, options=options)


@jinja_filter("ipaddr")
def ipaddr(value, options=None):
    """
    Filters and returns only valid IP objects.
    """
    ipv4_obj = ipv4(value, options=options)
    ipv6_obj = ipv6(value, options=options)
    if ipv4_obj is None or ipv6_obj is None:
        # an IP address can be either IPv4 either IPv6
        # therefofe if the value passed as arg is not a list, at least one of the calls above will return None
        # if one of them is none, means that we should return only one of them
        return ipv4_obj or ipv6_obj  # one of them
    else:
        return ipv4_obj + ipv6_obj  # extend lists


def _filter_ipaddr(value, options, version=None):
    ipaddr_filter_out = None
    if version:
        if version == 4:
            ipaddr_filter_out = ipv4(value, options)
        elif version == 6:
            ipaddr_filter_out = ipv6(value, options)
    else:
        ipaddr_filter_out = ipaddr(value, options)
    if not ipaddr_filter_out:
        return
    if not isinstance(ipaddr_filter_out, (list, tuple, types.GeneratorType)):
        ipaddr_filter_out = [ipaddr_filter_out]
    return ipaddr_filter_out


@jinja_filter("ip_host")
def ip_host(value, options=None, version=None):
    """
    Returns the interfaces IP address, e.g.: 192.168.0.1/28.
    """
    ipaddr_filter_out = _filter_ipaddr(value, options=options, version=version)
    if not ipaddr_filter_out:
        return
    if not isinstance(value, (list, tuple, types.GeneratorType)):
        return str(ipaddress.ip_interface(ipaddr_filter_out[0]))
    return [str(ipaddress.ip_interface(ip_a)) for ip_a in ipaddr_filter_out]


def _network_hosts(ip_addr_entry):
    return [
        str(host) for host in ipaddress.ip_network(ip_addr_entry, strict=False).hosts()
    ]


@jinja_filter("network_hosts")
def network_hosts(value, options=None, version=None):
    """
    Return the list of hosts within a network.

    .. note::

        When running this command with a large IPv6 network, the command will
        take a long time to gather all of the hosts.
    """
    ipaddr_filter_out = _filter_ipaddr(value, options=options, version=version)
    if not ipaddr_filter_out:
        return
    if not isinstance(value, (list, tuple, types.GeneratorType)):
        return _network_hosts(ipaddr_filter_out[0])
    return [_network_hosts(ip_a) for ip_a in ipaddr_filter_out]


def _network_size(ip_addr_entry):
    return ipaddress.ip_network(ip_addr_entry, strict=False).num_addresses


@jinja_filter("network_size")
def network_size(value, options=None, version=None):
    """
    Get the size of a network.
    """
    ipaddr_filter_out = _filter_ipaddr(value, options=options, version=version)
    if not ipaddr_filter_out:
        return
    if not isinstance(value, (list, tuple, types.GeneratorType)):
        return _network_size(ipaddr_filter_out[0])
    return [_network_size(ip_a) for ip_a in ipaddr_filter_out]


def natural_ipv4_netmask(ip_addr, fmt="prefixlen"):
    """
    Returns the "natural" mask of an IPv4 address
    """
    bits = _ipv4_to_bits(ip_addr)

    if bits.startswith("11"):
        mask = "24"
    elif bits.startswith("1"):
        mask = "16"
    else:
        mask = "8"

    if fmt == "netmask":
        return cidr_to_ipv4_netmask(mask)
    else:
        return "/" + mask


def rpad_ipv4_network(ip_addr):
    """
    Returns an IP network address padded with zeros.

    Ex: '192.168.3' -> '192.168.3.0'
        '10.209' -> '10.209.0.0'
    """
    return ".".join(itertools.islice(itertools.chain(ip_addr.split("."), "0000"), 0, 4))


def cidr_to_ipv4_netmask(cidr_bits):
    """
    Returns an IPv4 netmask
    """
    try:
        cidr_bits = int(cidr_bits)
        if not 1 <= cidr_bits <= 32:
            return ""
    except ValueError:
        return ""

    netmask = ""
    for idx in range(4):
        if idx:
            netmask += "."
        if cidr_bits >= 8:
            netmask += "255"
            cidr_bits -= 8
        else:
            netmask += f"{256 - (2 ** (8 - cidr_bits)):d}"
            cidr_bits = 0

    return netmask


def _number_of_set_bits_to_ipv4_netmask(set_bits):
    """
    Returns an IPv4 netmask from the integer representation of that mask.

    Ex. 0xffffff00 -> '255.255.255.0'
        0xffff6400 -> '255.255.100.0'
    """
    # Note: previously used cidr but that is counting number of bits in set_bits
    # and can lead to wrong netmaks values, for example:
    # 0xFFFF6400 is 255.255.100.0, 0x64 is 100 decimal
    # but if convert to cidr first, it gives 19 bits, get 255.255.224.0 - WRONG
    # leveraging Python ip_address library for different method of conversion
    return str(ipaddress.ip_address(set_bits))


def _number_of_set_bits(x):
    """
    Returns the number of bits that are set in a 32bit int
    """
    # Taken from http://stackoverflow.com/a/4912729. Many thanks!
    x -= (x >> 1) & 0x55555555
    x = ((x >> 2) & 0x33333333) + (x & 0x33333333)
    x = ((x >> 4) + x) & 0x0F0F0F0F
    x += x >> 8
    x += x >> 16
    return x & 0x0000003F


def _interfaces_ip(out):
    """
    Uses ip to return a dictionary of interfaces with various information about
    each (up/down state, ip address, netmask, and hwaddr)
    """
    ret = dict()

    def parse_network(value, cols):
        """
        Return a tuple of ip, netmask, broadcast
        based on the current set of cols
        """
        brd = None
        scope = None
        if "/" in value:  # we have a CIDR in this address
            ip, cidr = value.split("/")
        else:
            ip = value
            cidr = 32

        if type_ == "inet":
            mask = cidr_to_ipv4_netmask(int(cidr))
            if "brd" in cols:
                brd = cols[cols.index("brd") + 1]
        elif type_ == "inet6":
            mask = cidr
            if "scope" in cols:
                scope = cols[cols.index("scope") + 1]
        return (ip, mask, brd, scope)

    groups = re.compile("\r?\n\\d").split(out)
    for group in groups:
        iface = None
        data = dict()

        for line in group.splitlines():
            if " " not in line:
                continue
            match = re.match(r"^\d*:\s+([\w.\-]+)(?:@)?([\w.\-]+)?:\s+<(.+)>", line)
            if match:
                iface, parent, attrs = match.groups()
                if "UP" in attrs.split(","):
                    data["up"] = True
                else:
                    data["up"] = False
                if parent:
                    data["parent"] = parent
                continue

            cols = line.split()
            if len(cols) >= 2:
                type_, value = tuple(cols[0:2])
                iflabel = cols[-1:][0]
                if type_ in ("inet", "inet6"):
                    ipaddr, netmask, broadcast, scope = parse_network(value, cols)
                    addr_obj = dict()
                    if "secondary" not in cols:
                        if type_ == "inet":
                            if "inet" not in data:
                                data["inet"] = list()
                            addr_obj["address"] = ipaddr
                            addr_obj["netmask"] = netmask
                            addr_obj["broadcast"] = broadcast
                            addr_obj["label"] = iflabel
                            data["inet"].append(addr_obj)
                        elif type_ == "inet6":
                            if "inet6" not in data:
                                data["inet6"] = list()
                            addr_obj["address"] = ipaddr
                            addr_obj["prefixlen"] = netmask
                            addr_obj["scope"] = scope
                            data["inet6"].append(addr_obj)
                    else:
                        if type_ == "inet":
                            if "secondary" not in data:
                                data["secondary"] = list()
                            addr_obj["type"] = type_
                            addr_obj["address"] = ipaddr
                            addr_obj["netmask"] = netmask
                            addr_obj["broadcast"] = broadcast
                            addr_obj["label"] = iflabel
                            data["secondary"].append(addr_obj)
                        elif type_ == "inet6":
                            if "secondary" not in data:
                                data["secondary"] = list()
                            addr_obj["type"] = type_
                            addr_obj["address"] = ipaddr
                            addr_obj["prefixlen"] = netmask
                            addr_obj["scope"] = scope
                            data["secondary"].append(addr_obj)
                elif type_.startswith("link"):
                    data["hwaddr"] = value
        if iface:
            ret[iface] = data
            del iface, data
    return ret


def _interfaces_ifconfig(out):
    """
    Uses ifconfig to return a dictionary of interfaces with various information
    about each (up/down state, ip address, netmask, and hwaddr)
    """
    ret = dict()

    piface = re.compile(r"^([^\s:]+)")
    pmac = re.compile(".*?(?:HWaddr|ether|address:|lladdr) ([0-9a-fA-F:]+)")
    if salt.utils.platform.is_sunos():
        pip = re.compile(r".*?(?:inet\s+)([0-9]+\.[0-9]+\.[0-9]+\.[0-9]+)(.*)")
        pip6 = re.compile(".*?(?:inet6 )([0-9a-fA-F:]+)")
        pmask6 = re.compile(r".*?(?:inet6 [0-9a-fA-F:]+/(\d+)).*")
    else:
        pip = re.compile(r".*?(?:inet addr:|inet [^\d]*)(.*?)\s")
        pip6 = re.compile(".*?(?:inet6 addr: (.*?)/|inet6 )([0-9a-fA-F:]+)")
        pmask6 = re.compile(
            r".*?(?:inet6 addr: [0-9a-fA-F:]+/(\d+)|prefixlen (\d+))(?:"
            r" Scope:([a-zA-Z]+)| scopeid (0x[0-9a-fA-F]))?"
        )
    pmask = re.compile(r".*?(?:Mask:|netmask )(?:((?:0x)?[0-9a-fA-F]{8})|([\d\.]+))")
    pupdown = re.compile("UP")
    pbcast = re.compile(r".*?(?:Bcast:|broadcast )([\d\.]+)")

    groups = re.compile("\r?\n(?=\\S)").split(out)
    for group in groups:
        data = dict()
        iface = ""
        updown = False
        for line in group.splitlines():
            miface = piface.match(line)
            mmac = pmac.match(line)
            mip = pip.match(line)
            mip6 = pip6.match(line)
            mupdown = pupdown.search(line)
            if miface:
                iface = miface.group(1)
            if mmac:
                data["hwaddr"] = mmac.group(1)
                if salt.utils.platform.is_sunos():
                    expand_mac = []
                    for chunk in data["hwaddr"].split(":"):
                        expand_mac.append(f"0{chunk}" if len(chunk) < 2 else f"{chunk}")
                    data["hwaddr"] = ":".join(expand_mac)
            if mip:
                if "inet" not in data:
                    data["inet"] = list()
                addr_obj = dict()
                addr_obj["address"] = mip.group(1)
                mmask = pmask.match(line)
                if mmask:
                    if mmask.group(1):
                        mmask = _number_of_set_bits_to_ipv4_netmask(
                            int(mmask.group(1), 16)
                        )
                    else:
                        mmask = mmask.group(2)
                    addr_obj["netmask"] = mmask
                mbcast = pbcast.match(line)
                if mbcast:
                    addr_obj["broadcast"] = mbcast.group(1)
                data["inet"].append(addr_obj)
            if mupdown:
                updown = True
            if mip6:
                if "inet6" not in data:
                    data["inet6"] = list()
                addr_obj = dict()
                addr_obj["address"] = mip6.group(1) or mip6.group(2)
                mmask6 = pmask6.match(line)
                if mmask6:
                    addr_obj["prefixlen"] = mmask6.group(1) or mmask6.group(2)
                    if not salt.utils.platform.is_sunos():
                        ipv6scope = mmask6.group(3) or mmask6.group(4)
                        addr_obj["scope"] = (
                            ipv6scope.lower() if ipv6scope is not None else ipv6scope
                        )
                # SunOS sometimes has ::/0 as inet6 addr when using addrconf
                if (
                    not salt.utils.platform.is_sunos()
                    or addr_obj["address"] != "::"
                    and addr_obj["prefixlen"] != 0
                ):
                    data["inet6"].append(addr_obj)
        data["up"] = updown
        if iface in ret:
            # SunOS optimization, where interfaces occur twice in 'ifconfig -a'
            # output with the same name: for ipv4 and then for ipv6 addr family.
            # Every instance has its own 'UP' status and we assume that ipv4
            # status determines global interface status.
            #
            # merge items with higher priority for older values
            # after that merge the inet and inet6 sub items for both
            ret[iface] = dict(list(data.items()) + list(ret[iface].items()))
            if "inet" in data:
                ret[iface]["inet"].extend(
                    x for x in data["inet"] if x not in ret[iface]["inet"]
                )
            if "inet6" in data:
                ret[iface]["inet6"].extend(
                    x for x in data["inet6"] if x not in ret[iface]["inet6"]
                )
        else:
            ret[iface] = data
        del data
    return ret


def linux_interfaces():
    """
    Obtain interface information for *NIX/BSD variants
    """
    ifaces = dict()
    ip_path = salt.utils.path.which("ip")
    ifconfig_path = None if ip_path else salt.utils.path.which("ifconfig")
    if ip_path:
        cmd1 = subprocess.Popen(
            [ip_path, "link", "show"],
            close_fds=True,
            stdout=subprocess.PIPE,
            stderr=subprocess.STDOUT,
        ).communicate()[0]
        cmd2 = subprocess.Popen(
            [ip_path, "addr", "show"],
            close_fds=True,
            stdout=subprocess.PIPE,
            stderr=subprocess.STDOUT,
        ).communicate()[0]
        ifaces = _interfaces_ip(
            "{}\n{}".format(
                salt.utils.stringutils.to_str(cmd1), salt.utils.stringutils.to_str(cmd2)
            )
        )
    elif ifconfig_path:
        cmd = subprocess.Popen(
            [ifconfig_path, "-a"],
            stdout=subprocess.PIPE,
            stderr=subprocess.STDOUT,
        ).communicate()[0]
        ifaces = _interfaces_ifconfig(salt.utils.stringutils.to_str(cmd))
    return ifaces


def _netbsd_interfaces_ifconfig(out):
    """
    Uses ifconfig to return a dictionary of interfaces with various information
    about each (up/down state, ip address, netmask, and hwaddr)
    """
    ret = dict()

    piface = re.compile(r"^([^\s:]+)")
    pmac = re.compile(".*?address: ([0-9a-f:]+)")

    pip = re.compile(r".*?inet [^\d]*(.*?)/([\d]*)\s")
    pip6 = re.compile(r".*?inet6 ([0-9a-f:]+)%([a-zA-Z0-9]*)/([\d]*)\s")

    pupdown = re.compile("UP")
    pbcast = re.compile(r".*?broadcast ([\d\.]+)")

    groups = re.compile("\r?\n(?=\\S)").split(out)
    for group in groups:
        data = dict()
        iface = ""
        updown = False
        for line in group.splitlines():
            miface = piface.match(line)
            mmac = pmac.match(line)
            mip = pip.match(line)
            mip6 = pip6.match(line)
            mupdown = pupdown.search(line)
            if miface:
                iface = miface.group(1)
            if mmac:
                data["hwaddr"] = mmac.group(1)
            if mip:
                if "inet" not in data:
                    data["inet"] = list()
                addr_obj = dict()
                addr_obj["address"] = mip.group(1)
                mmask = mip.group(2)
                if mip.group(2):
                    addr_obj["netmask"] = cidr_to_ipv4_netmask(mip.group(2))
                mbcast = pbcast.match(line)
                if mbcast:
                    addr_obj["broadcast"] = mbcast.group(1)
                data["inet"].append(addr_obj)
            if mupdown:
                updown = True
            if mip6:
                if "inet6" not in data:
                    data["inet6"] = list()
                addr_obj = dict()
                addr_obj["address"] = mip6.group(1)
                mmask6 = mip6.group(3)
                addr_obj["scope"] = mip6.group(2)
                addr_obj["prefixlen"] = mip6.group(3)
                data["inet6"].append(addr_obj)
        data["up"] = updown
        ret[iface] = data
        del data
    return ret


def _junos_interfaces_ifconfig(out):  # pragma: no cover
    """
    Uses ifconfig to return a dictionary of interfaces with various information
    about each (up/down state, ip address, netmask, and hwaddr)
    """
    ret = dict()

    piface = re.compile(r"^([^\s:]+)")
    pmac = re.compile("curr media .*? ([0-9a-f:]+)")

    pip = re.compile(
        r".*?inet\s*(primary)*\s+mtu"
        r" (\d+)\s+local=[^\d]*(.*?)\s{0,40}dest=[^\d]*(.*?)\/([\d]*)\s{0,40}bcast=((?:[0-9]{1,3}\.){3}[0-9]{1,3})"
    )
    pip6 = re.compile(
        r".*?inet6 mtu [^\d]+\s{0,40}local=([0-9a-f:]+)%([a-zA-Z0-9]*)/([\d]*)\s"
    )

    pupdown = re.compile("UP")
    pbcast = re.compile(r".*?broadcast ([\d\.]+)")

    groups = re.compile("\r?\n(?=\\S)").split(out)
    for group in groups:
        data = dict()
        iface = ""
        updown = False
        primary = False
        for line in group.splitlines():
            miface = piface.match(line)
            mmac = pmac.match(line)
            mip = pip.match(line)
            mip6 = pip6.match(line)
            mupdown = pupdown.search(line)
            if miface:
                iface = miface.group(1)
            if mmac:
                data["hwaddr"] = mmac.group(1)
            if mip:
                if "primary" in data:
                    primary = True
                if "inet" not in data:
                    data["inet"] = list()
                if mip.group(2):
                    data["mtu"] = int(mip.group(2))
                addr_obj = dict()
                addr_obj["address"] = mip.group(3)
                mmask = mip.group(5)
                if mip.group(5):
                    addr_obj["netmask"] = cidr_to_ipv4_netmask(mip.group(5))
                mbcast = pbcast.match(line)
                if mbcast:
                    addr_obj["broadcast"] = mbcast.group(1)
                data["inet"].append(addr_obj)
            if mupdown:
                updown = True
            if mip6:
                if "inet6" not in data:
                    data["inet6"] = list()
                addr_obj = dict()
                addr_obj["address"] = mip6.group(1)
                mmask6 = mip6.group(3)
                addr_obj["scope"] = mip6.group(2)
                addr_obj["prefixlen"] = mip6.group(3)
                data["inet6"].append(addr_obj)
        data["up"] = updown
        ret[iface] = data
        del data
    return ret


def junos_interfaces():  # pragma: no cover
    """
    Obtain interface information for Junos; ifconfig
    output diverged from other BSD variants (Netmask is now part of the
    address)
    """
    ifconfig_path = salt.utils.path.which("ifconfig")
    cmd = subprocess.Popen(
        [ifconfig_path, "-a"],
        stdout=subprocess.PIPE,
        stderr=subprocess.STDOUT,
    ).communicate()[0]
    return _junos_interfaces_ifconfig(salt.utils.stringutils.to_str(cmd))


def netbsd_interfaces():
    """
    Obtain interface information for NetBSD >= 8 where the ifconfig
    output diverged from other BSD variants (Netmask is now part of the
    address)
    """
    # NetBSD versions prior to 8.0 can still use linux_interfaces()
    if Version(os.uname()[2]) < Version("8.0"):
        return linux_interfaces()

    ifconfig_path = salt.utils.path.which("ifconfig")
    cmd = subprocess.Popen(
        [ifconfig_path, "-a"],
        stdout=subprocess.PIPE,
        stderr=subprocess.STDOUT,
    ).communicate()[0]
    return _netbsd_interfaces_ifconfig(salt.utils.stringutils.to_str(cmd))


def _interfaces_ipconfig(out):
    """
    Returns a dictionary of interfaces with various information about each
    (up/down state, ip address, netmask, and hwaddr)

    NOTE: This is not used by any function and may be able to be removed in the
    future.
    """
    ifaces = dict()
    iface = None
    addr = None
    adapter_iface_regex = re.compile(r"adapter (\S.+):$")

    for line in out.splitlines():
        if not line:
            continue
        # TODO what does Windows call Infiniband and 10/40gige adapters
        if line.startswith("Ethernet"):
            iface = ifaces[adapter_iface_regex.search(line).group(1)]
            iface["up"] = True
            addr = {}
            continue
        if iface:
            key, val = line.split(",", 1)
            key = key.strip(" .")
            val = val.strip()
            if addr and key == "Subnet Mask":
                addr["netmask"] = val
            elif key in ("IP Address", "IPv4 Address"):
                if "inet" not in iface:
                    iface["inet"] = list()
                addr = {
                    "address": val.rstrip("(Preferred)"),
                    "netmask": None,
                    "broadcast": None,
                }  # TODO find the broadcast
                iface["inet"].append(addr)
            elif "IPv6 Address" in key:
                if "inet6" not in iface:
                    iface["inet"] = list()
                # XXX What is the prefixlen!?
                addr = {"address": val.rstrip("(Preferred)"), "prefixlen": None}
                iface["inet6"].append(addr)
            elif key == "Physical Address":
                iface["hwaddr"] = val
            elif key == "Media State":
                # XXX seen used for tunnel adaptors
                # might be useful
                iface["up"] = val != "Media disconnected"


def win_interfaces():
    """
    Obtain interface information for Windows systems
    """
    if WIN_NETWORK_LOADED is False:
        # Let's throw the ImportException again
        import salt.utils.win_network as _
    return salt.utils.win_network.get_interface_info()


def interfaces():
    """
    Return a dictionary of information about all the interfaces on the minion
    """
    if salt.utils.platform.is_windows():
        return win_interfaces()
    elif salt.utils.platform.is_junos():
        return junos_interfaces()
    elif salt.utils.platform.is_netbsd():
        return netbsd_interfaces()
    else:
        return linux_interfaces()


def get_net_start(ipaddr, netmask):
    """
    Return the address of the network
    """
    net = ipaddress.ip_network(f"{ipaddr}/{netmask}", strict=False)
    return str(net.network_address)


def get_net_size(mask):
    """
    Turns an IPv4 netmask into its corresponding prefix length
    (255.255.255.0 -> 24 as in 192.168.1.10/24).
    """
    binary_str = ""
    for octet in mask.split("."):
        binary_str += bin(int(octet))[2:].zfill(8)
    return len(binary_str.rstrip("0"))


def calc_net(ipaddr, netmask=None):
    """
    Takes IP (CIDR notation supported) and optionally netmask
    and returns the network in CIDR-notation.
    (The IP can be any IP inside the subnet)
    """
    if netmask is not None:
        ipaddr = f"{ipaddr}/{netmask}"

    return str(ipaddress.ip_network(ipaddr, strict=False))


def _ipv4_to_bits(ipaddr):
    """
    Accepts an IPv4 dotted quad and returns a string representing its binary
    counterpart
    """
    return "".join([bin(int(x))[2:].rjust(8, "0") for x in ipaddr.split(".")])


def _get_iface_info(iface):
    """
    If `iface` is available, return interface info and no error, otherwise
    return no info and log and return an error
    """
    iface_info = interfaces()

    if iface in iface_info.keys():
        return iface_info, False
    else:
        error_msg = 'Interface "{}" not in available interfaces: "{}"'.format(
            iface, '", "'.join(iface_info.keys())
        )
        log.error(error_msg)
        return None, error_msg


def _hw_addr_aix(iface):  # pragma: no cover
    """
    Return the hardware address (a.k.a. MAC address) for a given interface on AIX
    MAC address not available in through interfaces
    """
    cmd = subprocess.Popen(
        ["grep", "Hardware Address"],
        stdin=subprocess.Popen(
            ["entstat", "-d", iface],
            stdout=subprocess.PIPE,
            stderr=subprocess.STDOUT,
        ).stdout,
        stdout=subprocess.PIPE,
        stderr=subprocess.STDOUT,
    ).communicate()[0]

    if cmd:
        comps = cmd.split(" ")
        if len(comps) == 3:
            mac_addr = comps[2].strip("'").strip()
            return mac_addr

    error_msg = 'Interface "{}" either not available or does not contain a hardware address'.format(
        iface
    )
    log.error(error_msg)
    return error_msg


def hw_addr(iface):
    """
    Return the hardware address (a.k.a. MAC address) for a given interface

    .. versionchanged:: 2016.11.4
        Added support for AIX

    """
    if salt.utils.platform.is_aix():
        return _hw_addr_aix(iface)

    iface_info, error = _get_iface_info(iface)

    if error is False:
        return iface_info.get(iface, {}).get("hwaddr", "")
    else:
        return error


def interface(iface):
    """
    Return the details of `iface` or an error if it does not exist
    """
    iface_info, error = _get_iface_info(iface)

    if error is False:
        return iface_info.get(iface, {}).get("inet", "")
    else:
        return error


def interface_ip(iface):
    """
    Return `iface` IPv4 addr or an error if `iface` does not exist
    """
    iface_info, error = _get_iface_info(iface)

    if error is False:
        inet = iface_info.get(iface, {}).get("inet", None)
        return inet[0].get("address", "") if inet else ""
    else:
        return error


def _subnets(proto="inet", interfaces_=None):
    """
    Returns a list of subnets to which the host belongs
    """
    if interfaces_ is None:
        ifaces = interfaces()
    elif isinstance(interfaces_, list):
        ifaces = {}
        for key, value in interfaces().items():
            if key in interfaces_:
                ifaces[key] = value
    else:
        ifaces = {interfaces_: interfaces().get(interfaces_, {})}

    ret = set()

    if proto == "inet":
        subnet = "netmask"
        dflt_cidr = 32
    elif proto == "inet6":
        subnet = "prefixlen"
        dflt_cidr = 128
    else:
        log.error("Invalid proto %s calling subnets()", proto)
        return

    for ip_info in ifaces.values():
        addrs = ip_info.get(proto, [])
        addrs.extend(
            [addr for addr in ip_info.get("secondary", []) if addr.get("type") == proto]
        )

        for intf in addrs:
            if subnet in intf:
                intf = ipaddress.ip_interface(
                    "{}/{}".format(intf["address"], intf[subnet])
                )
            else:
                intf = ipaddress.ip_interface(
                    "{}/{}".format(intf["address"], dflt_cidr)
                )
            if not intf.is_loopback:
                ret.add(intf.network)
    return [str(net) for net in sorted(ret)]


def subnets(interfaces=None):
    """
    Returns a list of IPv4 subnets to which the host belongs
    """
    return _subnets("inet", interfaces_=interfaces)


def subnets6():
    """
    Returns a list of IPv6 subnets to which the host belongs
    """
    return _subnets("inet6")


def in_subnet(cidr, addr=None):
    """
    Returns True if host or (any of) addrs is within specified subnet, otherwise False
    """
    try:
        cidr = ipaddress.ip_network(cidr)
    except ValueError:
        log.error("Invalid CIDR '%s'", cidr)
        return False

    if addr is None:
        addr = ip_addrs()
        addr.extend(ip_addrs6())
    elif not isinstance(addr, (list, tuple)):
        addr = (addr,)

    return any(ipaddress.ip_address(item) in cidr for item in addr)


def _get_ips(ifaces, proto="inet"):
    """
    Accepts a dict of interface data and returns a list of dictionaries
    """
    ret = []
    for ip_info in ifaces.values():
        ret.extend(ip_info.get(proto, []))
        ret.extend(
            [addr for addr in ip_info.get("secondary", []) if addr.get("type") == proto]
        )
    return ret


def _filter_interfaces(interface=None, interface_data=None):
    """
    Gather interface data if not passed in, and optionally filter by the
    specified interface name.
    """
    ifaces = interface_data if isinstance(interface_data, dict) else interfaces()
    if interface is None:
        ret = ifaces
    else:
        interface = salt.utils.args.split_input(interface)
        # pylint: disable=not-an-iterable
        ret = {
            k: v
            for k, v in ifaces.items()
            if any(fnmatch.fnmatch(k, pat) for pat in interface)
        }
        # pylint: enable=not-an-iterable
    return ret


def _ip_addrs(
    interface=None, include_loopback=False, interface_data=None, proto="inet"
):
    """
    Return the full list of IP adresses matching the criteria

    proto = inet|inet6
    """
    addrs = _get_ips(_filter_interfaces(interface, interface_data), proto=proto)

    ret = set()
    for addr in addrs:
        addr = ipaddress.ip_address(addr.get("address"))
        if not addr.is_loopback or include_loopback:
            ret.add(addr)

    return [str(addr) for addr in sorted(ret)]


def ip_addrs(interface=None, include_loopback=False, interface_data=None):
    """
    Returns a list of IPv4 addresses assigned to the host. 127.0.0.1 is
    ignored, unless 'include_loopback=True' is indicated. If 'interface' is
    provided, then only IP addresses from that interface will be returned.
    """
    return _ip_addrs(interface, include_loopback, interface_data, "inet")


def ip_addrs6(interface=None, include_loopback=False, interface_data=None):
    """
    Returns a list of IPv6 addresses assigned to the host. ::1 is ignored,
    unless 'include_loopback=True' is indicated. If 'interface' is provided,
    then only IP addresses from that interface will be returned.
    """
    return _ip_addrs(interface, include_loopback, interface_data, "inet6")


def _ip_networks(
    interface=None,
    include_loopback=False,
    verbose=False,
    interface_data=None,
    proto="inet",
):
    """
    Returns a list of networks to which the minion belongs. The results can be
    restricted to a single interface using the ``interface`` argument.
    """
    addrs = _get_ips(_filter_interfaces(interface, interface_data), proto=proto)

    ret = set()
    for addr in addrs:
        _ip = addr.get("address")
        _net = addr.get("netmask" if proto == "inet" else "prefixlen")
        if _ip and _net:
            try:
                ip_net = ipaddress.ip_network(f"{_ip}/{_net}", strict=False)
            except Exception:  # pylint: disable=broad-except
                continue
            if not ip_net.is_loopback or include_loopback:
                ret.add(ip_net)

    if not verbose:
        return [str(addr) for addr in sorted(ret)]

    verbose_ret = {
        str(x): {
            "address": str(x.network_address),
            "netmask": str(x.netmask),
            "num_addresses": x.num_addresses,
            "prefixlen": x.prefixlen,
        }
        for x in ret
    }
    return verbose_ret


def ip_networks(
    interface=None, include_loopback=False, verbose=False, interface_data=None
):
    """
    Returns the IPv4 networks to which the minion belongs. Networks will be
    returned as a list of network/prefixlen. To get more information about a
    each network, use verbose=True and a dictionary with more information will
    be returned.
    """
    return _ip_networks(
        interface=interface,
        include_loopback=include_loopback,
        verbose=verbose,
        interface_data=interface_data,
        proto="inet",
    )


def ip_networks6(
    interface=None, include_loopback=False, verbose=False, interface_data=None
):
    """
    Returns the IPv6 networks to which the minion belongs. Networks will be
    returned as a list of network/prefixlen. To get more information about a
    each network, use verbose=True and a dictionary with more information will
    be returned.
    """
    return _ip_networks(
        interface=interface,
        include_loopback=include_loopback,
        verbose=verbose,
        interface_data=interface_data,
        proto="inet6",
    )


def hex2ip(hex_ip, invert=False):
    """
    Convert a hex string to an ip, if a failure occurs the original hex is
    returned. If 'invert=True' assume that ip from /proc/net/<proto>
    """
    if len(hex_ip) == 32:  # ipv6
        ip_addr = []
        for i in range(0, 32, 8):
            ip_part = hex_ip[i : i + 8]
            ip_part = [ip_part[x : x + 2] for x in range(0, 8, 2)]
            if invert:
                ip_addr.append("{0[3]}{0[2]}:{0[1]}{0[0]}".format(ip_part))
            else:
                ip_addr.append("{0[0]}{0[1]}:{0[2]}{0[3]}".format(ip_part))
        try:
            address = ipaddress.IPv6Address(":".join(ip_addr))
            if address.ipv4_mapped:
                return str(address.ipv4_mapped)
            else:
                return address.compressed
        except ipaddress.AddressValueError as ex:
            log.error("hex2ip - ipv6 address error: %s", ex)
            return hex_ip

    try:
        hip = int(hex_ip, 16)
    except ValueError:
        return hex_ip
    if invert:
        return "{3}.{2}.{1}.{0}".format(
            hip >> 24 & 255, hip >> 16 & 255, hip >> 8 & 255, hip & 255
        )
    return "{}.{}.{}.{}".format(
        hip >> 24 & 255, hip >> 16 & 255, hip >> 8 & 255, hip & 255
    )


def mac2eui64(mac, prefix=None):
    """
    Convert a MAC address to a EUI64 identifier
    or, with prefix provided, a full IPv6 address
    """
    # http://tools.ietf.org/html/rfc4291#section-2.5.1
    eui64 = re.sub(r"[.:-]", "", mac).lower()
    eui64 = eui64[0:6] + "fffe" + eui64[6:]
    eui64 = hex(int(eui64[0:2], 16) | 2)[2:].zfill(2) + eui64[2:]

    if prefix is None:
        return ":".join(re.findall(r".{4}", eui64))
    else:
        try:
            net = ipaddress.ip_network(prefix, strict=False)
            euil = int(f"0x{eui64}", 16)
            return f"{net[euil]}/{net.prefixlen}"
        except Exception:  # pylint: disable=broad-except
            return


def active_tcp():
    """
    Return a dict describing all active tcp connections as quickly as possible
    """
    ret = {}
    for statf in ["/proc/net/tcp", "/proc/net/tcp6"]:
        if not os.path.isfile(statf):
            continue
        with salt.utils.files.fopen(statf, "rb") as fp_:
            for line in fp_:
                line = salt.utils.stringutils.to_unicode(line)
                if line.strip().startswith("sl"):
                    continue
                iret = _parse_tcp_line(line)
                slot = next(iter(iret))
                if iret[slot]["state"] == 1:  # 1 is ESTABLISHED
                    del iret[slot]["state"]
                    ret[len(ret)] = iret[slot]
    return ret


def local_port_tcp(port):
    """
    Return a set of remote ip addrs attached to the specified local port
    """
    ret = _remotes_on(port, "local_port")
    return ret


def remote_port_tcp(port):
    """
    Return a set of ip addrs the current host is connected to on given port
    """
    ret = _remotes_on(port, "remote_port")
    return ret


def _remotes_on(port, which_end):
    """
    Return a set of ip addrs active tcp connections
    """
    port = int(port)

    ret = _netlink_tool_remote_on(port, which_end)
    if ret is not None:
        return ret

    ret = set()
    proc_available = False
    for statf in ["/proc/net/tcp", "/proc/net/tcp6"]:
        if not os.path.isfile(statf):
            continue
        proc_available = True
        with salt.utils.files.fopen(statf, "r") as fp_:
            for line in fp_:
                line = salt.utils.stringutils.to_unicode(line)
                if line.strip().startswith("sl"):
                    continue
                iret = _parse_tcp_line(line)
                slot = next(iter(iret))
                if (
                    iret[slot][which_end] == port and iret[slot]["state"] == 1
                ):  # 1 is ESTABLISHED
                    ret.add(iret[slot]["remote_addr"])

    if not proc_available:  # Fallback to use OS specific tools
        if salt.utils.platform.is_sunos():
            return _sunos_remotes_on(port, which_end)
        if salt.utils.platform.is_freebsd():
            return _freebsd_remotes_on(port, which_end)
        if salt.utils.platform.is_netbsd():
            return _netbsd_remotes_on(port, which_end)
        if salt.utils.platform.is_openbsd():
            return _openbsd_remotes_on(port, which_end)
        if salt.utils.platform.is_windows():
            return _windows_remotes_on(port, which_end)
        if salt.utils.platform.is_aix():
            return _aix_remotes_on(port, which_end)

        return _linux_remotes_on(port, which_end)

    return ret


def _parse_tcp_line(line):
    """
    Parse a single line from the contents of /proc/net/tcp or /proc/net/tcp6
    """
    ret = {}
    comps = line.strip().split()
    slot = comps[0].rstrip(":")
    ret[slot] = {}
    l_addr, l_port = comps[1].split(":")
    r_addr, r_port = comps[2].split(":")
    ret[slot]["local_addr"] = hex2ip(l_addr, True)
    ret[slot]["local_port"] = int(l_port, 16)
    ret[slot]["remote_addr"] = hex2ip(r_addr, True)
    ret[slot]["remote_port"] = int(r_port, 16)
    ret[slot]["state"] = int(comps[3], 16)
    return ret


def _netlink_tool_remote_on(port, which_end):
    """
    Returns set of IPv4/IPv6 host addresses of remote established connections
    on local or remote tcp port.

    Parses output of shell 'ss' to get connections

    [root@salt-master ~]# ss -ant
    State      Recv-Q Send-Q               Local Address:Port                 Peer Address:Port
    LISTEN     0      511                              *:80                              *:*
    LISTEN     0      128                              *:22                              *:*
    ESTAB      0      0                      127.0.0.1:56726                  127.0.0.1:4505
    ESTAB      0      0             [::ffff:127.0.0.1]:41323         [::ffff:127.0.0.1]:4505
    """
    remotes = set()
    valid = False
    tcp_end = "dst" if which_end == "remote_port" else "src"
    try:
<<<<<<< HEAD
        data = subprocess.check_output(
            ["ss", "-ant", tcp_end, f":{port}"]
        )  # pylint: disable=minimum-python-version
=======
        data = subprocess.check_output(["ss", "-ant", tcp_end, f":{port}"])
>>>>>>> fcb38a54
    except subprocess.CalledProcessError:
        log.error("Failed ss")
        raise
    except OSError:  # not command "No such file or directory"
        return None

    lines = salt.utils.stringutils.to_str(data).split("\n")
    for line in lines:
        if "Address:Port" in line:  # ss tools may not be valid
            valid = True
            continue
        elif "ESTAB" not in line:
            continue
        chunks = line.split()
        local_host, local_port = chunks[3].rsplit(":", 1)
        remote_host, remote_port = chunks[4].rsplit(":", 1)

        if which_end == "remote_port" and int(remote_port) != int(port):
            continue
        if which_end == "local_port" and int(local_port) != int(port):
            continue
        remotes.add(remote_host.strip("[]"))

    if valid is False:
        remotes = None
    return remotes


def _sunos_remotes_on(port, which_end):  # pragma: no cover
    """
    SunOS specific helper function.
    Returns set of ipv4 host addresses of remote established connections
    on local or remote tcp port.

    Parses output of shell 'netstat' to get connections

    [root@salt-master ~]# netstat -f inet -n
    TCP: IPv4
       Local Address        Remote Address    Swind Send-Q Rwind Recv-Q    State
       -------------------- -------------------- ----- ------ ----- ------ -----------
       10.0.0.101.4505      10.0.0.1.45329       1064800      0 1055864      0 ESTABLISHED
       10.0.0.101.4505      10.0.0.100.50798     1064800      0 1055864      0 ESTABLISHED
    """
    remotes = set()
    try:
        data = subprocess.check_output(["netstat", "-f", "inet", "-n"])
    except subprocess.CalledProcessError:
        log.error("Failed netstat")
        raise

    lines = salt.utils.stringutils.to_str(data).split("\n")
    for line in lines:
        if "ESTABLISHED" not in line:
            continue
        chunks = line.split()
        local_host, local_port = chunks[0].rsplit(".", 1)
        remote_host, remote_port = chunks[1].rsplit(".", 1)

        if which_end == "remote_port" and int(remote_port) != port:
            continue
        if which_end == "local_port" and int(local_port) != port:
            continue
        remotes.add(remote_host)
    return remotes


def _freebsd_remotes_on(port, which_end):  # pragma: no cover
    """
    Returns set of ipv4 host addresses of remote established connections
    on local tcp port port.

    Parses output of shell 'sockstat' (FreeBSD)
    to get connections

    $ sudo sockstat -4
    USER    COMMAND     PID     FD  PROTO  LOCAL ADDRESS    FOREIGN ADDRESS
    root    python2.7   1456    29  tcp4   *:4505           *:*
    root    python2.7   1445    17  tcp4   *:4506           *:*
    root    python2.7   1294    14  tcp4   127.0.0.1:11813  127.0.0.1:4505
    root    python2.7   1294    41  tcp4   127.0.0.1:61115  127.0.0.1:4506

    $ sudo sockstat -4 -c -p 4506
    USER    COMMAND     PID     FD  PROTO  LOCAL ADDRESS    FOREIGN ADDRESS
    root    python2.7   1294    41  tcp4   127.0.0.1:61115  127.0.0.1:4506
    """

    port = int(port)
    remotes = set()

    try:
        cmd = salt.utils.args.shlex_split(f"sockstat -4 -c -p {port}")
<<<<<<< HEAD
        data = subprocess.check_output(cmd)  # pylint: disable=minimum-python-version
=======
        data = subprocess.check_output(cmd)
>>>>>>> fcb38a54
    except subprocess.CalledProcessError as ex:
        log.error('Failed "sockstat" with returncode = %s', ex.returncode)
        raise

    lines = salt.utils.stringutils.to_str(data).split("\n")

    for line in lines:
        chunks = line.split()
        if not chunks:
            continue
        # ['root', 'python2.7', '1456', '37', 'tcp4',
        #  '127.0.0.1:4505-', '127.0.0.1:55703']
        # print chunks
        if "COMMAND" in chunks[1]:
            continue  # ignore header
        if len(chunks) < 2:
            continue
        # sockstat -4 -c -p 4506 does this with high PIDs:
        # USER     COMMAND    PID   FD PROTO  LOCAL ADDRESS         FOREIGN ADDRESS
        # salt-master python2.781106 35 tcp4  192.168.12.34:4506    192.168.12.45:60143
        local = chunks[-2]
        remote = chunks[-1]
        lhost, lport = local.split(":")
        rhost, rport = remote.split(":")
        if which_end == "local" and int(lport) != port:  # ignore if local port not port
            continue
        if (
            which_end == "remote" and int(rport) != port
        ):  # ignore if remote port not port
            continue

        remotes.add(rhost)

    return remotes


def _netbsd_remotes_on(port, which_end):  # pragma: no cover
    """
    Returns set of ipv4 host addresses of remote established connections
    on local tcp port port.

    Parses output of shell 'sockstat' (NetBSD)
    to get connections

    $ sudo sockstat -4 -n
    USER    COMMAND     PID     FD  PROTO  LOCAL ADDRESS    FOREIGN ADDRESS
    root    python2.7   1456    29  tcp    *.4505           *.*
    root    python2.7   1445    17  tcp    *.4506           *.*
    root    python2.7   1294    14  tcp    127.0.0.1.11813  127.0.0.1.4505
    root    python2.7   1294    41  tcp    127.0.0.1.61115  127.0.0.1.4506

    $ sudo sockstat -4 -c -n -p 4506
    USER    COMMAND     PID     FD  PROTO  LOCAL ADDRESS    FOREIGN ADDRESS
    root    python2.7   1294    41  tcp    127.0.0.1.61115  127.0.0.1.4506
    """

    port = int(port)
    remotes = set()

    try:
        cmd = salt.utils.args.shlex_split(f"sockstat -4 -c -n -p {port}")
<<<<<<< HEAD
        data = subprocess.check_output(cmd)  # pylint: disable=minimum-python-version
=======
        data = subprocess.check_output(cmd)
>>>>>>> fcb38a54
    except subprocess.CalledProcessError as ex:
        log.error('Failed "sockstat" with returncode = %s', ex.returncode)
        raise

    lines = salt.utils.stringutils.to_str(data).split("\n")

    for line in lines:
        chunks = line.split()
        if not chunks:
            continue
        # ['root', 'python2.7', '1456', '37', 'tcp',
        #  '127.0.0.1.4505-', '127.0.0.1.55703']
        # print chunks
        if "COMMAND" in chunks[1]:
            continue  # ignore header
        if len(chunks) < 2:
            continue
        local = chunks[5].split(".")
        lport = local.pop()
        lhost = ".".join(local)
        remote = chunks[6].split(".")
        rport = remote.pop()
        rhost = ".".join(remote)
        if which_end == "local" and int(lport) != port:  # ignore if local port not port
            continue
        if (
            which_end == "remote" and int(rport) != port
        ):  # ignore if remote port not port
            continue

        remotes.add(rhost)

    return remotes


def _openbsd_remotes_on(port, which_end):  # pragma: no cover
    """
    OpenBSD specific helper function.
    Returns set of ipv4 host addresses of remote established connections
    on local or remote tcp port.

    Parses output of shell 'netstat' to get connections

    $ netstat -nf inet
    Active Internet connections
    Proto   Recv-Q Send-Q  Local Address          Foreign Address        (state)
    tcp          0      0  10.0.0.101.4505        10.0.0.1.45329         ESTABLISHED
    tcp          0      0  10.0.0.101.4505        10.0.0.100.50798       ESTABLISHED
    """
    remotes = set()
    try:
        data = subprocess.check_output(["netstat", "-nf", "inet"])
    except subprocess.CalledProcessError as exc:
        log.error('Failed "netstat" with returncode = %s', exc.returncode)
        raise

    lines = salt.utils.stringutils.to_str(data).split("\n")
    for line in lines:
        if "ESTABLISHED" not in line:
            continue
        chunks = line.split()
        local_host, local_port = chunks[3].rsplit(".", 1)
        remote_host, remote_port = chunks[4].rsplit(".", 1)

        if which_end == "remote_port" and int(remote_port) != port:
            continue
        if which_end == "local_port" and int(local_port) != port:
            continue
        remotes.add(remote_host)
    return remotes


def _windows_remotes_on(port, which_end):
    r"""
    Windows specific helper function.
    Returns set of ipv4 host addresses of remote established connections
    on local or remote tcp port.

    Parses output of shell 'netstat' to get connections

    C:\>netstat -n

    Active Connections

       Proto  Local Address          Foreign Address        State
       TCP    10.2.33.17:3007        130.164.12.233:10123   ESTABLISHED
       TCP    10.2.33.17:3389        130.164.30.5:10378     ESTABLISHED
    """
    remotes = set()
    try:
        data = subprocess.check_output(["netstat", "-n"])
    except subprocess.CalledProcessError:
        log.error("Failed netstat")
        raise

    lines = salt.utils.stringutils.to_str(data).split("\n")
    for line in lines:
        if "ESTABLISHED" not in line:
            continue
        chunks = line.split()
        local_host, local_port = chunks[1].rsplit(":", 1)
        remote_host, remote_port = chunks[2].rsplit(":", 1)
        if which_end == "remote_port" and int(remote_port) != port:
            continue
        if which_end == "local_port" and int(local_port) != port:
            continue
        remotes.add(remote_host)
    return remotes


def _linux_remotes_on(port, which_end):
    """
    Linux specific helper function.
    Returns set of ip host addresses of remote established connections
    on local tcp port port.

    Parses output of shell 'lsof'
    to get connections

    $ sudo lsof -iTCP:4505 -n
    COMMAND   PID USER   FD   TYPE             DEVICE SIZE/OFF NODE NAME
    Python   9971 root   35u  IPv4 0x18a8464a29ca329d      0t0  TCP *:4505 (LISTEN)
    Python   9971 root   37u  IPv4 0x18a8464a29b2b29d      0t0  TCP 127.0.0.1:4505->127.0.0.1:55703 (ESTABLISHED)
    Python  10152 root   22u  IPv4 0x18a8464a29c8cab5      0t0  TCP 127.0.0.1:55703->127.0.0.1:4505 (ESTABLISHED)
    Python  10153 root   22u  IPv4 0x18a8464a29c8cab5      0t0  TCP [fe80::249a]:4505->[fe80::150]:59367 (ESTABLISHED)

    """
    remotes = set()
    lsof_binary = shutil.which("lsof")
    if lsof_binary is None:
        return remotes

    try:
        data = subprocess.check_output(
            [
                lsof_binary,
                f"-iTCP:{port:d}",
                "-n",
                "-P",
            ]
        )
    except subprocess.CalledProcessError as ex:
        if ex.returncode == 1:
            # Lsof return 1 if any error was detected, including the failure
            # to locate Internet addresses, and it is not an error in this case.
            log.warning('"lsof" returncode = 1, likely no active TCP sessions.')
            return remotes
        log.error('Failed "lsof" with returncode = %s', ex.returncode)
        raise

    lines = salt.utils.stringutils.to_str(data).split("\n")
    for line in lines:
        chunks = line.split()
        if not chunks:
            continue
        # ['Python', '9971', 'root', '37u', 'IPv4', '0x18a8464a29b2b29d', '0t0',
        # 'TCP', '127.0.0.1:4505->127.0.0.1:55703', '(ESTABLISHED)']
        # print chunks
        if "COMMAND" in chunks[0]:
            continue  # ignore header
        if "ESTABLISHED" not in chunks[-1]:
            continue  # ignore if not ESTABLISHED
        # '127.0.0.1:4505->127.0.0.1:55703'
        local, remote = chunks[8].split("->")
        _, lport = local.rsplit(":", 1)
        rhost, rport = remote.rsplit(":", 1)
        if which_end == "remote_port" and int(rport) != port:
            continue
        if which_end == "local_port" and int(lport) != port:
            continue
        remotes.add(rhost.strip("[]"))

    return remotes


def _aix_remotes_on(port, which_end):  # pragma: no cover
    """
    AIX specific helper function.
    Returns set of ipv4 host addresses of remote established connections
    on local or remote tcp port.

    Parses output of shell 'netstat' to get connections

    root@la68pp002_pub:/opt/salt/lib/python2.7/site-packages/salt/modules# netstat -f inet -n
    Active Internet connections
    Proto Recv-Q Send-Q  Local Address          Foreign Address        (state)
    tcp4       0      0  172.29.149.95.50093    209.41.78.13.4505      ESTABLISHED
    tcp4       0      0  127.0.0.1.9514         *.*                    LISTEN
    tcp4       0      0  127.0.0.1.9515         *.*                    LISTEN
    tcp4       0      0  127.0.0.1.199          127.0.0.1.32779        ESTABLISHED
    tcp4       0      0  127.0.0.1.32779        127.0.0.1.199          ESTABLISHED
    tcp4       0     40  172.29.149.95.22       172.29.96.83.41022     ESTABLISHED
    tcp4       0      0  172.29.149.95.22       172.29.96.83.41032     ESTABLISHED
    tcp4       0      0  127.0.0.1.32771        127.0.0.1.32775        ESTABLISHED
    tcp        0      0  127.0.0.1.32775        127.0.0.1.32771        ESTABLISHED
    tcp4       0      0  127.0.0.1.32771        127.0.0.1.32776        ESTABLISHED
    tcp        0      0  127.0.0.1.32776        127.0.0.1.32771        ESTABLISHED
    tcp4       0      0  127.0.0.1.32771        127.0.0.1.32777        ESTABLISHED
    tcp        0      0  127.0.0.1.32777        127.0.0.1.32771        ESTABLISHED
    tcp4       0      0  127.0.0.1.32771        127.0.0.1.32778        ESTABLISHED
    tcp        0      0  127.0.0.1.32778        127.0.0.1.32771        ESTABLISHED
    """
    remotes = set()
    try:
        data = subprocess.check_output(["netstat", "-f", "inet", "-n"])
    except subprocess.CalledProcessError:
        log.error("Failed netstat")
        raise

    lines = salt.utils.stringutils.to_str(data).split("\n")
    for line in lines:
        if "ESTABLISHED" not in line:
            continue
        chunks = line.split()
        local_host, local_port = chunks[3].rsplit(".", 1)
        remote_host, remote_port = chunks[4].rsplit(".", 1)

        if which_end == "remote_port" and int(remote_port) != port:
            continue
        if which_end == "local_port" and int(local_port) != port:
            continue
        remotes.add(remote_host)
    return remotes


@jinja_filter("gen_mac")
def gen_mac(prefix="AC:DE:48"):
    """
    Generates a MAC address with the defined OUI prefix.

    Common prefixes:

     - ``00:16:3E`` -- Xen
     - ``00:18:51`` -- OpenVZ
     - ``00:50:56`` -- VMware (manually generated)
     - ``52:54:00`` -- QEMU/KVM
     - ``AC:DE:48`` -- PRIVATE

    References:

     - http://standards.ieee.org/develop/regauth/oui/oui.txt
     - https://www.wireshark.org/tools/oui-lookup.html
     - https://en.wikipedia.org/wiki/MAC_address
    """
    return "{}:{:02X}:{:02X}:{:02X}".format(
        prefix,
        random.randint(0, 0xFF),
        random.randint(0, 0xFF),
        random.randint(0, 0xFF),
    )


@jinja_filter("mac_str_to_bytes")
def mac_str_to_bytes(mac_str):
    """
    Convert a MAC address string into bytes. Works with or without separators:

    b1 = mac_str_to_bytes('08:00:27:13:69:77')
    b2 = mac_str_to_bytes('080027136977')
    assert b1 == b2
    assert isinstance(b1, bytes)
    """
    if len(mac_str) == 12:
        pass
    elif len(mac_str) == 17:
        sep = mac_str[2]
        mac_str = mac_str.replace(sep, "")
    else:
        raise ValueError("Invalid MAC address")
    chars = (int(mac_str[s : s + 2], 16) for s in range(0, 12, 2))
    return bytes(chars)


def refresh_dns():
    """
    issue #21397: force glibc to re-read resolv.conf
    """
    try:
        RES_INIT()
    except NameError:
        # Exception raised loading the library, thus RES_INIT is not defined
        pass


@jinja_filter("dns_check")
def dns_check(addr, port, safe=False, ipv6=None):
    """
    Return an ip address resolved by dns in a format usable in URLs (ipv6 in brackets).
    Obeys system preference for IPv4/6 address resolution - this can be overridden by
    the ipv6 flag. Tries to connect to the address before considering it useful. If no
    address can be reached, the first one resolved is used as a fallback.
    Does not exit on failure, raises an exception.
    """
    ip_addrs = []
    family = (
        socket.AF_INET6
        if ipv6
        else socket.AF_INET if ipv6 is False else socket.AF_UNSPEC
    )
    socket_error = False
    try:
        refresh_dns()
        addrinfo = socket.getaddrinfo(addr, port, family, socket.SOCK_STREAM)
        ip_addrs = _test_addrs(addrinfo, port)
    except TypeError:
        raise SaltSystemExit(
            code=42,
            msg=(
                "Attempt to resolve address '{}' failed. Invalid or unresolveable"
                " address".format(addr)
            ),
        )
    except OSError:
        socket_error = True

    # If ipv6 is set to True, attempt another lookup using the IPv4 family,
    # just in case we're attempting to lookup an IPv4 IP
    # as an IPv6 hostname.
    if socket_error and ipv6:
        try:
            refresh_dns()
            addrinfo = socket.getaddrinfo(
                addr, port, socket.AF_INET, socket.SOCK_STREAM
            )
            ip_addrs = _test_addrs(addrinfo, port)
        except TypeError:
            raise SaltSystemExit(
                code=42,
                msg=(
                    "Attempt to resolve address '{}' failed. Invalid or unresolveable"
                    " address".format(addr)
                ),
            )
        except OSError:
            error = True

    if not ip_addrs:
        err = f"DNS lookup or connection check of '{addr}' failed."
        if safe:
            log.error(err)
            raise SaltClientError()
        raise SaltSystemExit(code=42, msg=err)

    return ip_bracket(ip_addrs[0])


def _test_addrs(addrinfo, port):
    """
    Attempt to connect to all addresses, return one if it succeeds.
    Otherwise, return all addrs.
    """
    ip_addrs = []
    # test for connectivity, short circuit on success
    for a in addrinfo:
        ip_family = a[0]
        ip_addr = a[4][0]
        if ip_addr in ip_addrs:
            continue
        ip_addrs.append(ip_addr)
        s = None
        try:
            s = socket.socket(ip_family, socket.SOCK_STREAM)
            s.settimeout(2)
            s.connect((ip_addr, port))
            ip_addrs = [ip_addr]
            break
        except OSError:
            pass
        finally:
            if s is not None:
                s.close()
    return ip_addrs


def parse_host_port(host_port):
    """
    Takes a string argument specifying host or host:port.

    Returns a (hostname, port) or (ip_address, port) tuple. If no port is given,
    the second (port) element of the returned tuple will be None.

    host:port argument, for example, is accepted in the forms of:
      - hostname
      - hostname:1234
      - hostname.domain.tld
      - hostname.domain.tld:5678
      - [1234::5]:5678
      - 1234::5
      - 10.11.12.13:4567
      - 10.11.12.13
    """
    host, port = None, None  # default

    _s_ = host_port[:]
    if _s_[0] == "[":
        if "]" in host_port:
            host, _s_ = _s_.lstrip("[").rsplit("]", 1)
            host = ipaddress.IPv6Address(host).compressed
            if _s_[0] == ":":
                port = int(_s_.lstrip(":"))
            else:
                if len(_s_) > 1:
                    raise ValueError(f'found ambiguous "{_s_}" port in "{host_port}"')
    else:
        if _s_.count(":") == 1:
            host, _hostport_separator_, port = _s_.partition(":")
            try:
                port = int(port)
            except ValueError as _e_:
                errmsg = 'host_port "{}" port value "{}" is not an integer.'.format(
                    host_port, port
                )
                log.error(errmsg)
                raise ValueError(errmsg)
        else:
            host = _s_
    try:
        if not isinstance(host, ipaddress._BaseAddress):
            host_ip = ipaddress.ip_address(host).compressed
            host = host_ip
    except ValueError:
        log.debug('"%s" Not an IP address? Assuming it is a hostname.', host)
        if host != sanitize_host(host):
            log.error('bad hostname: "%s"', host)
            raise ValueError(f'bad hostname: "{host}"')

    return host, port


@jinja_filter("filter_by_networks")
def filter_by_networks(values, networks):
    """
    Returns the list of IPs filtered by the network list.
    If the network list is an empty sequence, no IPs are returned.
    If the network list is None, all IPs are returned.

    {% set networks = ['192.168.0.0/24', 'fe80::/64'] %}
    {{ grains['ip_interfaces'] | filter_by_networks(networks) }}
    {{ grains['ipv6'] | filter_by_networks(networks) }}
    {{ grains['ipv4'] | filter_by_networks(networks) }}
    """

    def _filter(ips, networks):
        return [ip for ip in ips for net in networks if ipaddress.ip_address(ip) in net]

    if networks is not None:
        networks = [ipaddress.ip_network(network) for network in networks]
        if isinstance(values, Mapping):
            return {
                interface: _filter(values[interface], networks) for interface in values
            }
        elif isinstance(values, Sequence):
            return _filter(values, networks)
        else:
            raise ValueError(f"Do not know how to filter a {type(values)}")
    else:
        return values


@jinja_filter("ipwrap")
def ipwrap(data):
    """
    Returns any input (string, list, tuple) as a string or a list with any IPv6 addresses wrapped in square brackets ([]).
    """

    if isinstance(data, (list, tuple)):
        ret = []
        for element in data:
            if _is_ipv(element, 6, options=None):
                element = ip_bracket(element)
            ret.append(element)
    else:
        if _is_ipv(data, 6, options=None):
            data = ip_bracket(data)
        ret = data
    return ret


def ip_bracket(addr, strip=False):
    """
    Ensure IP addresses are URI-compatible - specifically, add brackets
    around IPv6 literals if they are not already present.
    """
    addr = str(addr)
    addr = addr.lstrip("[")
    addr = addr.rstrip("]")
    addr = ipaddress.ip_address(addr)
    return ("[{}]" if addr.version == 6 and not strip else "{}").format(addr)<|MERGE_RESOLUTION|>--- conflicted
+++ resolved
@@ -1718,13 +1718,7 @@
     valid = False
     tcp_end = "dst" if which_end == "remote_port" else "src"
     try:
-<<<<<<< HEAD
-        data = subprocess.check_output(
-            ["ss", "-ant", tcp_end, f":{port}"]
-        )  # pylint: disable=minimum-python-version
-=======
         data = subprocess.check_output(["ss", "-ant", tcp_end, f":{port}"])
->>>>>>> fcb38a54
     except subprocess.CalledProcessError:
         log.error("Failed ss")
         raise
@@ -1816,11 +1810,7 @@
 
     try:
         cmd = salt.utils.args.shlex_split(f"sockstat -4 -c -p {port}")
-<<<<<<< HEAD
-        data = subprocess.check_output(cmd)  # pylint: disable=minimum-python-version
-=======
         data = subprocess.check_output(cmd)
->>>>>>> fcb38a54
     except subprocess.CalledProcessError as ex:
         log.error('Failed "sockstat" with returncode = %s', ex.returncode)
         raise
@@ -1882,11 +1872,7 @@
 
     try:
         cmd = salt.utils.args.shlex_split(f"sockstat -4 -c -n -p {port}")
-<<<<<<< HEAD
-        data = subprocess.check_output(cmd)  # pylint: disable=minimum-python-version
-=======
         data = subprocess.check_output(cmd)
->>>>>>> fcb38a54
     except subprocess.CalledProcessError as ex:
         log.error('Failed "sockstat" with returncode = %s', ex.returncode)
         raise
