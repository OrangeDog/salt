--- conflicted
+++ resolved
@@ -76,11 +76,8 @@
 import salt.utils.process
 import salt.utils.stringutils
 import salt.utils.zeromq
-<<<<<<< HEAD
+from salt.exceptions import SaltInvocationError
 from salt.utils.versions import warn_until
-=======
-from salt.exceptions import SaltInvocationError
->>>>>>> 59ab018e
 
 log = logging.getLogger(__name__)
 
@@ -554,14 +551,10 @@
             try:
                 if not self.cpub and not self.connect_pub(timeout=wait):
                     break
-<<<<<<< HEAD
-                raw = self.subscriber.recv(timeout=wait)
-=======
                 if not self._run_io_loop_sync:
                     log.error("Trying to get event with async subscriber")
                     raise SaltInvocationError("get_event needs synchronous subscriber")
-                raw = self.subscriber.read(timeout=wait)
->>>>>>> 59ab018e
+                raw = self.subscriber.recv(timeout=wait)
                 if raw is None:
                     break
                 mtag, data = self.unpack(raw)
