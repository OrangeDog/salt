# -*- coding: utf-8 -*-
'''
The module used to execute states in salt. A state is unlike a module
execution in that instead of just executing a command it ensure that a
certain state is present on the system.

The data sent to the state calls is as follows:
    { 'state': '<state module name>',
      'fun': '<state function name>',
      'name': '<the name argument passed to all states>'
      'argn': '<arbitrary argument, can have many of these>'
      }
'''

# Import python libs
from __future__ import absolute_import
import os
import sys
import copy
import site
import fnmatch
import logging
import datetime
import traceback
import re

# Import salt libs
import salt.utils
import salt.loader
import salt.minion
import salt.pillar
import salt.fileclient
import salt.utils.event
import salt.utils.url
import salt.syspaths as syspaths
from salt.utils import immutabletypes
from salt.template import compile_template, compile_template_str
from salt.exceptions import (
    SaltException,
    SaltInvocationError,
    SaltRenderError,
    SaltReqTimeoutError
)
from salt.utils.odict import OrderedDict, DefaultOrderedDict
# Explicit late import to avoid circular import. DO NOT MOVE THIS.
import salt.utils.yamlloader as yamlloader

# Import third party libs
# pylint: disable=import-error,no-name-in-module,redefined-builtin
import salt.ext.six as six
from salt.ext.six.moves import range
# pylint: enable=import-error,no-name-in-module,redefined-builtin

log = logging.getLogger(__name__)


# These are keywords passed to state module functions which are to be used
# by salt in this state module and not on the actual state module function
STATE_REQUISITE_KEYWORDS = frozenset([
    'onchanges',
    'onfail',
    'prereq',
    'prerequired',
    'watch',
    'require',
    'listen',
    ])
STATE_REQUISITE_IN_KEYWORDS = frozenset([
    'onchanges_in',
    'onfail_in',
    'prereq_in',
    'watch_in',
    'require_in',
    'listen_in',
    ])
STATE_RUNTIME_KEYWORDS = frozenset([
    'fun',
    'state',
    'check_cmd',
    'failhard',
    'onlyif',
    'unless',
    'order',
    'prereq',
    'prereq_in',
    'prerequired',
    'reload_modules',
    'reload_grains',
    'reload_pillar',
    'fire_event',
    'saltenv',
    'use',
    'use_in',
    '__env__',
    '__sls__',
    '__id__',
    '__pub_user',
    '__pub_arg',
    '__pub_jid',
    '__pub_fun',
    '__pub_tgt',
    '__pub_ret',
    '__pub_pid',
    '__pub_tgt_type',
    '__prereq__',
    ])

STATE_INTERNAL_KEYWORDS = STATE_REQUISITE_KEYWORDS.union(STATE_REQUISITE_IN_KEYWORDS).union(STATE_RUNTIME_KEYWORDS)

VALID_PILLAR_ENC = ('gpg',)


def _odict_hashable(self):
    return id(self)


OrderedDict.__hash__ = _odict_hashable


def split_low_tag(tag):
    '''
    Take a low tag and split it back into the low dict that it came from
    '''
    state, id_, name, fun = tag.split('_|-')

    return {'state': state,
            '__id__': id_,
            'name': name,
            'fun': fun}


def _gen_tag(low):
    '''
    Generate the running dict tag string from the low data structure
    '''
    return '{0[state]}_|-{0[__id__]}_|-{0[name]}_|-{0[fun]}'.format(low)


def _l_tag(name, id_):
    low = {'name': 'listen_{0}'.format(name),
           '__id__': 'listen_{0}'.format(id_),
           'state': 'Listen_Error',
           'fun': 'Listen_Error'}
    return _gen_tag(low)


def trim_req(req):
    '''
    Trim any function off of a requisite
    '''
    reqfirst = next(iter(req))
    if '.' in reqfirst:
        return {reqfirst.split('.')[0]: req[reqfirst]}
    return req


def state_args(id_, state, high):
    '''
    Return a set of the arguments passed to the named state
    '''
    args = set()
    if id_ not in high:
        return args
    if state not in high[id_]:
        return args
    for item in high[id_][state]:
        if not isinstance(item, dict):
            continue
        if len(item) != 1:
            continue
        args.add(next(iter(item)))
    return args


def find_name(name, state, high):
    '''
    Scan high data for the id referencing the given name
    '''
    ext_id = ''
    if name in high:
        ext_id = name
    else:
        # We need to scan for the name
        for nid in high:
            if state in high[nid]:
                if isinstance(
                        high[nid][state],
                        list):
                    for arg in high[nid][state]:
                        if not isinstance(arg, dict):
                            continue
                        if len(arg) != 1:
                            continue
                        if arg[next(iter(arg))] == name:
                            ext_id = nid
    return ext_id


def format_log(ret):
    '''
    Format the state into a log message
    '''
    msg = ''
    if isinstance(ret, dict):
        # Looks like the ret may be a valid state return
        if 'changes' in ret:
            # Yep, looks like a valid state return
            chg = ret['changes']
            if not chg:
                if ret['comment']:
                    msg = ret['comment']
                else:
                    msg = 'No changes made for {0[name]}'.format(ret)
            elif isinstance(chg, dict):
                if 'diff' in chg:
                    if isinstance(chg['diff'], six.string_types):
                        msg = 'File changed:\n{0}'.format(chg['diff'])
                if all([isinstance(x, dict) for x in six.itervalues(chg)]):
                    if all([('old' in x and 'new' in x)
                            for x in six.itervalues(chg)]):
                        msg = 'Made the following changes:\n'
                        for pkg in chg:
                            old = chg[pkg]['old']
                            if not old and old not in (False, None):
                                old = 'absent'
                            new = chg[pkg]['new']
                            if not new and new not in (False, None):
                                new = 'absent'
                            msg += '\'{0}\' changed from \'{1}\' to ' \
                                   '\'{2}\'\n'.format(pkg, old, new)
            if not msg:
                msg = str(ret['changes'])
            if ret['result'] is True or ret['result'] is None:
                log.info(msg)
            else:
                log.error(msg)
    else:
        # catch unhandled data
        log.info(str(ret))


def master_compile(master_opts, minion_opts, grains, id_, saltenv):
    '''
    Compile the master side low state data, and build the hidden state file
    '''
    st_ = MasterHighState(master_opts, minion_opts, grains, id_, saltenv)
    return st_.compile_highstate()


def ishashable(obj):
    try:
        hash(obj)
    except TypeError:
        return False
    return True


class StateError(Exception):
    '''
    Custom exception class.
    '''
    pass


class Compiler(object):
    '''
    Class used to compile and manage the High Data structure
    '''
    def __init__(self, opts, renderers):
        self.opts = opts
        self.rend = renderers

    # We need __setstate__ and __getstate__ to avoid pickling errors since
    # 'self.rend' contains a function reference which is not picklable.
    # These methods are only used when pickling so will not be used on
    # non-Windows platforms.
    def __setstate__(self, state):
        self.__init__(state['opts'])

    def __getstate__(self):
        return {'opts': self.opts}

    def render_template(self, template, **kwargs):
        '''
        Enforce the states in a template
        '''
        high = compile_template(
            template, self.rend, self.opts['renderer'], **kwargs)
        if not high:
            return high
        return self.pad_funcs(high)

    def pad_funcs(self, high):
        '''
        Turns dot delimited function refs into function strings
        '''
        for name in high:
            if not isinstance(high[name], dict):
                if isinstance(high[name], six.string_types):
                    # Is this is a short state? It needs to be padded!
                    if '.' in high[name]:
                        comps = high[name].split('.')
                        if len(comps) >= 2:
                            # Merge the comps
                            comps[1] = '.'.join(comps[1:len(comps)])
                        high[name] = {
                            # '__sls__': template,
                            # '__env__': None,
                            comps[0]: [comps[1]]
                        }
                        continue
                    continue
            skeys = set()
            for key in sorted(high[name]):
                if key.startswith('_'):
                    continue
                if not isinstance(high[name][key], list):
                    continue
                if '.' in key:
                    comps = key.split('.')
                    if len(comps) >= 2:
                        # Merge the comps
                        comps[1] = '.'.join(comps[1:len(comps)])
                    # Salt doesn't support state files such as:
                    #
                    # /etc/redis/redis.conf:
                    #   file.managed:
                    #     - user: redis
                    #     - group: redis
                    #     - mode: 644
                    #   file.comment:
                    #     - regex: ^requirepass
                    if comps[0] in skeys:
                        continue
                    high[name][comps[0]] = high[name].pop(key)
                    high[name][comps[0]].append(comps[1])
                    skeys.add(comps[0])
                    continue
                skeys.add(key)
        return high

    def verify_high(self, high):
        '''
        Verify that the high data is viable and follows the data structure
        '''
        errors = []
        if not isinstance(high, dict):
            errors.append('High data is not a dictionary and is invalid')
        reqs = {}
        for name, body in six.iteritems(high):
            if name.startswith('__'):
                continue
            if not isinstance(name, six.string_types):
                errors.append(
                    'ID \'{0}\' in SLS \'{1}\' is not formed as a string, but '
                    'is a {2}'.format(
                        name,
                        body['__sls__'],
                        type(name).__name__
                    )
                )
            if not isinstance(body, dict):
                err = ('The type {0} in {1} is not formatted as a dictionary'
                       .format(name, body))
                errors.append(err)
                continue
            for state in body:
                if state.startswith('__'):
                    continue
                if not isinstance(body[state], list):
                    errors.append(
                        'State \'{0}\' in SLS \'{1}\' is not formed as a list'
                        .format(name, body['__sls__'])
                    )
                else:
                    fun = 0
                    if '.' in state:
                        fun += 1
                    for arg in body[state]:
                        if isinstance(arg, six.string_types):
                            fun += 1
                            if ' ' in arg.strip():
                                errors.append(('The function "{0}" in state '
                                '"{1}" in SLS "{2}" has '
                                'whitespace, a function with whitespace is '
                                'not supported, perhaps this is an argument '
                                'that is missing a ":"').format(
                                    arg,
                                    name,
                                    body['__sls__']))
                        elif isinstance(arg, dict):
                            # The arg is a dict, if the arg is require or
                            # watch, it must be a list.
                            #
                            # Add the requires to the reqs dict and check them
                            # all for recursive requisites.
                            argfirst = next(iter(arg))
                            if argfirst in ('require', 'watch', 'prereq', 'onchanges'):
                                if not isinstance(arg[argfirst], list):
                                    errors.append(('The {0}'
                                    ' statement in state \'{1}\' in SLS \'{2}\' '
                                    'needs to be formed as a list').format(
                                        argfirst,
                                        name,
                                        body['__sls__']
                                        ))
                                # It is a list, verify that the members of the
                                # list are all single key dicts.
                                else:
                                    reqs[name] = {'state': state}
                                    for req in arg[argfirst]:
                                        if not isinstance(req, dict):
                                            err = ('Requisite declaration {0}'
                                            ' in SLS {1} is not formed as a'
                                            ' single key dictionary').format(
                                                req,
                                                body['__sls__'])
                                            errors.append(err)
                                            continue
                                        req_key = next(iter(req))
                                        req_val = req[req_key]
                                        if '.' in req_key:
                                            errors.append((
                                                'Invalid requisite type \'{0}\' '
                                                'in state \'{1}\', in SLS '
                                                '\'{2}\'. Requisite types must '
                                                'not contain dots, did you '
                                                'mean \'{3}\'?'.format(
                                                    req_key,
                                                    name,
                                                    body['__sls__'],
                                                    req_key[:req_key.find('.')]
                                                )
                                            ))
                                        if not ishashable(req_val):
                                            errors.append((
                                                'Illegal requisite "{0}", '
                                                'is SLS {1}\n'
                                                ).format(
                                                    str(req_val),
                                                    body['__sls__']))
                                            continue

                                        # Check for global recursive requisites
                                        reqs[name][req_val] = req_key
                                        # I am going beyond 80 chars on
                                        # purpose, this is just too much
                                        # of a pain to deal with otherwise
                                        if req_val in reqs:
                                            if name in reqs[req_val]:
                                                if reqs[req_val][name] == state:
                                                    if reqs[req_val]['state'] == reqs[name][req_val]:
                                                        err = ('A recursive '
                                                        'requisite was found, SLS '
                                                        '"{0}" ID "{1}" ID "{2}"'
                                                        ).format(
                                                                body['__sls__'],
                                                                name,
                                                                req_val
                                                                )
                                                        errors.append(err)
                                # Make sure that there is only one key in the
                                # dict
                                if len(list(arg)) != 1:
                                    errors.append(('Multiple dictionaries '
                                    'defined in argument of state \'{0}\' in SLS'
                                    ' \'{1}\'').format(
                                        name,
                                        body['__sls__']))
                    if not fun:
                        if state == 'require' or state == 'watch':
                            continue
                        errors.append(('No function declared in state \'{0}\' in'
                            ' SLS \'{1}\'').format(state, body['__sls__']))
                    elif fun > 1:
                        errors.append(
                            'Too many functions declared in state \'{0}\' in '
                            'SLS \'{1}\''.format(state, body['__sls__'])
                        )
        return errors

    def order_chunks(self, chunks):
        '''
        Sort the chunk list verifying that the chunks follow the order
        specified in the order options.
        '''
        cap = 1
        for chunk in chunks:
            if 'order' in chunk:
                if not isinstance(chunk['order'], int):
                    continue

                chunk_order = chunk['order']
                if chunk_order > cap - 1 and chunk_order > 0:
                    cap = chunk_order + 100
        for chunk in chunks:
            if 'order' not in chunk:
                chunk['order'] = cap
                continue

            if not isinstance(chunk['order'], (int, float)):
                if chunk['order'] == 'last':
                    chunk['order'] = cap + 1000000
                else:
                    chunk['order'] = cap
            if 'name_order' in chunk:
                chunk['order'] = chunk['order'] + chunk.pop('name_order') / 10000.0
            if chunk['order'] < 0:
                chunk['order'] = cap + 1000000 + chunk['order']
        chunks.sort(key=lambda chunk: (chunk['order'], '{0[state]}{0[name]}{0[fun]}'.format(chunk)))
        return chunks

    def compile_high_data(self, high):
        '''
        "Compile" the high data as it is retrieved from the CLI or YAML into
        the individual state executor structures
        '''
        chunks = []
        for name, body in six.iteritems(high):
            if name.startswith('__'):
                continue
            for state, run in six.iteritems(body):
                funcs = set()
                names = set()
                if state.startswith('__'):
                    continue
                chunk = {'state': state,
                         'name': name}
                if '__sls__' in body:
                    chunk['__sls__'] = body['__sls__']
                if '__env__' in body:
                    chunk['__env__'] = body['__env__']
                chunk['__id__'] = name
                for arg in run:
                    if isinstance(arg, six.string_types):
                        funcs.add(arg)
                        continue
                    if isinstance(arg, dict):
                        for key, val in six.iteritems(arg):
                            if key == 'names':
                                names.update(val)
                                continue
                            else:
                                chunk.update(arg)
                if names:
                    name_order = 1
                    for entry in names:
                        live = copy.deepcopy(chunk)
                        if isinstance(entry, dict):
                            low_name = next(six.iterkeys(entry))
                            live['name'] = low_name
                            live.update(entry[low_name][0])
                        else:
                            live['name'] = entry
                        live['name_order'] = name_order
                        name_order = name_order + 1
                        for fun in funcs:
                            live['fun'] = fun
                            chunks.append(live)
                else:
                    live = copy.deepcopy(chunk)
                    for fun in funcs:
                        live['fun'] = fun
                        chunks.append(live)
        chunks = self.order_chunks(chunks)
        return chunks

    def apply_exclude(self, high):
        '''
        Read in the __exclude__ list and remove all excluded objects from the
        high data
        '''
        if '__exclude__' not in high:
            return high
        ex_sls = set()
        ex_id = set()
        exclude = high.pop('__exclude__')
        for exc in exclude:
            if isinstance(exc, str):
                # The exclude statement is a string, assume it is an sls
                ex_sls.add(exc)
            if isinstance(exc, dict):
                # Explicitly declared exclude
                if len(exc) != 1:
                    continue
                key = next(six.iterkeys(exc))
                if key == 'sls':
                    ex_sls.add(exc['sls'])
                elif key == 'id':
                    ex_id.add(exc['id'])
        # Now the excludes have been simplified, use them
        if ex_sls:
            # There are sls excludes, find the associtaed ids
            for name, body in six.iteritems(high):
                if name.startswith('__'):
                    continue
                if body.get('__sls__', '') in ex_sls:
                    ex_id.add(name)
        for id_ in ex_id:
            if id_ in high:
                high.pop(id_)
        return high


class State(object):
    '''
    Class used to execute salt states
    '''
<<<<<<< HEAD
    def __init__(self, opts, pillar=None, jid=None, pillar_enc=None):
=======
    def __init__(self, opts, pillar=None, jid=None, proxy=None):
>>>>>>> 722327ee
        if 'grains' not in opts:
            opts['grains'] = salt.loader.grains(opts)
        self.opts = opts
        self.proxy = proxy
        self._pillar_override = pillar
        if pillar_enc is not None:
            try:
                pillar_enc = pillar_enc.lower()
            except AttributeError:
                pillar_enc = str(pillar_enc).lower()
            if pillar_enc not in VALID_PILLAR_ENC:
                raise SaltInvocationError(
                    'Invalid pillar encryption type. Valid types are: {0}'
                    .format(', '.join(VALID_PILLAR_ENC))
                )
        self._pillar_enc = pillar_enc
        self.opts['pillar'] = self._gather_pillar()
        self.state_con = {}
        self.load_modules(proxy=proxy)
        self.active = set()
        self.mod_init = set()
        self.pre = {}
        self.__run_num = 0
        self.jid = jid
        self.instance_id = str(id(self))
        self.inject_globals = {}

    def _decrypt_pillar_override(self):
        '''
        Decrypt CLI pillar overrides
        '''
        if not self._pillar_enc:
            decrypt = None
        else:
            # Pillar data must be gathered before the modules are loaded, since
            # it will be packed into each loaded function. Thus, we will not
            # have access to the functions and must past an empty dict here.
            decrypt = salt.loader.render(
                self.opts,
                {}).get(self._pillar_enc)
        try:
            return decrypt(self._pillar_override, translate_newlines=True)
        except TypeError:
            return self._pillar_override

    def _gather_pillar(self):
        '''
        Whenever a state run starts, gather the pillar data fresh
        '''
        pillar = salt.pillar.get_pillar(
                self.opts,
                self.opts['grains'],
                self.opts['id'],
                self.opts['environment'],
                pillar=self._pillar_override,
                pillarenv=self.opts.get('pillarenv')
                )
        ret = pillar.compile_pillar()
        if self._pillar_override:
            if isinstance(self._pillar_override, dict):
                ret.update(self._decrypt_pillar_override())
            else:
                decrypted = yamlloader.load(
                    self._decrypt_pillar_override(),
                    Loader=yamlloader.SaltYamlSafeLoader
                )
                if not isinstance(decrypted, dict):
                    log.error(
                        'Decrypted pillar data did not render to a dictionary'
                    )
                else:
                    ret.update(decrypted)
        return ret

    def _mod_init(self, low):
        '''
        Check the module initialization function, if this is the first run
        of a state package that has a mod_init function, then execute the
        mod_init function in the state module.
        '''
        # ensure that the module is loaded
        try:
            self.states['{0}.{1}'.format(low['state'], low['fun'])]  # pylint: disable=W0106
        except KeyError:
            return
        minit = '{0}.mod_init'.format(low['state'])
        if low['state'] not in self.mod_init:
            if minit in self.states._dict:
                mret = self.states[minit](low)
                if not mret:
                    return
                self.mod_init.add(low['state'])

    def _mod_aggregate(self, low, running, chunks):
        '''
        Execute the aggregation systems to runtime modify the low chunk
        '''
        agg_opt = self.functions['config.option']('state_aggregate')
        if low.get('aggregate') is True:
            agg_opt = low['aggregate']
        if agg_opt is True:
            agg_opt = [low['state']]
        else:
            return low
        if low['state'] in agg_opt and not low.get('__agg__'):
            agg_fun = '{0}.mod_aggregate'.format(low['state'])
            if agg_fun in self.states:
                try:
                    low = self.states[agg_fun](low, chunks, running)
                    low['__agg__'] = True
                except TypeError:
                    log.error('Failed to execute aggregate for state {0}'.format(low['state']))
        return low

    def _run_check(self, low_data):
        '''
        Check that unless doesn't return 0, and that onlyif returns a 0.
        '''
        ret = {'result': False}
        cmd_opts = {}

        if 'shell' in self.opts['grains']:
            cmd_opts['shell'] = self.opts['grains'].get('shell')
        if 'onlyif' in low_data:
            if not isinstance(low_data['onlyif'], list):
                low_data_onlyif = [low_data['onlyif']]
            else:
                low_data_onlyif = low_data['onlyif']
            for entry in low_data_onlyif:
                cmd = self.functions['cmd.retcode'](
                    entry, ignore_retcode=True, python_shell=True, **cmd_opts)
                log.debug('Last command return code: {0}'.format(cmd))
                if cmd != 0 and ret['result'] is False:
                    ret.update({'comment': 'onlyif execution failed',
                                'skip_watch': True,
                                'result': True})
                    return ret
                elif cmd == 0:
                    ret.update({'comment': 'onlyif execution succeeded', 'result': False})
            return ret

        if 'unless' in low_data:
            if not isinstance(low_data['unless'], list):
                low_data_unless = [low_data['unless']]
            else:
                low_data_unless = low_data['unless']
            for entry in low_data_unless:
                cmd = self.functions['cmd.retcode'](
                    entry, ignore_retcode=True, python_shell=True, **cmd_opts)
                log.debug('Last command return code: {0}'.format(cmd))
                if cmd == 0 and ret['result'] is False:
                    ret.update({'comment': 'unless execution succeeded',
                                'skip_watch': True,
                                'result': True})
                elif cmd != 0:
                    ret.update({'comment': 'unless execution failed', 'result': False})
                    return ret

        # No reason to stop, return ret
        return ret

    def _run_check_cmd(self, low_data):
        '''
        Alter the way a successful state run is determined
        '''
        ret = {'result': False}
        cmd_opts = {}
        if 'shell' in self.opts['grains']:
            cmd_opts['shell'] = self.opts['grains'].get('shell')
        for entry in low_data['check_cmd']:
            cmd = self.functions['cmd.retcode'](
                entry, ignore_retcode=True, python_shell=True, **cmd_opts)
            log.debug('Last command return code: {0}'.format(cmd))
            if cmd == 0 and ret['result'] is False:
                ret.update({'comment': 'check_cmd determined the state succeeded', 'result': True})
            elif cmd != 0:
                ret.update({'comment': 'check_cmd determined the state failed', 'result': False})
                return ret
        return ret

<<<<<<< HEAD
    def reset_run_num(self):
        '''
        Rest the run_num value to 0
        '''
        self.__run_num = 0

    def load_modules(self, data=None):
=======
    def load_modules(self, data=None, proxy=None):
>>>>>>> 722327ee
        '''
        Load the modules into the state
        '''
        log.info('Loading fresh modules for state activity')
        self.utils = salt.loader.utils(self.opts)
        self.functions = salt.loader.minion_mods(self.opts, self.state_con,
                                                 utils=self.utils,
                                                 proxy=proxy)
        if isinstance(data, dict):
            if data.get('provider', False):
                if isinstance(data['provider'], str):
                    providers = [{data['state']: data['provider']}]
                elif isinstance(data['provider'], list):
                    providers = data['provider']
                else:
                    providers = {}
                for provider in providers:
                    for mod in provider:
                        funcs = salt.loader.raw_mod(self.opts,
                                provider[mod],
                                self.functions)
                        if funcs:
                            for func in funcs:
                                f_key = '{0}{1}'.format(
                                        mod,
                                        func[func.rindex('.'):]
                                        )
                                self.functions[f_key] = funcs[func]
        self.states = salt.loader.states(self.opts, self.functions, self.utils)
        self.rend = salt.loader.render(self.opts, self.functions, states=self.states)

    def module_refresh(self):
        '''
        Refresh all the modules
        '''
        log.debug('Refreshing modules...')
        if self.opts['grains'].get('os') != 'MacOS':
            # In case a package has been installed into the current python
            # process 'site-packages', the 'site' module needs to be reloaded in
            # order for the newly installed package to be importable.
            try:
                reload(site)
            except RuntimeError:
                log.error('Error encountered during module reload. Modules were not reloaded.')
        self.load_modules(proxy=self.proxy)
        if not self.opts.get('local', False) and self.opts.get('multiprocessing', True):
            self.functions['saltutil.refresh_modules']()

    def check_refresh(self, data, ret):
        '''
        Check to see if the modules for this state instance need to be updated,
        only update if the state is a file or a package and if it changed
        something. If the file function is managed check to see if the file is a
        possible module type, e.g. a python, pyx, or .so. Always refresh if the
        function is recurse, since that can lay down anything.
        '''
        _reload_modules = False
        if data.get('reload_grains', False):
            log.debug('Refreshing grains...')
            self.opts['grains'] = salt.loader.grains(self.opts)
            _reload_modules = True

        if data.get('reload_pillar', False):
            log.debug('Refreshing pillar...')
            self.opts['pillar'] = self._gather_pillar()
            _reload_modules = True

        if data.get('reload_modules', False) or _reload_modules:
            # User explicitly requests a reload
            self.module_refresh()
            return

        if not ret['changes']:
            return

        if data['state'] == 'file':
            if data['fun'] == 'managed':
                if data['name'].endswith(
                    ('.py', '.pyx', '.pyo', '.pyc', '.so')):
                    self.module_refresh()
            elif data['fun'] == 'recurse':
                self.module_refresh()
            elif data['fun'] == 'symlink':
                if 'bin' in data['name']:
                    self.module_refresh()
        elif data['state'] in ('pkg', 'ports'):
            self.module_refresh()

    def verify_ret(self, ret):
        '''
        Verify the state return data
        '''
        if not isinstance(ret, dict):
            raise SaltException(
                    'Malformed state return, return must be a dict'
                    )
        bad = []
        for val in ['name', 'result', 'changes', 'comment']:
            if val not in ret:
                bad.append(val)
        if bad:
            raise SaltException(
                    ('The following keys were not present in the state '
                     'return: {0}'
                     ).format(','.join(bad)))

    def verify_data(self, data):
        '''
        Verify the data, return an error statement if something is wrong
        '''
        errors = []
        if 'state' not in data:
            errors.append('Missing "state" data')
        if 'fun' not in data:
            errors.append('Missing "fun" data')
        if 'name' not in data:
            errors.append('Missing "name" data')
        if data['name'] and not isinstance(data['name'], six.string_types):
            errors.append(
                'ID \'{0}\' in SLS \'{1}\' is not formed as a string, but is '
                'a {2}'.format(
                    data['name'], data['__sls__'], type(data['name']).__name__)
            )
        if errors:
            return errors
        full = data['state'] + '.' + data['fun']
        if full not in self.states:
            if '__sls__' in data:
                errors.append(
                    'State \'{0}\' was not found in SLS \'{1}\''.format(
                        full,
                        data['__sls__']
                        )
                    )
                reason = self.states.missing_fun_string(full)
                if reason:
                    errors.append('Reason: {0}'.format(reason))
            else:
                errors.append(
                        'Specified state \'{0}\' was not found'.format(
                            full
                            )
                        )
        else:
            # First verify that the parameters are met
            aspec = salt.utils.args.get_function_argspec(self.states[full])
            arglen = 0
            deflen = 0
            if isinstance(aspec.args, list):
                arglen = len(aspec.args)
            if isinstance(aspec.defaults, tuple):
                deflen = len(aspec.defaults)
            for ind in range(arglen - deflen):
                if aspec.args[ind] not in data:
                    errors.append(
                        'Missing parameter {0} for state {1}'.format(
                            aspec.args[ind],
                            full
                        )
                    )
        # If this chunk has a recursive require, then it will cause a
        # recursive loop when executing, check for it
        reqdec = ''
        if 'require' in data:
            reqdec = 'require'
        if 'watch' in data:
            # Check to see if the service has a mod_watch function, if it does
            # not, then just require
            # to just require extend the require statement with the contents
            # of watch so that the mod_watch function is not called and the
            # requisite capability is still used
            if '{0}.mod_watch'.format(data['state']) not in self.states:
                if 'require' in data:
                    data['require'].extend(data.pop('watch'))
                else:
                    data['require'] = data.pop('watch')
                reqdec = 'require'
            else:
                reqdec = 'watch'
        if reqdec:
            for req in data[reqdec]:
                reqfirst = next(iter(req))
                if data['state'] == reqfirst:
                    if (fnmatch.fnmatch(data['name'], req[reqfirst])
                            or fnmatch.fnmatch(data['__id__'], req[reqfirst])):
                        err = ('Recursive require detected in SLS {0} for'
                               ' require {1} in ID {2}').format(
                                   data['__sls__'],
                                   req,
                                   data['__id__'])
                        errors.append(err)
        return errors

    def verify_high(self, high):
        '''
        Verify that the high data is viable and follows the data structure
        '''
        errors = []
        if not isinstance(high, dict):
            errors.append('High data is not a dictionary and is invalid')
        reqs = {}
        for name, body in six.iteritems(high):
            try:
                if name.startswith('__'):
                    continue
            except AttributeError:
                pass
            if not isinstance(name, six.string_types):
                errors.append(
                    'ID \'{0}\' in SLS \'{1}\' is not formed as a string, but '
                    'is a {2}. It may need to be quoted.'.format(
                        name, body['__sls__'], type(name).__name__)
                )
            if not isinstance(body, dict):
                err = ('The type {0} in {1} is not formatted as a dictionary'
                       .format(name, body))
                errors.append(err)
                continue
            for state in body:
                if state.startswith('__'):
                    continue
                if body[state] is None:
                    errors.append(
                        'ID \'{0}\' in SLS \'{1}\' contains a short declaration '
                        '({2}) with a trailing colon. When not passing any '
                        'arguments to a state, the colon must be omitted.'
                        .format(name, body['__sls__'], state)
                    )
                    continue
                if not isinstance(body[state], list):
                    errors.append(
                        'State \'{0}\' in SLS \'{1}\' is not formed as a list'
                        .format(name, body['__sls__'])
                    )
                else:
                    fun = 0
                    if '.' in state:
                        fun += 1
                    for arg in body[state]:
                        if isinstance(arg, six.string_types):
                            fun += 1
                            if ' ' in arg.strip():
                                errors.append(('The function "{0}" in state '
                                '"{1}" in SLS "{2}" has '
                                'whitespace, a function with whitespace is '
                                'not supported, perhaps this is an argument '
                                'that is missing a ":"').format(
                                    arg,
                                    name,
                                    body['__sls__']))
                        elif isinstance(arg, dict):
                            # The arg is a dict, if the arg is require or
                            # watch, it must be a list.
                            #
                            # Add the requires to the reqs dict and check them
                            # all for recursive requisites.
                            argfirst = next(iter(arg))
                            if argfirst == 'names':
                                if not isinstance(arg[argfirst], list):
                                    errors.append(
                                        'The \'names\' argument in state '
                                        '\'{0}\' in SLS \'{1}\' needs to be '
                                        'formed as a list'
                                        .format(name, body['__sls__'])
                                    )
                            if argfirst in ('require', 'watch', 'prereq', 'onchanges'):
                                if not isinstance(arg[argfirst], list):
                                    errors.append(
                                        'The {0} statement in state \'{1}\' in '
                                        'SLS \'{2}\' needs to be formed as a '
                                        'list'.format(argfirst,
                                                      name,
                                                      body['__sls__'])
                                    )
                                # It is a list, verify that the members of the
                                # list are all single key dicts.
                                else:
                                    reqs[name] = {'state': state}
                                    for req in arg[argfirst]:
                                        if not isinstance(req, dict):
                                            err = ('Requisite declaration {0}'
                                            ' in SLS {1} is not formed as a'
                                            ' single key dictionary').format(
                                                req,
                                                body['__sls__'])
                                            errors.append(err)
                                            continue
                                        req_key = next(iter(req))
                                        req_val = req[req_key]
                                        if '.' in req_key:
                                            errors.append((
                                                'Invalid requisite type \'{0}\' '
                                                'in state \'{1}\', in SLS '
                                                '\'{2}\'. Requisite types must '
                                                'not contain dots, did you '
                                                'mean \'{3}\'?'.format(
                                                    req_key,
                                                    name,
                                                    body['__sls__'],
                                                    req_key[:req_key.find('.')]
                                                )
                                            ))
                                        if not ishashable(req_val):
                                            errors.append((
                                                'Illegal requisite "{0}", '
                                                'please check your syntax.\n'
                                                ).format(str(req_val)))
                                            continue

                                        # Check for global recursive requisites
                                        reqs[name][req_val] = req_key
                                        # I am going beyond 80 chars on
                                        # purpose, this is just too much
                                        # of a pain to deal with otherwise
                                        if req_val in reqs:
                                            if name in reqs[req_val]:
                                                if reqs[req_val][name] == state:
                                                    if reqs[req_val]['state'] == reqs[name][req_val]:
                                                        err = ('A recursive '
                                                        'requisite was found, SLS '
                                                        '"{0}" ID "{1}" ID "{2}"'
                                                        ).format(
                                                                body['__sls__'],
                                                                name,
                                                                req_val
                                                                )
                                                        errors.append(err)
                                # Make sure that there is only one key in the
                                # dict
                                if len(list(arg)) != 1:
                                    errors.append(
                                        'Multiple dictionaries defined in '
                                        'argument of state \'{0}\' in SLS \'{1}\''
                                        .format(name, body['__sls__'])
                                    )
                    if not fun:
                        if state == 'require' or state == 'watch':
                            continue
                        errors.append(
                            'No function declared in state \'{0}\' in SLS \'{1}\''
                            .format(state, body['__sls__'])
                        )
                    elif fun > 1:
                        errors.append(
                            'Too many functions declared in state \'{0}\' in '
                            'SLS \'{1}\''.format(state, body['__sls__'])
                        )
        return errors

    def verify_chunks(self, chunks):
        '''
        Verify the chunks in a list of low data structures
        '''
        err = []
        for chunk in chunks:
            err += self.verify_data(chunk)
        return err

    def order_chunks(self, chunks):
        '''
        Sort the chunk list verifying that the chunks follow the order
        specified in the order options.
        '''
        cap = 1
        for chunk in chunks:
            if 'order' in chunk:
                if not isinstance(chunk['order'], int):
                    continue

                chunk_order = chunk['order']
                if chunk_order > cap - 1 and chunk_order > 0:
                    cap = chunk_order + 100
        for chunk in chunks:
            if 'order' not in chunk:
                chunk['order'] = cap
                continue

            if not isinstance(chunk['order'], (int, float)):
                if chunk['order'] == 'last':
                    chunk['order'] = cap + 1000000
                else:
                    chunk['order'] = cap
            if 'name_order' in chunk:
                chunk['order'] = chunk['order'] + chunk.pop('name_order') / 10000.0
            if chunk['order'] < 0:
                chunk['order'] = cap + 1000000 + chunk['order']
        chunks.sort(key=lambda chunk: (chunk['order'], '{0[state]}{0[name]}{0[fun]}'.format(chunk)))
        return chunks

    def compile_high_data(self, high):
        '''
        "Compile" the high data as it is retrieved from the CLI or YAML into
        the individual state executor structures
        '''
        chunks = []
        for name, body in six.iteritems(high):
            if name.startswith('__'):
                continue
            for state, run in six.iteritems(body):
                funcs = set()
                names = set()
                if state.startswith('__'):
                    continue
                chunk = {'state': state,
                         'name': name}
                if '__sls__' in body:
                    chunk['__sls__'] = body['__sls__']
                if '__env__' in body:
                    chunk['__env__'] = body['__env__']
                chunk['__id__'] = name
                for arg in run:
                    if isinstance(arg, six.string_types):
                        funcs.add(arg)
                        continue
                    if isinstance(arg, dict):
                        for key, val in six.iteritems(arg):
                            if key == 'names':
                                names.update(val)
                            elif key == 'state':
                                # Don't pass down a state override
                                continue
                            elif (key == 'name' and
                                  not isinstance(val, six.string_types)):
                                # Invalid name, fall back to ID
                                chunk[key] = name
                            else:
                                chunk[key] = val
                if names:
                    name_order = 1
                    for entry in names:
                        live = copy.deepcopy(chunk)
                        if isinstance(entry, dict):
                            low_name = next(six.iterkeys(entry))
                            live['name'] = low_name
                            live.update(entry[low_name][0])
                        else:
                            live['name'] = entry
                        live['name_order'] = name_order
                        name_order = name_order + 1
                        for fun in funcs:
                            live['fun'] = fun
                            chunks.append(live)
                else:
                    live = copy.deepcopy(chunk)
                    for fun in funcs:
                        live['fun'] = fun
                        chunks.append(live)
        chunks = self.order_chunks(chunks)
        return chunks

    def reconcile_extend(self, high):
        '''
        Pull the extend data and add it to the respective high data
        '''
        errors = []
        if '__extend__' not in high:
            return high, errors
        ext = high.pop('__extend__')
        for ext_chunk in ext:
            for name, body in six.iteritems(ext_chunk):
                if name not in high:
                    state_type = next(
                        x for x in body if not x.startswith('__')
                    )
                    # Check for a matching 'name' override in high data
                    id_ = find_name(name, state_type, high)
                    if id_:
                        name = id_
                    else:
                        errors.append(
                            'Cannot extend ID \'{0}\' in \'{1}:{2}\'. It is not '
                            'part of the high state.\n'
                            'This is likely due to a missing include statement '
                            'or an incorrectly typed ID.\nEnsure that a '
                            'state with an ID of \'{0}\' is available\nin '
                            'environment \'{1}\' and to SLS \'{2}\''.format(
                                name,
                                body.get('__env__', 'base'),
                                body.get('__sls__', 'base'))
                            )
                        continue
                for state, run in six.iteritems(body):
                    if state.startswith('__'):
                        continue
                    if state not in high[name]:
                        high[name][state] = run
                        continue
                    # high[name][state] is extended by run, both are lists
                    for arg in run:
                        update = False
                        for hind in range(len(high[name][state])):
                            if isinstance(arg, six.string_types) and isinstance(high[name][state][hind], six.string_types):
                                # replacing the function, replace the index
                                high[name][state].pop(hind)
                                high[name][state].insert(hind, arg)
                                update = True
                                continue
                            if isinstance(arg, dict) and isinstance(high[name][state][hind], dict):
                                # It is an option, make sure the options match
                                argfirst = next(iter(arg))
                                if argfirst == next(iter(high[name][state][hind])):
                                    # If argfirst is a requisite then we must merge
                                    # our requisite with that of the target state
                                    if argfirst in STATE_REQUISITE_KEYWORDS:
                                        high[name][state][hind][argfirst].extend(arg[argfirst])
                                    # otherwise, its not a requisite and we are just extending (replacing)
                                    else:
                                        high[name][state][hind] = arg
                                    update = True
                                if (argfirst == 'name' and
                                    next(iter(high[name][state][hind])) == 'names'):
                                    # If names are overwritten by name use the name
                                    high[name][state][hind] = arg
                        if not update:
                            high[name][state].append(arg)
        return high, errors

    def apply_exclude(self, high):
        '''
        Read in the __exclude__ list and remove all excluded objects from the
        high data
        '''
        if '__exclude__' not in high:
            return high
        ex_sls = set()
        ex_id = set()
        exclude = high.pop('__exclude__')
        for exc in exclude:
            if isinstance(exc, str):
                # The exclude statement is a string, assume it is an sls
                ex_sls.add(exc)
            if isinstance(exc, dict):
                # Explicitly declared exclude
                if len(exc) != 1:
                    continue
                key = next(six.iterkeys(exc))
                if key == 'sls':
                    ex_sls.add(exc['sls'])
                elif key == 'id':
                    ex_id.add(exc['id'])
        # Now the excludes have been simplified, use them
        if ex_sls:
            # There are sls excludes, find the associated ids
            for name, body in six.iteritems(high):
                if name.startswith('__'):
                    continue
                sls = body.get('__sls__', '')
                if not sls:
                    continue
                for ex_ in ex_sls:
                    if fnmatch.fnmatch(sls, ex_):
                        ex_id.add(name)
        for id_ in ex_id:
            if id_ in high:
                high.pop(id_)
        return high

    def requisite_in(self, high):
        '''
        Extend the data reference with requisite_in arguments
        '''
        req_in = set([
            'require_in',
            'watch_in',
            'onfail_in',
            'onchanges_in',
            'use',
            'use_in',
            'prereq',
            'prereq_in',
            ])
        req_in_all = req_in.union(
                set([
                    'require',
                    'watch',
                    'onfail',
                    'onchanges',
                    ]))
        extend = {}
        errors = []
        for id_, body in six.iteritems(high):
            if not isinstance(body, dict):
                continue
            for state, run in six.iteritems(body):
                if state.startswith('__'):
                    continue
                for arg in run:
                    if isinstance(arg, dict):
                        # It is not a function, verify that the arg is a
                        # requisite in statement
                        if len(arg) < 1:
                            # Empty arg dict
                            # How did we get this far?
                            continue
                        # Split out the components
                        key = next(iter(arg))
                        if key not in req_in:
                            continue
                        rkey = key.split('_')[0]
                        items = arg[key]
                        if isinstance(items, dict):
                            # Formatted as a single req_in
                            for _state, name in six.iteritems(items):

                                # Not a use requisite_in
                                found = False
                                if name not in extend:
                                    extend[name] = {}
                                if '.' in _state:
                                    errors.append((
                                        'Invalid requisite in {0}: {1} for '
                                        '{2}, in SLS \'{3}\'. Requisites must '
                                        'not contain dots, did you mean \'{4}\'?'
                                        .format(
                                            rkey,
                                            _state,
                                            name,
                                            body['__sls__'],
                                            _state[:_state.find('.')]
                                        )
                                    ))
                                    _state = _state.split(".")[0]
                                if _state not in extend[name]:
                                    extend[name][_state] = []
                                extend[name]['__env__'] = body['__env__']
                                extend[name]['__sls__'] = body['__sls__']
                                for ind in range(len(extend[name][_state])):
                                    if next(iter(
                                        extend[name][_state][ind])) == rkey:
                                        # Extending again
                                        extend[name][_state][ind][rkey].append(
                                                {state: id_}
                                                )
                                        found = True
                                if found:
                                    continue
                                # The rkey is not present yet, create it
                                extend[name][_state].append(
                                        {rkey: [{state: id_}]}
                                        )

                        if isinstance(items, list):
                            # Formed as a list of requisite additions
                            for ind in items:
                                if not isinstance(ind, dict):
                                    # Malformed req_in
                                    continue
                                if len(ind) < 1:
                                    continue
                                _state = next(iter(ind))
                                name = ind[_state]
                                if '.' in _state:
                                    errors.append((
                                        'Invalid requisite in {0}: {1} for '
                                        '{2}, in SLS \'{3}\'. Requisites must '
                                        'not contain dots, did you mean \'{4}\'?'
                                        .format(
                                            rkey,
                                            _state,
                                            name,
                                            body['__sls__'],
                                            _state[:_state.find('.')]
                                        )
                                    ))
                                    _state = _state.split(".")[0]
                                if key == 'prereq_in':
                                    # Add prerequired to origin
                                    if id_ not in extend:
                                        extend[id_] = {}
                                    if state not in extend[id_]:
                                        extend[id_][state] = []
                                    extend[id_][state].append(
                                            {'prerequired': [{_state: name}]}
                                            )
                                if key == 'prereq':
                                    # Add prerequired to prereqs
                                    ext_id = find_name(name, _state, high)
                                    if not ext_id:
                                        continue
                                    if ext_id not in extend:
                                        extend[ext_id] = {}
                                    if _state not in extend[ext_id]:
                                        extend[ext_id][_state] = []
                                    extend[ext_id][_state].append(
                                            {'prerequired': [{state: id_}]}
                                            )
                                    continue
                                if key == 'use_in':
                                    # Add the running states args to the
                                    # use_in states
                                    ext_id = find_name(name, _state, high)
                                    if not ext_id:
                                        continue
                                    ext_args = state_args(ext_id, _state, high)
                                    if ext_id not in extend:
                                        extend[ext_id] = {}
                                    if _state not in extend[ext_id]:
                                        extend[ext_id][_state] = []
                                    ignore_args = req_in_all.union(ext_args)
                                    for arg in high[id_][state]:
                                        if not isinstance(arg, dict):
                                            continue
                                        if len(arg) != 1:
                                            continue
                                        if next(iter(arg)) in ignore_args:
                                            continue
                                        # Don't use name or names
                                        if next(six.iterkeys(arg)) == 'name':
                                            continue
                                        if next(six.iterkeys(arg)) == 'names':
                                            continue
                                        extend[ext_id][_state].append(arg)
                                    continue
                                if key == 'use':
                                    # Add the use state's args to the
                                    # running state
                                    ext_id = find_name(name, _state, high)
                                    if not ext_id:
                                        continue
                                    loc_args = state_args(id_, state, high)
                                    if id_ not in extend:
                                        extend[id_] = {}
                                    if state not in extend[id_]:
                                        extend[id_][state] = []
                                    ignore_args = req_in_all.union(loc_args)
                                    for arg in high[ext_id][_state]:
                                        if not isinstance(arg, dict):
                                            continue
                                        if len(arg) != 1:
                                            continue
                                        if next(iter(arg)) in ignore_args:
                                            continue
                                        # Don't use name or names
                                        if next(six.iterkeys(arg)) == 'name':
                                            continue
                                        if next(six.iterkeys(arg)) == 'names':
                                            continue
                                        extend[id_][state].append(arg)
                                    continue
                                found = False
                                if name not in extend:
                                    extend[name] = {}
                                if _state not in extend[name]:
                                    extend[name][_state] = []
                                extend[name]['__env__'] = body['__env__']
                                extend[name]['__sls__'] = body['__sls__']
                                for ind in range(len(extend[name][_state])):
                                    if next(iter(
                                        extend[name][_state][ind])) == rkey:
                                        # Extending again
                                        extend[name][_state][ind][rkey].append(
                                                {state: id_}
                                                )
                                        found = True
                                if found:
                                    continue
                                # The rkey is not present yet, create it
                                extend[name][_state].append(
                                        {rkey: [{state: id_}]}
                                        )
        high['__extend__'] = []
        for key, val in six.iteritems(extend):
            high['__extend__'].append({key: val})
        req_in_high, req_in_errors = self.reconcile_extend(high)
        errors.extend(req_in_errors)
        return req_in_high, errors

    def call(self, low, chunks=None, running=None):
        '''
        Call a state directly with the low data structure, verify data
        before processing.
        '''
        start_time = datetime.datetime.now()
        log.info('Running state [{0}] at time {1}'.format(low['name'], start_time.time().isoformat()))
        errors = self.verify_data(low)
        if errors:
            ret = {
                'result': False,
                'name': low['name'],
                'changes': {},
                'comment': '',
                }
            for err in errors:
                ret['comment'] += '{0}\n'.format(err)
            ret['__run_num__'] = self.__run_num
            self.__run_num += 1
            format_log(ret)
            self.check_refresh(low, ret)
            return ret
        else:
            ret = {'result': False, 'name': low['name'], 'changes': {}}

        if not low.get('__prereq__'):
            log.info(
                    'Executing state {0[state]}.{0[fun]} for {0[name]}'.format(
                        low
                        )
                    )

        if 'provider' in low:
            self.load_modules(low)

        state_func_name = '{0[state]}.{0[fun]}'.format(low)
        cdata = salt.utils.format_call(
            self.states[state_func_name],
            low,
            initial_ret={'full': state_func_name},
            expected_extra_kws=STATE_INTERNAL_KEYWORDS
        )
        inject_globals = {
            # Pass a copy of the running dictionary, the low state chunks and
            # the current state dictionaries.
            # We pass deep copies here because we don't want any misbehaving
            # state module to change these at runtime.
            '__low__': immutabletypes.freeze(low),
            '__running__': immutabletypes.freeze(running) if running else {},
            '__instance_id__': self.instance_id,
            '__lowstate__': immutabletypes.freeze(chunks) if chunks else {}
        }

        if self.inject_globals:
            inject_globals.update(self.inject_globals)

        if low.get('__prereq__'):
            test = sys.modules[self.states[cdata['full']].__module__].__opts__['test']
            sys.modules[self.states[cdata['full']].__module__].__opts__['test'] = True
        try:
            # Let's get a reference to the salt environment to use within this
            # state call.
            #
            # If the state function accepts an 'env' keyword argument, it
            # allows the state to be overridden(we look for that in cdata). If
            # that's not found in cdata, we look for what we're being passed in
            # the original data, namely, the special dunder __env__. If that's
            # not found we default to 'base'
            if ('unless' in low and '{0[state]}.mod_run_check'.format(low) not in self.states) or \
                    ('onlyif' in low and '{0[state]}.mod_run_check'.format(low) not in self.states):
                ret.update(self._run_check(low))

            if 'saltenv' in low:
                inject_globals['__env__'] = str(low['saltenv'])
            elif isinstance(cdata['kwargs'].get('env', None), six.string_types):
                # User is using a deprecated env setting which was parsed by
                # format_call.
                # We check for a string type since module functions which
                # allow setting the OS environ also make use of the "env"
                # keyword argument, which is not a string
                inject_globals['__env__'] = str(cdata['kwargs']['env'])
            elif '__env__' in low:
                # The user is passing an alternative environment using __env__
                # which is also not the appropriate choice, still, handle it
                inject_globals['__env__'] = str(low['__env__'])
            else:
                # Let's use the default environment
                inject_globals['__env__'] = 'base'

            if 'result' not in ret or ret['result'] is False:
                self.states.inject_globals = inject_globals
                ret = self.states[cdata['full']](*cdata['args'],
                                                 **cdata['kwargs'])
                self.states.inject_globals = {}
            if 'check_cmd' in low and '{0[state]}.mod_run_check_cmd'.format(low) not in self.states:
                ret.update(self._run_check_cmd(low))
            self.verify_ret(ret)
        except Exception:
            trb = traceback.format_exc()
            # There are a number of possibilities to not have the cdata
            # populated with what we might have expected, so just be smart
            # enough to not raise another KeyError as the name is easily
            # guessable and fallback in all cases to present the real
            # exception to the user
            if len(cdata['args']) > 0:
                name = cdata['args'][0]
            elif 'name' in cdata['kwargs']:
                name = cdata['kwargs']['name']
            else:
                name = low.get('name', low.get('__id__'))
            ret = {
                'result': False,
                'name': name,
                'changes': {},
                'comment': 'An exception occurred in this state: {0}'.format(
                    trb)
            }
        finally:
            if low.get('__prereq__'):
                sys.modules[self.states[cdata['full']].__module__].__opts__[
                    'test'] = test

        # If format_call got any warnings, let's show them to the user
        if 'warnings' in cdata:
            ret.setdefault('warnings', []).extend(cdata['warnings'])

        if 'provider' in low:
            self.load_modules()

        if low.get('__prereq__'):
            low['__prereq__'] = False
            return ret

        ret['__run_num__'] = self.__run_num
        self.__run_num += 1
        format_log(ret)
        self.check_refresh(low, ret)
        finish_time = datetime.datetime.now()
        ret['start_time'] = start_time.time().isoformat()
        delta = (finish_time - start_time)
        # duration in milliseconds.microseconds
        duration = (delta.seconds * 1000000 + delta.microseconds)/1000.0
        ret['duration'] = duration
        ret['__id__'] = low['__id__']
        log.info('Completed state [{0}] at time {1} duration_in_ms={2}'.format(low['name'], finish_time.time().isoformat(), duration))
        return ret

    def call_chunks(self, chunks):
        '''
        Iterate over a list of chunks and call them, checking for requires.
        '''
        running = {}
        for low in chunks:
            if '__FAILHARD__' in running:
                running.pop('__FAILHARD__')
                return running
            tag = _gen_tag(low)
            if tag not in running:
                running = self.call_chunk(low, running, chunks)
                if self.check_failhard(low, running):
                    return running
            self.active = set()
        return running

    def check_failhard(self, low, running):
        '''
        Check if the low data chunk should send a failhard signal
        '''
        tag = _gen_tag(low)
        if (low.get('failhard', False) or self.opts['failhard']
                and tag in running):
            return not running[tag]['result']
        return False

    def check_requisite(self, low, running, chunks, pre=False):
        '''
        Look into the running data to check the status of all requisite
        states
        '''
        present = False
        # If mod_watch is not available make it a require
        if 'watch' in low:
            if '{0}.mod_watch'.format(low['state']) not in self.states:
                if 'require' in low:
                    low['require'].extend(low.pop('watch'))
                else:
                    low['require'] = low.pop('watch')
            else:
                present = True
        if 'require' in low:
            present = True
        if 'prerequired' in low:
            present = True
        if 'prereq' in low:
            present = True
        if 'onfail' in low:
            present = True
        if 'onchanges' in low:
            present = True
        if not present:
            return 'met', ()
        reqs = {
                'require': [],
                'watch': [],
                'prereq': [],
                'onfail': [],
                'onchanges': []}
        if pre:
            reqs['prerequired'] = []
        for r_state in reqs:
            if r_state in low and low[r_state] is not None:
                for req in low[r_state]:
                    req = trim_req(req)
                    found = False
                    for chunk in chunks:
                        req_key = next(iter(req))
                        req_val = req[req_key]
                        if req_val is None:
                            continue
                        if req_key == 'sls':
                            # Allow requisite tracking of entire sls files
                            if fnmatch.fnmatch(chunk['__sls__'], req_val):
                                found = True
                                reqs[r_state].append(chunk)
                            continue
                        if (fnmatch.fnmatch(chunk['name'], req_val) or
                            fnmatch.fnmatch(chunk['__id__'], req_val)):
                            if chunk['state'] == req_key:
                                found = True
                                reqs[r_state].append(chunk)
                    if not found:
                        return 'unmet', ()
        fun_stats = set()
        for r_state, chunks in six.iteritems(reqs):
            if r_state == 'prereq':
                run_dict = self.pre
            else:
                run_dict = running
            for chunk in chunks:
                tag = _gen_tag(chunk)
                if tag not in run_dict:
                    fun_stats.add('unmet')
                    continue
                if r_state == 'onfail':
                    if run_dict[tag]['result'] is True:
                        fun_stats.add('onfail')
                        continue
                else:
                    if run_dict[tag]['result'] is False:
                        fun_stats.add('fail')
                        continue
                if r_state == 'onchanges':
                    if not run_dict[tag]['changes']:
                        fun_stats.add('onchanges')
                    else:
                        fun_stats.add('onchangesmet')
                    continue
                if r_state == 'watch' and run_dict[tag]['changes']:
                    fun_stats.add('change')
                    continue
                if r_state == 'prereq' and run_dict[tag]['result'] is None:
                    fun_stats.add('premet')
                if r_state == 'prereq' and not run_dict[tag]['result'] is None:
                    fun_stats.add('pre')
                else:
                    fun_stats.add('met')

        if 'unmet' in fun_stats:
            status = 'unmet'
        elif 'fail' in fun_stats:
            status = 'fail'
        elif 'pre' in fun_stats:
            if 'premet' in fun_stats:
                status = 'met'
            else:
                status = 'pre'
        elif 'onfail' in fun_stats:
            status = 'onfail'
        elif 'onchanges' in fun_stats and 'onchangesmet' not in fun_stats:
            status = 'onchanges'
        elif 'change' in fun_stats:
            status = 'change'
        else:
            status = 'met'

        return status, reqs

    def event(self, chunk_ret, length, fire_event=False):
        '''
        Fire an event on the master bus

        If `fire_event` is set to True an event will be sent with the
        chunk name in the tag and the chunk result in the event data.

        If `fire_event` is set to a string such as `mystate/is/finished`,
        an event will be sent with the string added to the tag and the chunk
        result in the event data.

        If the `state_events` is set to True in the config, then after the
        chunk is evaluated an event will be set up to the master with the
        results.
        '''
        if not self.opts.get('local') and (self.opts.get('state_events', True) or fire_event) and self.opts.get('master_uri'):
            ret = {'ret': chunk_ret}
            if fire_event is True:
                tag = salt.utils.event.tagify(
                        [self.jid, self.opts['id'], str(chunk_ret['name'])], 'state_result'
                        )
            elif isinstance(fire_event, six.string_types):
                tag = salt.utils.event.tagify(
                        [self.jid, self.opts['id'], str(fire_event)], 'state_result'
                        )
            else:
                tag = salt.utils.event.tagify(
                        [self.jid, 'prog', self.opts['id'], str(chunk_ret['__run_num__'])], 'job'
                        )
                ret['len'] = length
            preload = {'jid': self.jid}
            self.functions['event.fire_master'](ret, tag, preload=preload)

    def call_chunk(self, low, running, chunks):
        '''
        Check if a chunk has any requires, execute the requires and then
        the chunk
        '''
        low = self._mod_aggregate(low, running, chunks)
        self._mod_init(low)
        tag = _gen_tag(low)
        if not low.get('prerequired'):
            self.active.add(tag)
        requisites = ['require', 'watch', 'prereq', 'onfail', 'onchanges']
        if not low.get('__prereq__'):
            requisites.append('prerequired')
            status, reqs = self.check_requisite(low, running, chunks, True)
        else:
            status, reqs = self.check_requisite(low, running, chunks)
        if status == 'unmet':
            lost = {}
            reqs = []
            for requisite in requisites:
                lost[requisite] = []
                if requisite not in low:
                    continue
                for req in low[requisite]:
                    req = trim_req(req)
                    found = False
                    for chunk in chunks:
                        req_key = next(iter(req))
                        req_val = req[req_key]
                        if req_val is None:
                            continue
                        if req_key == 'sls':
                            # Allow requisite tracking of entire sls files
                            if fnmatch.fnmatch(chunk['__sls__'], req_val):
                                if requisite == 'prereq':
                                    chunk['__prereq__'] = True
                                reqs.append(chunk)
                                found = True
                            continue
                        if (fnmatch.fnmatch(chunk['name'], req_val) or
                            fnmatch.fnmatch(chunk['__id__'], req_val)):
                            if chunk['state'] == req_key:
                                if requisite == 'prereq':
                                    chunk['__prereq__'] = True
                                elif requisite == 'prerequired':
                                    chunk['__prerequired__'] = True
                                reqs.append(chunk)
                                found = True
                    if not found:
                        lost[requisite].append(req)
            if lost['require'] or lost['watch'] or lost['prereq'] or lost['onfail'] or lost['onchanges'] or lost.get('prerequired'):
                comment = 'The following requisites were not found:\n'
                for requisite, lreqs in six.iteritems(lost):
                    if not lreqs:
                        continue
                    comment += \
                        '{0}{1}:\n'.format(' ' * 19, requisite)
                    for lreq in lreqs:
                        req_key = next(iter(lreq))
                        req_val = lreq[req_key]
                        comment += \
                            '{0}{1}: {2}\n'.format(' ' * 23, req_key, req_val)
                running[tag] = {'changes': {},
                                'result': False,
                                'comment': comment,
                                '__run_num__': self.__run_num,
                                '__sls__': low['__sls__']}
                self.__run_num += 1
                self.event(running[tag], len(chunks), fire_event=low.get('fire_event'))
                return running
            for chunk in reqs:
                # Check to see if the chunk has been run, only run it if
                # it has not been run already
                ctag = _gen_tag(chunk)
                if ctag not in running:
                    if ctag in self.active:
                        if chunk.get('__prerequired__'):
                            # Prereq recusive, run this chunk with prereq on
                            if tag not in self.pre:
                                low['__prereq__'] = True
                                self.pre[ctag] = self.call(low, chunks, running)
                                return running
                            else:
                                return running
                        elif ctag not in running:
                            log.error('Recursive requisite found')
                            running[tag] = {
                                    'changes': {},
                                    'result': False,
                                    'comment': 'Recursive requisite found',
                                    '__run_num__': self.__run_num,
                                    '__sls__': low['__sls__']}
                        self.__run_num += 1
                        self.event(running[tag], len(chunks), fire_event=low.get('fire_event'))
                        return running
                    running = self.call_chunk(chunk, running, chunks)
                    if self.check_failhard(chunk, running):
                        running['__FAILHARD__'] = True
                        return running
            if low.get('__prereq__'):
                status, reqs = self.check_requisite(low, running, chunks)
                self.pre[tag] = self.call(low, chunks, running)
                if not self.pre[tag]['changes'] and status == 'change':
                    self.pre[tag]['changes'] = {'watch': 'watch'}
                    self.pre[tag]['result'] = None
            else:
                running = self.call_chunk(low, running, chunks)
            if self.check_failhard(chunk, running):
                running['__FAILHARD__'] = True
                return running
        elif status == 'met':
            if low.get('__prereq__'):
                self.pre[tag] = self.call(low, chunks, running)
            else:
                running[tag] = self.call(low, chunks, running)
        elif status == 'fail':
            # if the requisite that failed was due to a prereq on this low state
            # show the normal error
            if tag in self.pre:
                running[tag] = self.pre[tag]
                running[tag]['__run_num__'] = self.__run_num
                running[tag]['__sls__'] = low['__sls__']
            # otherwise the failure was due to a requisite down the chain
            else:
                # determine what the requisite failures where, and return
                # a nice error message
                failed_requisites = set()
                # look at all requisite types for a failure
                for req_lows in six.itervalues(reqs):
                    for req_low in req_lows:
                        req_tag = _gen_tag(req_low)
                        req_ret = self.pre.get(req_tag, running.get(req_tag))
                        # if there is no run output for the requisite it
                        # can't be the failure
                        if req_ret is None:
                            continue
                        # If the result was False (not None) it was a failure
                        if req_ret['result'] is False:
                            # use SLS.ID for the key-- so its easier to find
                            key = '{sls}.{_id}'.format(sls=req_low['__sls__'],
                                                       _id=req_low['__id__'])
                            failed_requisites.add(key)

                _cmt = 'One or more requisite failed: {0}'.format(
                    ', '.join(str(i) for i in failed_requisites)
                )
                running[tag] = {
                    'changes': {},
                    'result': False,
                    'comment': _cmt,
                    '__run_num__': self.__run_num,
                    '__sls__': low['__sls__']
                }
            self.__run_num += 1
        elif status == 'change' and not low.get('__prereq__'):
            ret = self.call(low, chunks, running)
            if not ret['changes'] and not ret.get('skip_watch', False):
                low = low.copy()
                low['sfun'] = low['fun']
                low['fun'] = 'mod_watch'
                low['__reqs__'] = reqs
                ret = self.call(low, chunks, running)
            running[tag] = ret
        elif status == 'pre':
            pre_ret = {'changes': {},
                       'result': True,
                       'comment': 'No changes detected',
                       '__run_num__': self.__run_num,
                       '__sls__': low['__sls__']}
            running[tag] = pre_ret
            self.pre[tag] = pre_ret
            self.__run_num += 1
        elif status == 'onfail':
            running[tag] = {'changes': {},
                            'result': True,
                            'comment': 'State was not run because onfail req did not change',
                            '__run_num__': self.__run_num,
                            '__sls__': low['__sls__']}
            self.__run_num += 1
        elif status == 'onchanges':
            running[tag] = {'changes': {},
                            'result': True,
                            'comment': 'State was not run because none of the onchanges reqs changed',
                            '__run_num__': self.__run_num,
                            '__sls__': low['__sls__']}
            self.__run_num += 1
        else:
            if low.get('__prereq__'):
                self.pre[tag] = self.call(low, chunks, running)
            else:
                running[tag] = self.call(low, chunks, running)
        if tag in running:
            self.event(running[tag], len(chunks), fire_event=low.get('fire_event'))
        return running

    def call_listen(self, chunks, running):
        '''
        Find all of the listen routines and call the associated mod_watch runs
        '''
        listeners = []
        crefs = {}
        for chunk in chunks:
            crefs[(chunk['state'], chunk['name'])] = chunk
            crefs[(chunk['state'], chunk['__id__'])] = chunk
            if 'listen' in chunk:
                listeners.append({(chunk['state'], chunk['name']): chunk['listen']})
            if 'listen_in' in chunk:
                for l_in in chunk['listen_in']:
                    for key, val in six.iteritems(l_in):
                        listeners.append({(key, val): [{chunk['state']: chunk['name']}]})
        mod_watchers = []
        errors = {}
        for l_dict in listeners:
            for key, val in six.iteritems(l_dict):
                for listen_to in val:
                    if not isinstance(listen_to, dict):
                        continue
                    for lkey, lval in six.iteritems(listen_to):
                        if (lkey, lval) not in crefs:
                            rerror = {_l_tag(lkey, lval):
                                      {
                                          'comment': 'Referenced state {0}: {1} does not exist'.format(lkey, lval),
                                          'name': 'listen_{0}:{1}'.format(lkey, lval),
                                          'result': False,
                                          'changes': {}
                                      }}
                            errors.update(rerror)
                            continue
                        to_tag = _gen_tag(crefs[(lkey, lval)])
                        if to_tag not in running:
                            continue
                        if running[to_tag]['changes']:
                            if key not in crefs:
                                rerror = {_l_tag(key[0], key[1]):
                                             {'comment': 'Referenced state {0}: {1} does not exist'.format(key[0], key[1]),
                                              'name': 'listen_{0}:{1}'.format(key[0], key[1]),
                                              'result': False,
                                              'changes': {}}}
                                errors.update(rerror)
                                continue
                            chunk = crefs[key]
                            low = chunk.copy()
                            low['sfun'] = chunk['fun']
                            low['fun'] = 'mod_watch'
                            low['__id__'] = 'listener_{0}'.format(low['__id__'])
                            for req in STATE_REQUISITE_KEYWORDS:
                                if req in low:
                                    low.pop(req)
                            mod_watchers.append(low)
        ret = self.call_chunks(mod_watchers)
        running.update(ret)
        for err in errors:
            errors[err]['__run_num__'] = self.__run_num
            self.__run_num += 1
        running.update(errors)
        return running

    def call_high(self, high):
        '''
        Process a high data call and ensure the defined states.
        '''
        errors = []
        # If there is extension data reconcile it
        high, ext_errors = self.reconcile_extend(high)
        errors += ext_errors
        errors += self.verify_high(high)
        if errors:
            return errors
        high, req_in_errors = self.requisite_in(high)
        errors += req_in_errors
        high = self.apply_exclude(high)
        # Verify that the high data is structurally sound
        if errors:
            return errors
        # Compile and verify the raw chunks
        chunks = self.compile_high_data(high)

        # Check for any disabled states
        disabled = {}
        if 'state_runs_disabled' in self.opts['grains']:
            _chunks = copy.deepcopy(chunks)
            for low in _chunks:
                state_ = '{0}.{1}'.format(low['state'], low['fun'])
                for pat in self.opts['grains']['state_runs_disabled']:
                    if fnmatch.fnmatch(state_, pat):
                        comment = (
                                    'The state function "{0}" is currently disabled by "{1}", '
                                    'to re-enable, run state.enable {1}.'
                                  ).format(
                                    state_,
                                    pat,
                                  )
                        _tag = _gen_tag(low)
                        disabled[_tag] = {'changes': {},
                                          'result': False,
                                          'comment': comment,
                                          '__run_num__': self.__run_num,
                                          '__sls__': low['__sls__']}
                        self.__run_num += 1
                        chunks.remove(low)
                        break

        # If there are extensions in the highstate, process them and update
        # the low data chunks
        if errors:
            return errors
        ret = dict(list(disabled.items()) + list(self.call_chunks(chunks).items()))
        ret = self.call_listen(chunks, ret)

        def _cleanup_accumulator_data():
            accum_data_path = os.path.join(
                salt.utils.get_accumulator_dir(self.opts['cachedir']),
                self.instance_id
            )
            try:
                os.remove(accum_data_path)
                log.debug('Deleted accumulator data file {0}'.format(
                    accum_data_path)
                )
            except OSError:
                log.debug('File {0} does not exist, no need to cleanup.'.format(
                    accum_data_path)
                )
        _cleanup_accumulator_data()

        return ret

    def render_template(self, high, template):
        errors = []
        if not high:
            return high, errors

        if not isinstance(high, dict):
            errors.append(
                'Template {0} does not render to a dictionary'.format(template)
            )
            return high, errors

        invalid_items = ('include', 'exclude', 'extends')
        for item in invalid_items:
            if item in high:
                errors.append(
                    'The \'{0}\' declaration found on \'{1}\' is invalid when '
                    'rendering single templates'.format(item, template)
                )
                return high, errors

        for name in high:
            if not isinstance(high[name], dict):
                if isinstance(high[name], six.string_types):
                    # Is this is a short state, it needs to be padded
                    if '.' in high[name]:
                        comps = high[name].split('.')
                        high[name] = {
                            # '__sls__': template,
                            # '__env__': None,
                            comps[0]: [comps[1]]
                        }
                        continue

                    errors.append(
                        'ID {0} in template {1} is not a dictionary'.format(
                            name, template
                        )
                    )
                    continue
            skeys = set()
            for key in sorted(high[name]):
                if key.startswith('_'):
                    continue
                if high[name][key] is None:
                    errors.append(
                        'ID \'{0}\' in template {1} contains a short '
                        'declaration ({2}) with a trailing colon. When not '
                        'passing any arguments to a state, the colon must be '
                        'omitted.'.format(name, template, key)
                    )
                    continue
                if not isinstance(high[name][key], list):
                    continue
                if '.' in key:
                    comps = key.split('.')
                    # Salt doesn't support state files such as:
                    #
                    # /etc/redis/redis.conf:
                    #   file.managed:
                    #     - user: redis
                    #     - group: redis
                    #     - mode: 644
                    #   file.comment:
                    #     - regex: ^requirepass
                    if comps[0] in skeys:
                        errors.append(
                            'ID \'{0}\' in template \'{1}\' contains multiple '
                            'state declarations of the same type'
                            .format(name, template)
                        )
                        continue
                    high[name][comps[0]] = high[name].pop(key)
                    high[name][comps[0]].append(comps[1])
                    skeys.add(comps[0])
                    continue
                skeys.add(key)

        return high, errors

    def call_template(self, template):
        '''
        Enforce the states in a template
        '''
        high = compile_template(
            template, self.rend, self.opts['renderer'])
        if not high:
            return high
        high, errors = self.render_template(high, template)
        if errors:
            return errors
        return self.call_high(high)

    def call_template_str(self, template):
        '''
        Enforce the states in a template, pass the template as a string
        '''
        high = compile_template_str(
            template, self.rend, self.opts['renderer'])
        if not high:
            return high
        high, errors = self.render_template(high, '<template-str>')
        if errors:
            return errors
        return self.call_high(high)


class BaseHighState(object):
    '''
    The BaseHighState is an abstract base class that is the foundation of
    running a highstate, extend it and add a self.state object of type State.

    When extending this class, please note that ``self.client`` and
    ``self.matcher`` should be instantiated and handled.
    '''
    def __init__(self, opts):
        self.opts = self.__gen_opts(opts)
        self.iorder = 10000
        self.avail = self.__gather_avail()
        self.serial = salt.payload.Serial(self.opts)
        self.building_highstate = {}

    def __gather_avail(self):
        '''
        Gather the lists of available sls data from the master
        '''
        avail = {}
        for saltenv in self._get_envs():
            avail[saltenv] = self.client.list_states(saltenv)
        return avail

    def __gen_opts(self, opts):
        '''
        The options used by the High State object are derived from options
        on the minion and the master, or just the minion if the high state
        call is entirely local.
        '''
        # If the state is intended to be applied locally, then the local opts
        # should have all of the needed data, otherwise overwrite the local
        # data items with data from the master
        if 'local_state' in opts:
            if opts['local_state']:
                return opts
        mopts = self.client.master_opts()
        if not isinstance(mopts, dict):
            # An error happened on the master
            opts['renderer'] = 'yaml_jinja'
            opts['failhard'] = False
            opts['state_top'] = salt.utils.url.create('top.sls')
            opts['nodegroups'] = {}
            opts['file_roots'] = {'base': [syspaths.BASE_FILE_ROOTS_DIR]}
        else:
            opts['renderer'] = mopts['renderer']
            opts['failhard'] = mopts.get('failhard', False)
            if mopts['state_top'].startswith('salt://'):
                opts['state_top'] = mopts['state_top']
            elif mopts['state_top'].startswith('/'):
                opts['state_top'] = salt.utils.url.create(mopts['state_top'][1:])
            else:
                opts['state_top'] = salt.utils.url.create(mopts['state_top'])
            opts['state_top_saltenv'] = mopts.get('state_top_saltenv', None)
            opts['nodegroups'] = mopts.get('nodegroups', {})
            opts['state_auto_order'] = mopts.get(
                'state_auto_order',
                opts['state_auto_order'])
            opts['file_roots'] = mopts['file_roots']
            opts['top_file_merging_strategy'] = mopts.get('top_file_merging_strategy',
                                                          opts.get('top_file_merging_strategy'))
            opts['env_order'] = mopts.get('env_order', opts.get('env_order', []))
            opts['default_top'] = mopts.get('default_top', opts.get('default_top'))
            opts['state_events'] = mopts.get('state_events')
            opts['state_aggregate'] = mopts.get('state_aggregate', opts.get('state_aggregate', False))
            opts['jinja_lstrip_blocks'] = mopts.get('jinja_lstrip_blocks', False)
            opts['jinja_trim_blocks'] = mopts.get('jinja_trim_blocks', False)
        return opts

    def _get_envs(self):
        '''
        Pull the file server environments out of the master options
        '''
        envs = ['base']
        if 'file_roots' in self.opts:
            envs.extend(list(self.opts['file_roots']))
        client_envs = self.client.envs()
        env_order = self.opts.get('env_order', [])
        client_envs = self.client.envs()
        if env_order and client_envs:
            client_env_list = self.client.envs()
            env_intersection = set(env_order).intersection(client_env_list)
            final_list = []
            for ord_env in env_order:
                if ord_env in env_intersection:
                    final_list.append(ord_env)
            return set(final_list)

        elif env_order:
            return set(env_order)
        else:
            for cenv in client_envs:
                if cenv not in envs:
                    envs.append(cenv)
            return set(envs)

    def get_tops(self):
        '''
        Gather the top files
        '''
        tops = DefaultOrderedDict(list)
        include = DefaultOrderedDict(list)
        done = DefaultOrderedDict(list)
        found = 0  # did we find any contents in the top files?
        # Gather initial top files
        if self.opts['top_file_merging_strategy'] == 'same' and \
        not self.opts['environment']:
            if not self.opts['default_top']:
                raise SaltRenderError('Top file merge strategy set to same, but no default_top '
                          'configuration option was set')
            self.opts['environment'] = self.opts['default_top']

        if self.opts['environment']:
            contents = self.client.cache_file(
                self.opts['state_top'],
                self.opts['environment']
            )
            if contents:
                found = 1
            tops[self.opts['environment']] = [
                compile_template(
                    contents,
                    self.state.rend,
                    self.state.opts['renderer'],
                    saltenv=self.opts['environment']
                )
            ]
        elif self.opts['top_file_merging_strategy'] == 'merge':
            found = 0
            if self.opts.get('state_top_saltenv', False):
                saltenv = self.opts['state_top_saltenv']
                contents = self.client.cache_file(
                    self.opts['state_top'],
                    saltenv
                )
                if contents:
                    found = found + 1
                else:
                    log.debug('No contents loaded for env: {0}'.format(saltenv))

                tops[saltenv].append(
                    compile_template(
                        contents,
                        self.state.rend,
                        self.state.opts['renderer'],
                        saltenv=saltenv
                    )
                )
            else:
                for saltenv in self._get_envs():
                    contents = self.client.cache_file(
                        self.opts['state_top'],
                        saltenv
                    )
                    if contents:
                        found = found + 1
                    else:
                        log.debug('No contents loaded for env: {0}'.format(saltenv))

                    tops[saltenv].append(
                        compile_template(
                            contents,
                            self.state.rend,
                            self.state.opts['renderer'],
                            saltenv=saltenv
                        )
                    )
            if found > 1:
                log.warning('Top file merge strategy set to \'merge\' and multiple top files found. '
                            'Top file merging order is undefined; '
                            'for better results use \'same\' option')

        if found == 0:
            log.error('No contents found in top file')

        # Search initial top files for includes
        for saltenv, ctops in six.iteritems(tops):
            for ctop in ctops:
                if 'include' not in ctop:
                    continue
                for sls in ctop['include']:
                    include[saltenv].append(sls)
                ctop.pop('include')
        # Go through the includes and pull out the extra tops and add them
        while include:
            pops = []
            for saltenv, states in six.iteritems(include):
                pops.append(saltenv)
                if not states:
                    continue
                for sls_match in states:
                    for sls in fnmatch.filter(self.avail[saltenv], sls_match):
                        if sls in done[saltenv]:
                            continue
                        tops[saltenv].append(
                            compile_template(
                                self.client.get_state(
                                    sls,
                                    saltenv
                                ).get('dest', False),
                                self.state.rend,
                                self.state.opts['renderer'],
                                saltenv=saltenv
                            )
                        )
                        done[saltenv].append(sls)
            for saltenv in pops:
                if saltenv in include:
                    include.pop(saltenv)
        return tops

    def merge_tops(self, tops):
        '''
        Cleanly merge the top files
        '''
        top = DefaultOrderedDict(OrderedDict)
        for ctops in six.itervalues(tops):
            for ctop in ctops:
                for saltenv, targets in six.iteritems(ctop):
                    if saltenv == 'include':
                        continue
                    try:
                        for tgt in targets:
                            if tgt not in top[saltenv]:
                                top[saltenv][tgt] = ctop[saltenv][tgt]
                                continue
                            matches = []
                            states = set()
                            for comp in top[saltenv][tgt]:
                                if isinstance(comp, dict):
                                    matches.append(comp)
                                if isinstance(comp, six.string_types):
                                    states.add(comp)
                            top[saltenv][tgt] = matches
                            top[saltenv][tgt].extend(list(states))
                    except TypeError:
                        raise SaltRenderError('Unable to render top file. No targets found.')
        return top

    def verify_tops(self, tops):
        '''
        Verify the contents of the top file data
        '''
        errors = []
        if not isinstance(tops, dict):
            errors.append('Top data was not formed as a dict')
            # No further checks will work, bail out
            return errors
        for saltenv, matches in six.iteritems(tops):
            if saltenv == 'include':
                continue
            if not isinstance(saltenv, six.string_types):
                errors.append(
                    'Environment {0} in top file is not formed as a '
                    'string'.format(saltenv)
                )
            if saltenv == '':
                errors.append('Empty saltenv statement in top file')
            if not isinstance(matches, dict):
                errors.append(
                    'The top file matches for saltenv {0} are not '
                    'formatted as a dict'.format(saltenv)
                )
            for slsmods in six.itervalues(matches):
                if not isinstance(slsmods, list):
                    errors.append('Malformed topfile (state declarations not '
                                  'formed as a list)')
                    continue
                for slsmod in slsmods:
                    if isinstance(slsmod, dict):
                        # This value is a match option
                        for val in six.itervalues(slsmod):
                            if not val:
                                errors.append(
                                    'Improperly formatted top file matcher '
                                    'in saltenv {0}: {1} file'.format(
                                        slsmod,
                                        val
                                    )
                                )
                    elif isinstance(slsmod, six.string_types):
                        # This is a sls module
                        if not slsmod:
                            errors.append(
                                'Environment {0} contains an empty sls '
                                'index'.format(saltenv)
                            )

        return errors

    def get_top(self):
        '''
        Returns the high data derived from the top file
        '''
        try:
            tops = self.get_tops()
        except SaltRenderError as err:
            log.error('Unable to render top file: ' + str(err.error))
            return {}
        return self.merge_tops(tops)

    def top_matches(self, top):
        '''
        Search through the top high data for matches and return the states
        that this minion needs to execute.

        Returns:
        {'saltenv': ['state1', 'state2', ...]}
        '''
        matches = {}
        # pylint: disable=cell-var-from-loop
        for saltenv, body in six.iteritems(top):
            if self.opts['environment']:
                if saltenv != self.opts['environment']:
                    continue
            for match, data in six.iteritems(body):
                def _filter_matches(_match, _data, _opts):
                    if isinstance(_data, six.string_types):
                        _data = [_data]
                    if self.matcher.confirm_top(
                            _match,
                            _data,
                            _opts
                            ):
                        if saltenv not in matches:
                            matches[saltenv] = []
                        for item in _data:
                            if 'subfilter' in item:
                                _tmpdata = item.pop('subfilter')
                                for match, data in six.iteritems(_tmpdata):
                                    _filter_matches(match, data, _opts)
                            if isinstance(item, six.string_types):
                                matches[saltenv].append(item)
                _filter_matches(match, data, self.opts['nodegroups'])
        ext_matches = self.client.ext_nodes()
        for saltenv in ext_matches:
            if saltenv in matches:
                matches[saltenv] = list(
                    set(ext_matches[saltenv]).union(matches[saltenv]))
            else:
                matches[saltenv] = ext_matches[saltenv]
        # pylint: enable=cell-var-from-loop
        return matches

    def load_dynamic(self, matches):
        '''
        If autoload_dynamic_modules is True then automatically load the
        dynamic modules
        '''
        if not self.opts['autoload_dynamic_modules']:
            return
        if self.opts.get('local', False):
            syncd = self.state.functions['saltutil.sync_all'](list(matches),
                                                              refresh=False)
        else:
            syncd = self.state.functions['saltutil.sync_all'](list(matches),
                                                              refresh=False)
        if syncd['grains']:
            self.opts['grains'] = salt.loader.grains(self.opts)
            self.state.opts['pillar'] = self.state._gather_pillar()
        self.state.module_refresh()

    def render_state(self, sls, saltenv, mods, matches, local=False):
        '''
        Render a state file and retrieve all of the include states
        '''
        errors = []
        if not local:
            state_data = self.client.get_state(sls, saltenv)
            fn_ = state_data.get('dest', False)
        else:
            fn_ = sls
            if not os.path.isfile(fn_):
                errors.append(
                    'Specified SLS {0} on local filesystem cannot '
                    'be found.'.format(sls)
                )
        if not fn_:
            errors.append(
                'Specified SLS {0} in saltenv {1} is not '
                'available on the salt master or through a configured '
                'fileserver'.format(sls, saltenv)
            )
        state = None
        try:
            state = compile_template(
                fn_, self.state.rend, self.state.opts['renderer'], saltenv,
                sls, rendered_sls=mods
            )
        except SaltRenderError as exc:
            msg = 'Rendering SLS \'{0}:{1}\' failed: {2}'.format(
                saltenv, sls, exc
            )
            log.critical(msg)
            errors.append(msg)
        except Exception as exc:
            msg = 'Rendering SLS {0} failed, render error: {1}'.format(
                sls, exc
            )
            log.critical(
                msg,
                # Show the traceback if the debug logging level is enabled
                exc_info_on_loglevel=logging.DEBUG
            )
            errors.append('{0}\n{1}'.format(msg, traceback.format_exc()))
        try:
            mods.add('{0}:{1}'.format(saltenv, sls))
        except AttributeError:
            pass
        if state:
            if not isinstance(state, dict):
                errors.append(
                    'SLS {0} does not render to a dictionary'.format(sls)
                )
            else:
                include = []
                if 'include' in state:
                    if not isinstance(state['include'], list):
                        err = ('Include Declaration in SLS {0} is not formed '
                               'as a list'.format(sls))
                        errors.append(err)
                    else:
                        include = state.pop('include')

                self._handle_extend(state, sls, saltenv, errors)
                self._handle_exclude(state, sls, saltenv, errors)
                self._handle_state_decls(state, sls, saltenv, errors)

                for inc_sls in include:
                    # inc_sls may take the form of:
                    #   'sls.to.include' <- same as {<saltenv>: 'sls.to.include'}
                    #   {<env_key>: 'sls.to.include'}
                    #   {'_xenv': 'sls.to.resolve'}
                    xenv_key = '_xenv'

                    if isinstance(inc_sls, dict):
                        env_key, inc_sls = inc_sls.popitem()
                    else:
                        env_key = saltenv

                    if env_key not in self.avail:
                        msg = ('Nonexistent saltenv \'{0}\' found in include '
                               'of \'{1}\' within SLS \'{2}:{3}\''
                               .format(env_key, inc_sls, saltenv, sls))
                        log.error(msg)
                        errors.append(msg)
                        continue

                    if inc_sls.startswith('.'):
                        levels, include = \
                            re.match(r'^(\.+)(.*)$', inc_sls).groups()
                        level_count = len(levels)
                        p_comps = sls.split('.')
                        if state_data.get('source', '').endswith('/init.sls'):
                            p_comps.append('init')
                        if level_count > len(p_comps):
                            msg = ('Attempted relative include of \'{0}\' '
                                   'within SLS \'{1}:{2}\' '
                                   'goes beyond top level package '
                                   .format(inc_sls, saltenv, sls))
                            log.error(msg)
                            errors.append(msg)
                            continue
                        inc_sls = '.'.join(p_comps[:-level_count] + [include])

                    if env_key != xenv_key:
                        if matches is None:
                            matches = []
                        # Resolve inc_sls in the specified environment
                        if env_key in matches or fnmatch.filter(self.avail[env_key], inc_sls):
                            resolved_envs = [env_key]
                        else:
                            resolved_envs = []
                    else:
                        # Resolve inc_sls in the subset of environment matches
                        resolved_envs = [
                            aenv for aenv in matches
                            if fnmatch.filter(self.avail[aenv], inc_sls)
                        ]

                    # An include must be resolved to a single environment, or
                    # the include must exist in the current environment
                    if len(resolved_envs) == 1 or saltenv in resolved_envs:
                        # Match inc_sls against the available states in the
                        # resolved env, matching wildcards in the process. If
                        # there were no matches, then leave inc_sls as the
                        # target so that the next recursion of render_state
                        # will recognize the error.
                        sls_targets = fnmatch.filter(
                            self.avail[saltenv],
                            inc_sls
                        ) or [inc_sls]

                        for sls_target in sls_targets:
                            r_env = resolved_envs[0] if len(resolved_envs) == 1 else saltenv
                            mod_tgt = '{0}:{1}'.format(r_env, sls_target)
                            if mod_tgt not in mods:
                                nstate, err = self.render_state(
                                    sls_target,
                                    r_env,
                                    mods,
                                    matches
                                )
                                if nstate:
                                    self.merge_included_states(state, nstate, errors)
                                    state.update(nstate)
                                if err:
                                    errors.extend(err)
                    else:
                        msg = ''
                        if not resolved_envs:
                            msg = ('Unknown include: Specified SLS {0}: {1} is not available on the salt '
                                   'master in saltenv(s): {2} '
                                   ).format(env_key,
                                            inc_sls,
                                            ', '.join(matches) if env_key == xenv_key else env_key)
                        elif len(resolved_envs) > 1:
                            msg = ('Ambiguous include: Specified SLS {0}: {1} is available on the salt master '
                                   'in multiple available saltenvs: {2}'
                                   ).format(env_key,
                                            inc_sls,
                                            ', '.join(resolved_envs))
                        log.critical(msg)
                        errors.append(msg)
                try:
                    self._handle_iorder(state)
                except TypeError:
                    log.critical('Could not render SLS {0}. Syntax error detected.'.format(sls))
        else:
            state = {}
        return state, errors

    def _handle_iorder(self, state):
        '''
        Take a state and apply the iorder system
        '''
        if self.opts['state_auto_order']:
            for name in state:
                for s_dec in state[name]:
                    if not isinstance(s_dec, six.string_types):
                        # PyDSL OrderedDict?
                        continue

                    if not isinstance(state[name], dict):
                        # Include's or excludes as lists?
                        continue
                    if not isinstance(state[name][s_dec], list):
                        # Bad syntax, let the verify seq pick it up later on
                        continue

                    found = False
                    if s_dec.startswith('_'):
                        continue

                    for arg in state[name][s_dec]:
                        if isinstance(arg, dict):
                            if len(arg) > 0:
                                if next(six.iterkeys(arg)) == 'order':
                                    found = True
                    if not found:
                        if not isinstance(state[name][s_dec], list):
                            # quite certainly a syntax error, managed elsewhere
                            continue
                        state[name][s_dec].append(
                                {'order': self.iorder}
                                )
                        self.iorder += 1
        return state

    def _handle_state_decls(self, state, sls, saltenv, errors):
        '''
        Add sls and saltenv components to the state
        '''
        for name in state:
            if not isinstance(state[name], dict):
                if name == '__extend__':
                    continue
                if name == '__exclude__':
                    continue

                if isinstance(state[name], six.string_types):
                    # Is this is a short state, it needs to be padded
                    if '.' in state[name]:
                        comps = state[name].split('.')
                        state[name] = {'__sls__': sls,
                                       '__env__': saltenv,
                                       comps[0]: [comps[1]]}
                        continue
                errors.append(
                    'ID {0} in SLS {1} is not a dictionary'.format(name, sls)
                )
                continue
            skeys = set()
            for key in state[name]:
                if key.startswith('_'):
                    continue
                if not isinstance(state[name][key], list):
                    continue
                if '.' in key:
                    comps = key.split('.')
                    # Salt doesn't support state files such as:
                    #
                    #     /etc/redis/redis.conf:
                    #       file.managed:
                    #         - source: salt://redis/redis.conf
                    #         - user: redis
                    #         - group: redis
                    #         - mode: 644
                    #       file.comment:
                    #           - regex: ^requirepass
                    if comps[0] in skeys:
                        errors.append(
                            'ID \'{0}\' in SLS \'{1}\' contains multiple state '
                            'declarations of the same type'.format(name, sls)
                        )
                        continue
                    state[name][comps[0]] = state[name].pop(key)
                    state[name][comps[0]].append(comps[1])
                    skeys.add(comps[0])
                    continue
                skeys.add(key)
            if '__sls__' not in state[name]:
                state[name]['__sls__'] = sls
            if '__env__' not in state[name]:
                state[name]['__env__'] = saltenv

    def _handle_extend(self, state, sls, saltenv, errors):
        '''
        Take the extend dec out of state and apply to the highstate global
        dec
        '''
        if 'extend' in state:
            ext = state.pop('extend')
            if not isinstance(ext, dict):
                errors.append(('Extension value in SLS \'{0}\' is not a '
                               'dictionary').format(sls))
                return
            for name in ext:
                if not isinstance(ext[name], dict):
                    errors.append(('Extension name \'{0}\' in SLS \'{1}\' is '
                                   'not a dictionary'
                                   .format(name, sls)))
                    continue
                if '__sls__' not in ext[name]:
                    ext[name]['__sls__'] = sls
                if '__env__' not in ext[name]:
                    ext[name]['__env__'] = saltenv
                for key in ext[name]:
                    if key.startswith('_'):
                        continue
                    if not isinstance(ext[name][key], list):
                        continue
                    if '.' in key:
                        comps = key.split('.')
                        ext[name][comps[0]] = ext[name].pop(key)
                        ext[name][comps[0]].append(comps[1])
            state.setdefault('__extend__', []).append(ext)

    def _handle_exclude(self, state, sls, saltenv, errors):
        '''
        Take the exclude dec out of the state and apply it to the highstate
        global dec
        '''
        if 'exclude' in state:
            exc = state.pop('exclude')
            if not isinstance(exc, list):
                err = ('Exclude Declaration in SLS {0} is not formed '
                       'as a list'.format(sls))
                errors.append(err)
            state.setdefault('__exclude__', []).extend(exc)

    def render_highstate(self, matches):
        '''
        Gather the state files and render them into a single unified salt
        high data structure.
        '''
        highstate = self.building_highstate
        all_errors = []
        mods = set()
        statefiles = []
        for saltenv, states in six.iteritems(matches):
            for sls_match in states:
                try:
                    statefiles = fnmatch.filter(self.avail[saltenv], sls_match)
                except KeyError:
                    all_errors.extend(
                        ['No matching salt environment for environment '
                         '\'{0}\' found'.format(saltenv)]
                    )
                # if we did not found any sls in the fileserver listing, this
                # may be because the sls was generated or added later, we can
                # try to directly execute it, and if it fails, anyway it will
                # return the former error
                if not statefiles:
                    statefiles = [sls_match]

                for sls in statefiles:
                    r_env = '{0}:{1}'.format(saltenv, sls)
                    if r_env in mods:
                        continue
                    state, errors = self.render_state(
                        sls, saltenv, mods, matches)
                    if state:
                        self.merge_included_states(highstate, state, errors)
                    for i, error in enumerate(errors[:]):
                        if 'is not available' in error:
                            # match SLS foobar in environment
                            this_sls = 'SLS {0} in saltenv'.format(
                                sls_match)
                            if this_sls in error:
                                errors[i] = (
                                    'No matching sls found for \'{0}\' '
                                    'in env \'{1}\''.format(sls_match, saltenv))
                    all_errors.extend(errors)

        self.clean_duplicate_extends(highstate)
        return highstate, all_errors

    def clean_duplicate_extends(self, highstate):
        if '__extend__' in highstate:
            highext = []
            for items in (six.iteritems(ext) for ext in highstate['__extend__']):
                for item in items:
                    if item not in highext:
                        highext.append(item)
            highstate['__extend__'] = [{t[0]: t[1]} for t in highext]

    def merge_included_states(self, highstate, state, errors):
        # The extend members can not be treated as globally unique:
        if '__extend__' in state:
            highstate.setdefault('__extend__',
                                 []).extend(state.pop('__extend__'))
        if '__exclude__' in state:
            highstate.setdefault('__exclude__',
                                 []).extend(state.pop('__exclude__'))
        for id_ in state:
            if id_ in highstate:
                if highstate[id_] != state[id_]:
                    errors.append((
                            'Detected conflicting IDs, SLS'
                            ' IDs need to be globally unique.\n    The'
                            ' conflicting ID is \'{0}\' and is found in SLS'
                            ' \'{1}:{2}\' and SLS \'{3}:{4}\'').format(
                                    id_,
                                    highstate[id_]['__env__'],
                                    highstate[id_]['__sls__'],
                                    state[id_]['__env__'],
                                    state[id_]['__sls__'])
                    )
        try:
            highstate.update(state)
        except ValueError:
            errors.append(
                'Error when rendering state with contents: {0}'.format(state)
            )

    def _check_pillar(self, force=False):
        '''
        Check the pillar for errors, refuse to run the state if there are
        errors in the pillar and return the pillar errors
        '''
        if force:
            return True
        if '_errors' in self.state.opts['pillar']:
            return False
        return True

    def matches_whitelist(self, matches, whitelist):
        '''
        Reads over the matches and returns a matches dict with just the ones
        that are in the whitelist
        '''
        if not whitelist:
            return matches
        ret_matches = {}
        if not isinstance(whitelist, list):
            whitelist = whitelist.split(',')
        for env in matches:
            for sls in matches[env]:
                if sls in whitelist:
                    ret_matches[env] = ret_matches[env] if env in ret_matches else []
                    ret_matches[env].append(sls)
        return ret_matches

    def call_highstate(self, exclude=None, cache=None, cache_name='highstate',
                       force=False, whitelist=None):
        '''
        Run the sequence to execute the salt highstate for this minion
        '''
        # Check that top file exists
        tag_name = 'no_|-states_|-states_|-None'
        ret = {tag_name: {
                'result': False,
                'comment': 'No states found for this minion',
                'name': 'No States',
                'changes': {},
                '__run_num__': 0,
        }}
        cfn = os.path.join(
                self.opts['cachedir'],
                '{0}.cache.p'.format(cache_name)
        )

        if cache:
            if os.path.isfile(cfn):
                with salt.utils.fopen(cfn, 'rb') as fp_:
                    high = self.serial.load(fp_)
                    return self.state.call_high(high)
        # File exists so continue
        err = []
        try:
            top = self.get_top()
        except SaltRenderError as err:
            ret[tag_name]['comment'] = 'Unable to render top file: '
            ret[tag_name]['comment'] += str(err.error)
            return ret
        except Exception:
            trb = traceback.format_exc()
            err.append(trb)
            return err
        err += self.verify_tops(top)
        matches = self.top_matches(top)
        if not matches:
            msg = 'No Top file or external nodes data matches found.'
            ret[tag_name]['comment'] = msg
            return ret
        matches = self.matches_whitelist(matches, whitelist)
        self.load_dynamic(matches)
        if not self._check_pillar(force):
            err += ['Pillar failed to render with the following messages:']
            err += self.state.opts['pillar']['_errors']
        else:
            high, errors = self.render_highstate(matches)
            if exclude:
                if isinstance(exclude, str):
                    exclude = exclude.split(',')
                if '__exclude__' in high:
                    high['__exclude__'].extend(exclude)
                else:
                    high['__exclude__'] = exclude
            err += errors
        if err:
            return err
        if not high:
            return ret
        cumask = os.umask(0o77)
        try:
            if salt.utils.is_windows():
                # Make sure cache file isn't read-only
                self.state.functions['cmd.run']('attrib -R "{0}"'.format(cfn), output_loglevel='quiet')
            with salt.utils.fopen(cfn, 'w+b') as fp_:
                try:
                    self.serial.dump(high, fp_)
                except TypeError:
                    # Can't serialize pydsl
                    pass
        except (IOError, OSError):
            msg = 'Unable to write to "state.highstate" cache file {0}'
            log.error(msg.format(cfn))

        os.umask(cumask)
        return self.state.call_high(high)

    def compile_highstate(self):
        '''
        Return just the highstate or the errors
        '''
        err = []
        top = self.get_top()
        err += self.verify_tops(top)
        matches = self.top_matches(top)
        high, errors = self.render_highstate(matches)
        err += errors

        if err:
            return err

        return high

    def compile_low_chunks(self):
        '''
        Compile the highstate but don't run it, return the low chunks to
        see exactly what the highstate will execute
        '''
        top = self.get_top()
        matches = self.top_matches(top)
        high, errors = self.render_highstate(matches)

        # If there is extension data reconcile it
        high, ext_errors = self.state.reconcile_extend(high)
        errors += ext_errors

        # Verify that the high data is structurally sound
        errors += self.state.verify_high(high)
        high, req_in_errors = self.state.requisite_in(high)
        errors += req_in_errors
        high = self.state.apply_exclude(high)

        if errors:
            return errors

        # Compile and verify the raw chunks
        chunks = self.state.compile_high_data(high)

        return chunks


class HighState(BaseHighState):
    '''
    Generate and execute the salt "High State". The High State is the
    compound state derived from a group of template files stored on the
    salt master or in the local cache.
    '''
    # a stack of active HighState objects during a state.highstate run
    stack = []

<<<<<<< HEAD
    def __init__(self, opts, pillar=None, jid=None, pillar_enc=None):
        self.opts = opts
        self.client = salt.fileclient.get_file_client(self.opts)
        BaseHighState.__init__(self, opts)
        self.state = State(self.opts, pillar, jid, pillar_enc)
=======
    def __init__(self, opts, pillar=None, jid=None, proxy=None):
        self.opts = opts
        self.client = salt.fileclient.get_file_client(self.opts)
        BaseHighState.__init__(self, opts)
        self.state = State(self.opts, pillar, jid, proxy=proxy)
>>>>>>> 722327ee
        self.matcher = salt.minion.Matcher(self.opts)

        # tracks all pydsl state declarations globally across sls files
        self._pydsl_all_decls = {}

        # a stack of current rendering Sls objects, maintained and used by the pydsl renderer.
        self._pydsl_render_stack = []

    def push_active(self):
        self.stack.append(self)

    @classmethod
    def clear_active(cls):
        # Nuclear option
        #
        # Blow away the entire stack. Used primarily by the test runner but also
        # useful in custom wrappers of the HighState class, to reset the stack
        # to a fresh state.
        cls.stack = []

    @classmethod
    def pop_active(cls):
        cls.stack.pop()

    @classmethod
    def get_active(cls):
        try:
            return cls.stack[-1]
        except IndexError:
            return None


class MasterState(State):
    '''
    Create a State object for master side compiling
    '''
    def __init__(self, opts, minion):
        State.__init__(self, opts)

    def load_modules(self, data=None, proxy=None):
        '''
        Load the modules into the state
        '''
        log.info('Loading fresh modules for state activity')
        # Load a modified client interface that looks like the interface used
        # from the minion, but uses remote execution
        #
        self.functions = salt.client.FunctionWrapper(
                self.opts,
                self.opts['id']
                )
        # Load the states, but they should not be used in this class apart
        # from inspection
        self.utils = salt.loader.utils(self.opts)
        self.states = salt.loader.states(self.opts, self.functions, self.utils)
        self.rend = salt.loader.render(self.opts, self.functions, states=self.states)


class MasterHighState(HighState):
    '''
    Execute highstate compilation from the master
    '''
    def __init__(self, master_opts, minion_opts, grains, id_,
                 saltenv=None,
                 env=None):
        if isinstance(env, six.string_types):
            salt.utils.warn_until(
                'Boron',
                'Passing a salt environment should be done using \'saltenv\' '
                'not \'env\'. This functionality will be removed in Salt '
                'Boron.'
            )
            # Backwards compatibility
            saltenv = env
        # Force the fileclient to be local
        opts = copy.deepcopy(minion_opts)
        opts['file_client'] = 'local'
        opts['file_roots'] = master_opts['master_roots']
        opts['renderer'] = master_opts['renderer']
        opts['state_top'] = master_opts['state_top']
        opts['id'] = id_
        opts['grains'] = grains
        HighState.__init__(self, opts)


class RemoteHighState(object):
    '''
    Manage gathering the data from the master
    '''
    def __init__(self, opts, grains):
        self.opts = opts
        self.grains = grains
        self.serial = salt.payload.Serial(self.opts)
        # self.auth = salt.crypt.SAuth(opts)
        self.channel = salt.transport.Channel.factory(self.opts['master_uri'])

    def compile_master(self):
        '''
        Return the state data from the master
        '''
        load = {'grains': self.grains,
                'opts': self.opts,
                'cmd': '_master_state'}
        try:
            return self.channel.send(load, tries=3, timeout=72000)
        except SaltReqTimeoutError:
            return {}<|MERGE_RESOLUTION|>--- conflicted
+++ resolved
@@ -606,11 +606,7 @@
     '''
     Class used to execute salt states
     '''
-<<<<<<< HEAD
-    def __init__(self, opts, pillar=None, jid=None, pillar_enc=None):
-=======
-    def __init__(self, opts, pillar=None, jid=None, proxy=None):
->>>>>>> 722327ee
+    def __init__(self, opts, pillar=None, jid=None, pillar_enc=None, proxy=None):
         if 'grains' not in opts:
             opts['grains'] = salt.loader.grains(opts)
         self.opts = opts
@@ -791,17 +787,13 @@
                 return ret
         return ret
 
-<<<<<<< HEAD
     def reset_run_num(self):
         '''
         Rest the run_num value to 0
         '''
         self.__run_num = 0
 
-    def load_modules(self, data=None):
-=======
     def load_modules(self, data=None, proxy=None):
->>>>>>> 722327ee
         '''
         Load the modules into the state
         '''
@@ -3238,19 +3230,11 @@
     # a stack of active HighState objects during a state.highstate run
     stack = []
 
-<<<<<<< HEAD
-    def __init__(self, opts, pillar=None, jid=None, pillar_enc=None):
+    def __init__(self, opts, pillar=None, jid=None, pillar_enc=None, proxy=None):
         self.opts = opts
         self.client = salt.fileclient.get_file_client(self.opts)
         BaseHighState.__init__(self, opts)
-        self.state = State(self.opts, pillar, jid, pillar_enc)
-=======
-    def __init__(self, opts, pillar=None, jid=None, proxy=None):
-        self.opts = opts
-        self.client = salt.fileclient.get_file_client(self.opts)
-        BaseHighState.__init__(self, opts)
-        self.state = State(self.opts, pillar, jid, proxy=proxy)
->>>>>>> 722327ee
+        self.state = State(self.opts, pillar, jid, pillar_enc, proxy=proxy)
         self.matcher = salt.minion.Matcher(self.opts)
 
         # tracks all pydsl state declarations globally across sls files
