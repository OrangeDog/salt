"""
The State Compiler is used to execute states in Salt. A state is unlike
an execution module in that instead of just executing a command, it
ensures that a certain state is present on the system.

The data sent to the state calls is as follows:
    { 'state': '<state module name>',
      'fun': '<state function name>',
      'name': '<the name argument passed to all states>'
      'argn': '<arbitrary argument, can have many of these>'
      }
"""

from __future__ import annotations

import copy
import datetime
import fnmatch
import importlib
import inspect
import logging
import os
import pickle
import random
import re
import site
import time
import traceback
from collections.abc import Callable, Hashable, Iterable, Mapping, Sequence
from typing import Any, Optional, Union

import networkx as nx

import salt.channel.client
import salt.fileclient
import salt.loader
import salt.minion
import salt.pillar
import salt.syspaths as syspaths
import salt.utils.args
import salt.utils.crypt
import salt.utils.data
import salt.utils.decorators.state
import salt.utils.dictupdate
import salt.utils.event
import salt.utils.files
import salt.utils.hashutils
import salt.utils.immutabletypes as immutabletypes
import salt.utils.jid
import salt.utils.msgpack
import salt.utils.platform
import salt.utils.process
import salt.utils.url
import salt.utils.verify

# Explicit late import to avoid circular import. DO NOT MOVE THIS.
import salt.utils.yamlloader as yamlloader
from salt.exceptions import CommandExecutionError, SaltRenderError, SaltReqTimeoutError
from salt.serializers.msgpack import deserialize as msgpack_deserialize
from salt.serializers.msgpack import serialize as msgpack_serialize
from salt.template import compile_template, compile_template_str
<<<<<<< HEAD
from salt.utils.odict import DefaultOrderedDict, OrderedDict
from salt.utils.requisite import DependencyGraph, RequisiteType
=======
from salt.utils.odict import DefaultOrderedDict, HashableOrderedDict
>>>>>>> 64a91d45

log = logging.getLogger(__name__)

# See https://docs.saltproject.io/en/latest/ref/states/layers.html for details on the naming.
# __exclude__ and __extend__ are list values; the other items are state items
# that have dict values. This could be cleaned up some by making
# exclude and extend into dicts instead of lists so the type of all the values are
# homogeneous.
HighData = dict[str, Union[Mapping[str, Any], list[Union[Mapping[str, Any], str]]]]
LowChunk = dict[str, Any]


# These are keywords passed to state module functions which are to be used
# by salt in this state module and not on the actual state module function
STATE_REQUISITE_KEYWORDS = frozenset(
    [req_type.value for req_type in RequisiteType]
    + [
        "onfail_stop",
    ]
)
STATE_REQUISITE_IN_KEYWORDS = frozenset(
    ["onchanges_in", "onfail_in", "prereq_in", "watch_in", "require_in", "listen_in"]
)
STATE_RUNTIME_KEYWORDS = frozenset(
    [
        "fun",
        "state",
        "check_cmd",
        "cmd_opts_exclude",
        "failhard",
        "onlyif",
        "unless",
        "creates",
        "retry",
        "order",
        "parallel",
        "prereq",
        "prereq_in",
        "reload_modules",
        "reload_grains",
        "reload_pillar",
        "runas",
        "runas_password",
        "fire_event",
        "saltenv",
        "umask",
        "use",
        "use_in",
        "__env__",
        "__sls__",
        "__id__",
        "__sls_included_from__",
        "__orchestration_jid__",
        "__pub_user",
        "__pub_arg",
        "__pub_jid",
        "__pub_fun",
        "__pub_tgt",
        "__pub_ret",
        "__pub_pid",
        "__pub_tgt_type",
        "__prereq__",
        "__prerequiring__",
        "__umask__",
    ]
)

STATE_INTERNAL_KEYWORDS = STATE_REQUISITE_KEYWORDS.union(
    STATE_REQUISITE_IN_KEYWORDS
).union(STATE_RUNTIME_KEYWORDS)


<<<<<<< HEAD
class HashableOrderedDict(OrderedDict):
    def __hash__(self) -> int:
        return id(self)


def split_low_tag(tag: str) -> dict[str, Any]:
=======
def split_low_tag(tag):
>>>>>>> 64a91d45
    """
    Take a low tag and split it back into the low dict that it came from
    """
    state, id_, name, fun = tag.split("_|-")

    return {"state": state, "__id__": id_, "name": name, "fun": fun}


def _gen_tag(low: LowChunk) -> str:
    """
    Generate the running dict tag string from the low data structure
    """
    return "{0[state]}_|-{0[__id__]}_|-{0[name]}_|-{0[fun]}".format(low)


def _l_tag(name: str, id_: str) -> str:
    low = {
        "name": f"listen_{name}",
        "__id__": f"listen_{id_}",
        "state": "Listen_Error",
        "fun": "Listen_Error",
    }
    return _gen_tag(low)


def _calculate_fake_duration() -> tuple[str, float]:
    """
    Generate a NULL duration for when states do not run
    but we want the results to be consistent.
    """
    utc_start_time = datetime.datetime.utcnow()
    local_start_time = utc_start_time - (
        datetime.datetime.utcnow() - datetime.datetime.now()
    )
    utc_finish_time = datetime.datetime.utcnow()
    start_time = local_start_time.time().isoformat()
    delta = utc_finish_time - utc_start_time
    # duration in milliseconds.microseconds
    duration = (delta.seconds * 1000000 + delta.microseconds) / 1000.0

    return start_time, duration


def get_accumulator_dir(cachedir):
    """
    Return the directory that accumulator data is stored in, creating it if it
    doesn't exist.
    """
    fn_ = os.path.join(cachedir, "accumulator")
    if not os.path.isdir(fn_):
        # accumulator_dir is not present, create it
        os.makedirs(fn_)
    return fn_


def state_args(id_: Hashable, state: Hashable, high: HighData) -> set[Any]:
    """
    Return a set of the arguments passed to the named state
    """
    args = set()
    if id_ not in high:
        return args
    if state not in high[id_]:
        return args
    for item in high[id_][state]:
        if not isinstance(item, dict):
            continue
        if len(item) != 1:
            continue
        args.add(next(iter(item)))
    return args


def find_name(
    name: str, state: str, high: HighData, strict: bool = False
) -> list[tuple[str, dict[str, str]]]:
    """
    Scan high data for the id referencing the given name and return a list of (IDs, state) tuples that match

    Note: if `state` is sls, then we are looking for all IDs that match the given SLS
    """
    ext_id = []
    if strict is False:
        check2 = True
    else:
        check2 = state in high.get(name, {})
    if name in high and check2:
        ext_id.append((name, state))
    # if we are requiring an entire SLS, then we need to add ourselves to everything in that SLS
    elif state == "sls":
        for nid, item in high.items():
            if item["__sls__"] == name:
                ext_id.append((nid, next(iter(item))))
    # otherwise we are requiring a single state, lets find it
    else:
        # We need to scan for the name
        for nid in high:
            if state in high[nid]:
                if isinstance(high[nid][state], list):
                    for arg in high[nid][state]:
                        if not isinstance(arg, dict):
                            continue
                        if len(arg) != 1:
                            continue
                        if arg[next(iter(arg))] == name:
                            ext_id.append((nid, state))
    return ext_id


def find_sls_ids(sls: Any, high: HighData) -> list[tuple[str, str]]:
    """
    Scan for all ids in the given sls and return them in a list
    of (ID, state) tuples that match
    """
    ret = []
    for nid, item in high.items():
        try:
            sls_tgt = item["__sls__"]
        except TypeError:
            if nid != "__exclude__":
                log.error(
                    "Invalid non-dict item '%s' in high data. Value: %r", nid, item
                )
            continue
        else:
            if sls_tgt == sls:
                for st_ in item:
                    if st_.startswith("__"):
                        continue
                    ret.append((nid, st_))
    return ret


def format_log(ret: Any) -> None:
    """
    Format the state into a log message
    """
    msg = ""
    if isinstance(ret, dict):
        # Looks like the ret may be a valid state return
        if "changes" in ret:
            # Yep, looks like a valid state return
            chg = ret["changes"]
            if not chg:
                if ret["comment"]:
                    msg = ret["comment"]
                else:
                    msg = "No changes made for {0[name]}".format(ret)
            elif isinstance(chg, dict):
                if "diff" in chg:
                    if isinstance(chg["diff"], str):
                        msg = "File changed:\n{}".format(chg["diff"])
                if all([isinstance(x, dict) for x in chg.values()]):
                    if all([("old" in x and "new" in x) for x in chg.values()]):
                        msg = "Made the following changes:\n"
                        for pkg in chg:
                            old = chg[pkg]["old"]
                            if not old and old not in (False, None):
                                old = "absent"
                            new = chg[pkg]["new"]
                            if not new and new not in (False, None):
                                new = "absent"
                            # This must be able to handle unicode as some package names contain
                            # non-ascii characters like "Français" or "Español". See Issue #33605.
                            msg += "'{}' changed from '{}' to '{}'\n".format(
                                pkg, old, new
                            )
            if not msg:
                msg = str(ret["changes"])
            if ret["result"] is True or ret["result"] is None:
                log.info(msg)
            else:
                log.error(msg)
    else:
        # catch unhandled data
        log.info(str(ret))


def master_compile(master_opts, minion_opts, grains, id_, saltenv):
    """
    Compile the master side low state data, and build the hidden state file
    """
    st_ = MasterHighState(master_opts, minion_opts, grains, id_, saltenv)
    return st_.compile_highstate()


def ishashable(obj: object) -> bool:
    try:
        hash(obj)
    except TypeError:
        return False
    return True


def mock_ret(cdata: dict[str, Any]) -> dict[str, Any]:
    """
    Returns a mocked return dict with information about the run, without
    executing the state function
    """
    # As this is expanded it should be sent into the execution module
    # layer or it should be turned into a standalone loader system
    if cdata["args"]:
        name = cdata["args"][0]
    else:
        name = cdata["kwargs"]["name"]
    return {
        "name": name,
        "comment": "Not called, mocked",
        "changes": {},
        "result": True,
    }


def _apply_exclude(high: HighData) -> HighData:
    """
    Read in the __exclude__ list and remove all excluded objects from the
    high data
    """
    if "__exclude__" not in high:
        return high
    ex_sls = set()
    ex_id = set()
    exclude = high.pop("__exclude__")
    for exc in exclude:
        if isinstance(exc, str):
            # The exclude statement is a string, assume it is an sls
            ex_sls.add(exc)
        if isinstance(exc, dict):
            # Explicitly declared exclude
            if len(exc) != 1:
                continue
            key = next(iter(exc.keys()))
            if key == "sls":
                ex_sls.add(exc["sls"])
            elif key == "id":
                ex_id.add(exc["id"])
    # Now the excludes have been simplified, use them
    if ex_sls:
        # There are sls excludes, find the associated ids
        for name, body in high.items():
            if name.startswith("__"):
                continue
            sls = body.get("__sls__", "")
            if not sls:
                continue
            for ex_ in ex_sls:
                if fnmatch.fnmatch(sls, ex_):
                    ex_id.add(name)
    for id_ in ex_id:
        if id_ in high:
            high.pop(id_)
    return high


def _verify_high(high: dict) -> list[str]:
    """
    Verify that the high data is viable and follows the data structure
    """
    if not isinstance(high, dict):
        return ["High data is not a dictionary and is invalid"]
    errors = []
    for id_, body in high.items():
        if not isinstance(id_, str):
            errors.append(
                f"ID '{id_}' in SLS '{body['__sls__']}' is not formed as a string, "
                f"but is type {type(id_).__name__}. It may need to be quoted."
            )
        elif id_.startswith("__"):
            continue
        if not isinstance(body, dict):
            err = f"The type {id_} in {body} is not formatted as a dictionary"
            errors.append(err)
            continue
        for state in body:
            if state.startswith("__"):
                continue
            if body[state] is None:
                errors.append(
                    f"ID '{id_}' in SLS '{body['__sls__']}' contains a short declaration "
                    f"({state}) with a trailing colon. When not passing any "
                    "arguments to a state, the colon must be omitted."
                )
                continue
            if not isinstance(body[state], list):
                errors.append(
                    f"State '{id_}' in SLS '{body['__sls__']}' is not formed as a list"
                )
            else:
                fun_count = 0
                if "." in state:
                    # This should not happen usually since `_handle_state_decls` or
                    # `pad_funcs` is run on rendered templates
                    fun_count += 1
                for arg in body[state]:
                    if isinstance(arg, str):
                        fun_count += 1
                        if " " in arg.strip():
                            errors.append(
                                f'The function "{arg}" in state '
                                f'"{id_}" in SLS "{body["__sls__"]}" has '
                                "whitespace, a function with whitespace is "
                                "not supported, perhaps this is an argument"
                                ' that is missing a ":"'
                            )

                    elif isinstance(arg, dict):
                        # The arg is a dict, if the arg is require or
                        # watch, it must be a list.
                        argfirst = next(iter(arg))
                        if argfirst == "names":
                            if not isinstance(arg[argfirst], list):
                                errors.append(
                                    "The 'names' argument in state "
                                    f"'{id_}' in SLS '{body['__sls__']}' needs to be "
                                    "formed as a list"
                                )
                        if argfirst in STATE_REQUISITE_KEYWORDS:
                            if not isinstance(arg[argfirst], list):
                                errors.append(
                                    f"The {argfirst} statement in state '{id_}' in "
                                    f"SLS '{body['__sls__']}' needs to be formed as a "
                                    "list"
                                )
                            # It is a list, verify that the members of the
                            # list are all single key dicts.
                            else:
                                for req in arg[argfirst]:
                                    if isinstance(req, str):
                                        req = {"id": req}
                                    if not isinstance(req, dict) or len(req) != 1:
                                        errors.append(
                                            f"Requisite declaration {req} in "
                                            f"state {id_} in SLS {body['__sls__']} "
                                            "is not formed as a single key dictionary"
                                        )
                                        continue
                                    # req_key: the name or id of the required state; the requisite will match both
                                    # req_val: the type of requirement i.e. id, sls, name of state module like file
                                    req_key, req_val = next(iter(req.items()))
                                    if "." in req_key:
                                        errors.append(
                                            f"Invalid requisite type '{req_key}' "
                                            f"in state '{id_}', in SLS "
                                            f"'{ body['__sls__']}'. Requisite types must "
                                            "not contain dots, did you "
                                            f"mean '{req_key[: req_key.find('.')]}'?"
                                        )
                                    if not ishashable(req_val):
                                        errors.append(
                                            f'Illegal requisite "{req_val}" '
                                            f'in SLS "{body["__sls__"]}", '
                                            "please check your syntax.\n"
                                        )
                                        continue
                            # Make sure that there is only one key in the
                            # dict
                            if len(list(arg)) != 1:
                                errors.append(
                                    "Multiple dictionaries defined in "
                                    f"argument of state '{id_}' in SLS '{body['__sls__']}'"
                                )
                if not fun_count:
                    errors.append(
                        f"No function declared in state '{id_}' in SLS "
                        f"'{body['__sls__']}'"
                    )
                elif fun_count > 1:
                    funs = [state.split(".", maxsplit=1)[1]] if "." in state else []
                    funs.extend(arg for arg in body[state] if isinstance(arg, str))
                    errors.append(
                        f"Too many functions declared in state '{id_}' in "
                        f"SLS '{body['__sls__']}'. Please choose one of "
                        "the following: " + ", ".join(funs)
                    )
    return errors


class StateError(Exception):
    """
    Custom exception class.
    """


class Compiler:
    """
    Class used to compile and manage the High Data structure
    """

    def __init__(self, opts, renderers):
        self.dependency_dag = DependencyGraph()
        self.opts = opts
        self.rend = renderers

    def render_template(self, template, **kwargs):
        """
        Enforce the states in a template
        """
        high = compile_template(
            template,
            self.rend,
            self.opts["renderer"],
            self.opts["renderer_blacklist"],
            self.opts["renderer_whitelist"],
            **kwargs,
        )
        if not high:
            return high
        return self.pad_funcs(high)

    def pad_funcs(self, high):
        """
        Turns dot delimited function refs into function strings
        """
        for name in high:
            if not isinstance(high[name], dict):
                if isinstance(high[name], str):
                    # Is this is a short state? It needs to be padded!
                    if "." in high[name]:
                        comps = high[name].split(".")
                        if len(comps) >= 2:
                            # Merge the comps
                            comps[1] = ".".join(comps[1 : len(comps)])
                        high[name] = {
                            # '__sls__': template,
                            # '__env__': None,
                            comps[0]: [comps[1]]
                        }
                        continue
                    continue
            skeys = set()
            for key in sorted(high[name]):
                if key.startswith("_"):
                    continue
                if not isinstance(high[name][key], list):
                    continue
                if "." in key:
                    comps = key.split(".")
                    if len(comps) >= 2:
                        # Merge the comps
                        comps[1] = ".".join(comps[1 : len(comps)])
                    # Salt doesn't support state files such as:
                    #
                    # /etc/redis/redis.conf:
                    #   file.managed:
                    #     - user: redis
                    #     - group: redis
                    #     - mode: 644
                    #   file.comment:
                    #     - regex: ^requirepass
                    if comps[0] in skeys:
                        continue
                    high[name][comps[0]] = high[name].pop(key)
                    high[name][comps[0]].append(comps[1])
                    skeys.add(comps[0])
                    continue
                skeys.add(key)
        return high

    def verify_high(self, high):
        """
        Verify that the high data is viable and follows the data structure
        """
        return _verify_high(high)

    def order_chunks(
        self, chunks: Iterable[LowChunk]
    ) -> tuple[list[LowChunk], list[str]]:
        """
        Sort the chunk list verifying that the chunks follow the order
        specified in the order options.

        :return: a tuple of a list of the ordered chunks and a list of errors
        """
        cap = 1
        errors = []
        for chunk in chunks:
            chunk["name"] = salt.utils.data.decode(chunk["name"])
            error = self.dependency_dag.add_requisites(chunk, [])
            if error:
                errors.append(error)
            elif "order" in chunk:
                if not isinstance(chunk["order"], int):
                    continue

                chunk_order = chunk["order"]
                if chunk_order > cap - 1 and chunk_order > 0:
                    cap = chunk_order + 100

        try:
            # Get nodes in topological order also sorted by order attribute
            sorted_chunks = self.dependency_dag.aggregate_and_order_chunks(cap)
        except nx.NetworkXUnfeasible:
            sorted_chunks = []
            cycle_edges = self.dependency_dag.get_cycles_str()
            errors.append(f"Recursive requisites were found: {cycle_edges}")
        return sorted_chunks, errors

    def compile_high_data(
        self,
        high: dict[str, Any],
    ) -> tuple[list[LowChunk], list[str]]:
        """
        "Compile" the high data as it is retrieved from the CLI or YAML into
        the individual state executor structures
        """
        self.dependency_dag = DependencyGraph()
        chunks = []
        for name, body in high.items():
            if name.startswith("__"):
                continue
            for state, run in body.items():
                funcs = set()
                names = []
                if state.startswith("__"):
                    continue
                chunk = {"state": state, "name": name}
                if "__sls__" in body:
                    chunk["__sls__"] = body["__sls__"]
                if "__env__" in body:
                    chunk["__env__"] = body["__env__"]
                if "__sls_included_from__" in body:
                    chunk["__sls_included_from__"] = body["__sls_included_from__"]
                chunk["__id__"] = name
                for arg in run:
                    if isinstance(arg, str):
                        funcs.add(arg)
                        continue
                    if isinstance(arg, dict):
                        for key, val in arg.items():
                            if key == "names":
                                for _name in val:
                                    if _name not in names:
                                        names.append(_name)
                                continue
                            else:
                                chunk.update(arg)
                if names:
                    name_order = 1
                    for entry in names:
                        live = copy.deepcopy(chunk)
                        if isinstance(entry, dict):
                            low_name = next(iter(entry.keys()))
                            live["name"] = low_name
                            list(map(live.update, entry[low_name]))
                        else:
                            live["name"] = entry
                        live["name_order"] = name_order
                        name_order = name_order + 1
                        for fun in funcs:
                            live["fun"] = fun
                            self.dependency_dag.add_chunk(live, False)
                            chunks.append(live)
                            break
                else:
                    live = copy.deepcopy(chunk)
                    for fun in funcs:
                        live["fun"] = fun
                        self.dependency_dag.add_chunk(live, False)
                        chunks.append(live)
                        break
        chunks, errors = self.order_chunks(chunks)
        return chunks, errors

    def apply_exclude(self, high):
        """
        Read in the __exclude__ list and remove all excluded objects from the
        high data
        """
        return _apply_exclude(high)


class State:
    """
    Class used to execute salt states
    """

    def __init__(
        self,
        opts,
        pillar_override=None,
        jid=None,
        pillar_enc=None,
        proxy=None,
        context=None,
        mocked=False,
        loader="states",
        initial_pillar=None,
        file_client=None,
        _invocation_id=None,
    ):
        """
        When instantiating an object of this class, do not pass
        ``_invocation_id``. It is an internal field for tracking
        parallel executions where no jid is available (Salt-SSH) and
        only exposed as an init argument to work on spawning platforms.
        """
        if jid is not None:
            _invocation_id = jid
        if _invocation_id is None:
            # For salt-ssh parallel states, we need a unique identifier
            # for a single execution. self.jid should not be set there
            # since it's used for other purposes as well.
            _invocation_id = salt.utils.jid.gen_jid(opts)
        self._init_kwargs = {
            "opts": opts,
            "pillar_override": pillar_override,
            "jid": jid,
            "pillar_enc": pillar_enc,
            "proxy": proxy,
            "context": context,
            "mocked": mocked,
            "loader": loader,
            "initial_pillar": initial_pillar,
            "_invocation_id": _invocation_id,
        }
        self.states_loader = loader
        if "grains" not in opts:
            opts["grains"] = salt.loader.grains(opts)
        self.opts = opts
        if file_client:
            self.file_client = file_client
            self.preserve_file_client = True
        else:
            self.file_client = salt.fileclient.get_file_client(self.opts)
            self.preserve_file_client = False
        self.proxy = proxy
        self._pillar_override = pillar_override
        if pillar_enc is not None:
            try:
                pillar_enc = pillar_enc.lower()
            except AttributeError:
                pillar_enc = str(pillar_enc).lower()
        self._pillar_enc = pillar_enc
        log.debug("Gathering pillar data for state run")
        if initial_pillar and not self._pillar_override:
            self.opts["pillar"] = initial_pillar
        else:
            # Compile pillar data
            self.opts["pillar"] = self._gather_pillar()
            # Reapply overrides on top of compiled pillar
            if self._pillar_override:
                self.opts["pillar"] = salt.utils.dictupdate.merge(
                    self.opts["pillar"],
                    self._pillar_override,
                    self.opts.get("pillar_source_merging_strategy", "smart"),
                    self.opts.get("renderer", "yaml"),
                    self.opts.get("pillar_merge_lists", False),
                )
        log.debug("Finished gathering pillar data for state run")
        if context is None:
            self.state_con = {}
        else:
            self.state_con = context
        self.state_con["fileclient"] = self.file_client
        self.load_modules()
        self.mod_init = set()
        self.pre = {}
        self.__run_num = 0
        self.jid = jid
        self.invocation_id = _invocation_id
        self.instance_id = str(id(self))
        self.inject_globals = {}
        self.mocked = mocked
        self.global_state_conditions = None
        self.dependency_dag = DependencyGraph()
        # a mapping of state tag (unique id) to the return result dict
        self.disabled_states: Optional[dict[str, dict[str, Any]]] = None

    def _match_global_state_conditions(self, full, state, name):
        """
        Return ``None`` if global state conditions are met. Otherwise, pass a
        return dictionary which effectively creates a no-op outcome.

        This operation is "explicit allow", in that ANY state and condition
        combination which matches will allow the state to be run.
        """
        matches = []
        ret = None
        ret_dict = {
            "name": name,
            "comment": "Failed to meet global state conditions. State not called.",
            "changes": {},
            "result": None,
        }

        if not isinstance(self.global_state_conditions, dict):
            self.global_state_conditions = (
                self.functions["config.option"]("global_state_conditions") or {}
            )

        for state_match, conditions in self.global_state_conditions.items():
            if state_match in ["*", full, state]:
                if isinstance(conditions, str):
                    conditions = [conditions]
                if isinstance(conditions, list):
                    matches.extend(
                        self.functions["match.compound"](condition)
                        for condition in conditions
                    )

        if matches and not any(matches):
            ret = ret_dict

        return ret

    def _gather_pillar(self):
        """
        Whenever a state run starts, gather the pillar data fresh
        """
        if self._pillar_override:
            if self._pillar_enc:
                try:
                    self._pillar_override = salt.utils.crypt.decrypt(
                        self._pillar_override,
                        self._pillar_enc,
                        translate_newlines=True,
                        renderers=getattr(self, "rend", None),
                        opts=self.opts,
                        valid_rend=self.opts["decrypt_pillar_renderers"],
                    )
                except Exception as exc:  # pylint: disable=broad-except
                    log.error("Failed to decrypt pillar override: %s", exc)

            if isinstance(self._pillar_override, str):
                # This can happen if an entire pillar dictionary was passed as
                # a single encrypted string. The override will have been
                # decrypted above, and should now be a stringified dictionary.
                # Use the YAML loader to convert that to a Python dictionary.
                try:
                    self._pillar_override = yamlloader.load(
                        self._pillar_override, Loader=yamlloader.SaltYamlSafeLoader
                    )
                except Exception as exc:  # pylint: disable=broad-except
                    log.error("Failed to load CLI pillar override")
                    log.exception(exc)

            if not isinstance(self._pillar_override, dict):
                log.error("Pillar override was not passed as a dictionary")
                self._pillar_override = None

        pillar = salt.pillar.get_pillar(
            self.opts,
            self.opts["grains"],
            self.opts["id"],
            self.opts["saltenv"],
            pillar_override=self._pillar_override,
            pillarenv=self.opts.get("pillarenv"),
        )
        return pillar.compile_pillar()

    def _mod_init(self, low):
        """
        Check the module initialization function, if this is the first run
        of a state package that has a mod_init function, then execute the
        mod_init function in the state module.
        """
        # ensure that the module is loaded
        try:
            self.states[
                "{}.{}".format(low["state"], low["fun"])
            ]  # pylint: disable=W0106
        except KeyError:
            return
        minit = "{}.mod_init".format(low["state"])
        if low["state"] not in self.mod_init:
            if minit in self.states._dict:
                mret = self.states[minit](low)
                if not mret:
                    return
                self.mod_init.add(low["state"])

    def _mod_aggregate(
        self, low: LowChunk, running: dict[str, dict[str, Any]]
    ) -> LowChunk:
        """
        Execute the aggregation systems to runtime modify the low chunk
        """
        if not low.get("__agg__") and (
            aggregate_chunks := self.dependency_dag.get_aggregate_chunks(low)
        ):
            agg_fun = f"{low['state']}.mod_aggregate"
            try:
                low["__agg__"] = True
                low = self.states[agg_fun](low, aggregate_chunks, running)
            except TypeError:
                log.error("Failed to execute aggregate for state %s", low["state"])
        return low

    def _run_check(self, low: LowChunk) -> dict[str, Any]:
        """
        Check that unless doesn't return 0, and that onlyif returns a 0.
        """
        ret = {"result": False, "comment": []}
        for key in ("__sls__", "__id__", "name"):
            ret[key] = low.get(key)
        cmd_opts = {}

        # Set arguments from cmd.run state as appropriate
        POSSIBLE_CMD_ARGS = (
            "cwd",
            "root",
            "runas",
            "env",
            "prepend_path",
            "umask",
            "timeout",
            "success_retcodes",
        )
        if "cmd_opts_exclude" in low:
            if not isinstance(low["cmd_opts_exclude"], list):
                cmd_opts_exclude = [low["cmd_opts_exclude"]]
            else:
                cmd_opts_exclude = low["cmd_opts_exclude"]
        else:
            cmd_opts_exclude = []
        for run_cmd_arg in POSSIBLE_CMD_ARGS:
            if run_cmd_arg not in cmd_opts_exclude:
                cmd_opts[run_cmd_arg] = low.get(run_cmd_arg)

        if "shell" in low and "shell" not in cmd_opts_exclude:
            cmd_opts["shell"] = low["shell"]
        elif "shell" in self.opts["grains"]:
            cmd_opts["shell"] = self.opts["grains"].get("shell")

        if "onlyif" in low:
            _ret = self._run_check_onlyif(low, cmd_opts)
            ret["result"] = _ret["result"]
            ret["comment"].append(_ret["comment"])
            if "skip_watch" in _ret:
                ret["skip_watch"] = _ret["skip_watch"]

        if "unless" in low:
            _ret = self._run_check_unless(low, cmd_opts)
            # If either result is True, the returned result should be True
            ret["result"] = _ret["result"] or ret["result"]
            ret["comment"].append(_ret["comment"])
            if "skip_watch" in _ret:
                # If either result is True, the returned result should be True
                ret["skip_watch"] = _ret["skip_watch"] or ret["skip_watch"]

        if "creates" in low:
            _ret = self._run_check_creates(low)
            ret["result"] = _ret["result"] or ret["result"]
            ret["comment"].append(_ret["comment"])
            if "skip_watch" in _ret:
                # If either result is True, the returned result should be True
                ret["skip_watch"] = _ret["skip_watch"] or ret["skip_watch"]

        return ret

    def _run_check_function(self, entry):
        """Format slot args and run unless/onlyif function."""
        fun = entry.pop("fun")
        args = entry.pop("args") if "args" in entry else []
        cdata = {"args": args, "kwargs": entry}
        self.format_slots(cdata)
        return self.functions[fun](*cdata["args"], **cdata["kwargs"])

    def _run_check_onlyif(self, low: LowChunk, cmd_opts) -> dict[str, Any]:
        """
        Make sure that all commands return True for the state to run. If any
        command returns False (non 0), the state will not run
        """
        ret: dict[str, Any] = {"result": False}
        for key in ("__sls__", "__id__", "name"):
            ret[key] = low.get(key)

        if not isinstance(low["onlyif"], list):
            low_onlyif = [low["onlyif"]]
        else:
            low_onlyif = low["onlyif"]

        # If any are False the state will NOT run
        def _check_cmd(cmd):
            # Don't run condition (False)
            if cmd != 0 and ret["result"] is False:
                ret.update(
                    {
                        "comment": "onlyif condition is false",
                        "skip_watch": True,
                        "result": True,
                    }
                )
                return False
            elif cmd == 0:
                ret.update({"comment": "onlyif condition is true", "result": False})
            return True

        for entry in low_onlyif:
            if isinstance(entry, str):
                try:
                    cmd = self.functions["cmd.retcode"](
                        entry, ignore_retcode=True, python_shell=True, **cmd_opts
                    )
                except CommandExecutionError:
                    # Command failed, notify onlyif to skip running the item
                    cmd = 100
                log.debug("Last command return code: %s", cmd)
                if not _check_cmd(cmd):
                    return ret
            elif isinstance(entry, dict):
                if "fun" not in entry:
                    ret["comment"] = f"no `fun` argument in onlyif: {entry}"
                    log.warning(ret["comment"])
                    return ret

                get_return = entry.pop("get_return", None)
                result = self._run_check_function(entry)
                if get_return:
                    result = salt.utils.data.traverse_dict_and_list(result, get_return)
                if self.state_con.get("retcode", 0):
                    if not _check_cmd(self.state_con["retcode"]):
                        return ret
                elif not result:
                    ret.update(
                        {
                            "comment": "onlyif condition is false",
                            "skip_watch": True,
                            "result": True,
                        }
                    )
                    return ret
                else:
                    ret.update({"comment": "onlyif condition is true", "result": False})

            else:
                ret.update(
                    {
                        "comment": "onlyif execution failed, bad type passed",
                        "result": False,
                    }
                )
                return ret
        return ret

    def _run_check_unless(self, low: LowChunk, cmd_opts) -> dict[str, Any]:
        """
        Check if any of the commands return False (non 0). If any are False the
        state will run.
        """
        ret: dict[str, Any] = {"result": False}
        for key in ("__sls__", "__id__", "name"):
            ret[key] = low.get(key)

        if not isinstance(low["unless"], list):
            low_unless = [low["unless"]]
        else:
            low_unless = low["unless"]

        # If any are False the state will run
        def _check_cmd(cmd):
            # Don't run condition (True)
            if cmd == 0:
                ret.update(
                    {
                        "comment": "unless condition is true",
                        "skip_watch": True,
                        "result": True,
                    }
                )
                return False
            else:
                ret.pop("skip_watch", None)
                ret.update({"comment": "unless condition is false", "result": False})
                return True

        for entry in low_unless:
            if isinstance(entry, str):
                try:
                    cmd = self.functions["cmd.retcode"](
                        entry, ignore_retcode=True, python_shell=True, **cmd_opts
                    )
                    log.debug("Last command return code: %s", cmd)
                except CommandExecutionError:
                    # Command failed, so notify unless to skip the item
                    cmd = 0
                if _check_cmd(cmd):
                    return ret
            elif isinstance(entry, dict):
                if "fun" not in entry:
                    ret["comment"] = f"no `fun` argument in unless: {entry}"
                    log.warning(ret["comment"])
                    return ret

                get_return = entry.pop("get_return", None)
                result = self._run_check_function(entry)
                if get_return:
                    result = salt.utils.data.traverse_dict_and_list(result, get_return)
                if self.state_con.get("retcode", 0):
                    if _check_cmd(self.state_con["retcode"]):
                        return ret
                elif result:
                    ret.update(
                        {
                            "comment": "unless condition is true",
                            "skip_watch": True,
                            "result": True,
                        }
                    )
                else:
                    ret.update(
                        {"comment": "unless condition is false", "result": False}
                    )
                    return ret
            else:
                ret.update(
                    {
                        "comment": "unless condition is false, bad type passed",
                        "result": False,
                    }
                )

        # No reason to stop, return ret
        return ret

    def _run_check_cmd(self, low: LowChunk) -> dict[str, Any]:
        """
        Alter the way a successful state run is determined
        """
        ret: dict[str, Any] = {"result": False}
        for key in ("__sls__", "__id__", "name"):
            ret[key] = low.get(key)
        cmd_opts = {}
        if "shell" in self.opts["grains"]:
            cmd_opts["shell"] = self.opts["grains"].get("shell")
        for entry in low["check_cmd"]:
            cmd = self.functions["cmd.retcode"](
                entry, ignore_retcode=True, python_shell=True, **cmd_opts
            )
            log.debug("Last command return code: %s", cmd)
            if cmd == 0 and ret["result"] is False:
                ret.update(
                    {
                        "comment": "check_cmd determined the state succeeded",
                        "result": True,
                    }
                )
            elif cmd != 0:
                ret.update(
                    {
                        "comment": "check_cmd determined the state failed",
                        "result": False,
                    }
                )
                return ret
        return ret

    def _run_check_creates(self, low: LowChunk) -> dict[str, Any]:
        """
        Check that listed files exist
        """
        ret: dict[str, Any] = {"result": False}
        for key in ("__sls__", "__id__", "name"):
            ret[key] = low.get(key)

        if isinstance(low["creates"], str) and os.path.exists(low["creates"]):
            ret["comment"] = "{} exists".format(low["creates"])
            ret["result"] = True
            ret["skip_watch"] = True
        elif isinstance(low["creates"], list) and all(
            [os.path.exists(path) for path in low["creates"]]
        ):
            ret["comment"] = "All files in creates exist"
            ret["result"] = True
            ret["skip_watch"] = True
        else:
            ret["comment"] = "Creates files not found"
            ret["result"] = False

        return ret

    def reset_run_num(self):
        """
        Rest the run_num value to 0
        """
        self.__run_num = 0

    def _load_states(self):
        """
        Read the state loader value and loadup the correct states subsystem
        """
        if self.states_loader == "thorium":
            self.states = salt.loader.thorium(
                self.opts, self.functions, {}
            )  # TODO: Add runners, proxy?
        else:
            self.states = salt.loader.states(
                self.opts,
                self.functions,
                self.utils,
                self.serializers,
                context=self.state_con,
                proxy=self.proxy,
                file_client=salt.fileclient.ContextlessFileClient(self.file_client),
            )

    def load_modules(self, data=None, proxy=None):
        """
        Load the modules into the state
        """
        log.info("Loading fresh modules for state activity")
        self.utils = salt.loader.utils(self.opts, file_client=self.file_client)
        self.functions = salt.loader.minion_mods(
            self.opts,
            self.state_con,
            utils=self.utils,
            proxy=self.proxy,
            file_client=salt.fileclient.ContextlessFileClient(self.file_client),
        )
        if isinstance(data, dict):
            if data.get("provider", False):
                if isinstance(data["provider"], str):
                    providers = [{data["state"]: data["provider"]}]
                elif isinstance(data["provider"], list):
                    providers = data["provider"]
                else:
                    providers = {}
                for provider in providers:
                    for mod in provider:
                        funcs = salt.loader.raw_mod(
                            self.opts, provider[mod], self.functions
                        )
                        if funcs:
                            for func in funcs:
                                f_key = "{}{}".format(mod, func[func.rindex(".") :])
                                self.functions[f_key] = funcs[func]
        self.serializers = salt.loader.serializers(self.opts)
        self._load_states()
        self.rend = salt.loader.render(
            self.opts,
            self.functions,
            states=self.states,
            proxy=self.proxy,
            file_client=self.file_client,
            context=self.state_con,
        )

    def module_refresh(self) -> None:
        """
        Refresh all the modules
        """
        log.debug("Refreshing modules...")
        if self.opts["grains"].get("os") != "MacOS":
            # In case a package has been installed into the current python
            # process 'site-packages', the 'site' module needs to be reloaded in
            # order for the newly installed package to be importable.
            try:
                importlib.reload(site)
            except RuntimeError:
                log.error(
                    "Error encountered during module reload. Modules were not reloaded."
                )
            except TypeError:
                log.error(
                    "Error encountered during module reload. Modules were not reloaded."
                )
        self.load_modules()
        if not self.opts.get("local", False) and self.opts.get("multiprocessing", True):
            self.functions["saltutil.refresh_modules"]()

    def check_refresh(self, data: dict, ret: dict) -> None:
        """
        Check to see if the modules for this state instance need to be updated,
        only update if the state is a file or a package and if it changed
        something. If the file function is managed check to see if the file is a
        possible module type, e.g. a python, pyx, or .so. Always refresh if the
        function is recurse, since that can lay down anything.
        """
        _reload_modules = False
        if data.get("reload_grains", False):
            log.debug("Refreshing grains...")
            self.opts["grains"] = salt.loader.grains(self.opts)
            _reload_modules = True

        if data.get("reload_pillar", False):
            log.debug("Refreshing pillar...")
            self.opts["pillar"] = self._gather_pillar()
            _reload_modules = True

        if not ret["changes"]:
            if data.get("force_reload_modules", False):
                self.module_refresh()
            return

        if data.get("reload_modules", False) or _reload_modules:
            # User explicitly requests a reload
            self.module_refresh()
            return

        if data["state"] == "file":
            if data["fun"] == "managed":
                if data["name"].endswith((".py", ".pyx", ".pyo", ".pyc", ".so")):
                    self.module_refresh()
            elif data["fun"] == "recurse":
                self.module_refresh()
            elif data["fun"] == "symlink":
                if "bin" in data["name"]:
                    self.module_refresh()
        elif data["state"] in ("pkg", "ports", "pip"):
            self.module_refresh()

    def verify_data(self, data: dict[str, Any]) -> list[str]:
        """
        Verify the data, return an error statement if something is wrong
        """
        errors = []
        if "state" not in data:
            errors.append('Missing "state" data')
        if "fun" not in data:
            errors.append('Missing "fun" data')
        if "name" not in data:
            errors.append('Missing "name" data')
        if data["name"] and not isinstance(data["name"], str):
            errors.append(
                "ID '{}' {}is not formed as a string, but is a {}".format(
                    data["name"],
                    "in SLS '{}' ".format(data["__sls__"]) if "__sls__" in data else "",
                    type(data["name"]).__name__,
                )
            )
        if "umask" in data:
            umask = data.pop("umask")
            try:
                data["__umask__"] = int(str(umask), 8)
            except (TypeError, ValueError):
                errors.append(f"Invalid umask: {umask}")
        if errors:
            return errors
        full = data["state"] + "." + data["fun"]
        if full not in self.states:
            if "__sls__" in data:
                errors.append(
                    "State '{}' was not found in SLS '{}'".format(full, data["__sls__"])
                )
                reason = self.states.missing_fun_string(full)
                if reason:
                    errors.append(f"Reason: {reason}")
            else:
                errors.append(f"Specified state '{full}' was not found")
        else:
            # First verify that the parameters are met
            aspec = salt.utils.args.get_function_argspec(self.states[full])
            arglen = 0
            deflen = 0
            if isinstance(aspec.args, list):
                arglen = len(aspec.args)
            if isinstance(aspec.defaults, tuple):
                deflen = len(aspec.defaults)
            for ind in range(arglen - deflen):
                if aspec.args[ind] not in data:
                    errors.append(
                        "Missing parameter {} for state {}".format(
                            aspec.args[ind], full
                        )
                    )
        return errors

    def verify_high(self, high: dict) -> list[str]:
        """
        Verify that the high data is viable and follows the data structure
        """
        return _verify_high(high)

    def order_chunks(
        self, chunks: Iterable[LowChunk]
    ) -> tuple[list[LowChunk], list[str]]:
        """
        Sort the chunk list verifying that the chunks follow the order
        specified in the order options.

        :return: a tuple of a list of the ordered chunks and a list of errors
        """
        cap = 1
        errors = []
        disabled_reqs = self.opts.get("disabled_requisites", [])
        if not isinstance(disabled_reqs, list):
            disabled_reqs = [disabled_reqs]
        if not self.dependency_dag.dag:
            # if order_chunks was called without calling compile_high_data then
            # we need to add the chunks to the dag
            agg_opt = self.functions["config.option"]("state_aggregate")
            for chunk in chunks:
                self.dependency_dag.add_chunk(
                    chunk, self._allow_aggregate(chunk, agg_opt)
                )
        for chunk in chunks:
            chunk["name"] = salt.utils.data.decode(chunk["name"])
            self._reconcile_watch_req(chunk)
            error = self.dependency_dag.add_requisites(chunk, disabled_reqs)
            if error:
                errors.append(error)
            elif "order" in chunk:
                if not isinstance(chunk["order"], int):
                    continue

                chunk_order = chunk["order"]
                if chunk_order > cap - 1 and chunk_order > 0:
                    cap = chunk_order + 100

        try:
            # Get nodes in topological order also sorted by order attribute
            sorted_chunks = self.dependency_dag.aggregate_and_order_chunks(cap)
        except nx.NetworkXUnfeasible:
            sorted_chunks = []
            cycle_edges = self.dependency_dag.get_cycles_str()
            errors.append(f"Recursive requisites were found: {cycle_edges}")
        return sorted_chunks, errors

    def _reconcile_watch_req(self, low: LowChunk):
        """
        Change watch requisites to require if mod_watch is not available.
        """
        if RequisiteType.WATCH in low:
            if f"{low['state']}.mod_watch" not in self.states:
                low.setdefault(RequisiteType.REQUIRE.value, []).extend(
                    low.pop(RequisiteType.WATCH)
                )
        if RequisiteType.WATCH_ANY in low:
            if f"{low['state']}.mod_watch" not in self.states:
                low.setdefault(RequisiteType.REQUIRE_ANY.value, []).extend(
                    low.pop(RequisiteType.WATCH_ANY)
                )

    def compile_high_data(
        self, high: dict[str, Any], orchestration_jid: Union[str, int, None] = None
    ) -> tuple[list[LowChunk], list[str]]:
        """
        "Compile" the high data as it is retrieved from the CLI or YAML into
        the individual state executor structures

        return a tuple of the LowChunk structures and a list of errors
        """
        self.dependency_dag = DependencyGraph()
        chunks = []
        disabled = {}
        agg_opt = self.functions["config.option"]("state_aggregate")
        for id_, body in high.items():
            if id_.startswith("__"):
                continue
            for state, run in body.items():
                # This should be a single value instead of a set
                # because multiple functions of the same state
                # type are not allowed in the same state
                funcs = set()
                names = []
                if state.startswith("__"):
                    continue
                chunk = {"state": state, "name": id_}
                if orchestration_jid is not None:
                    chunk["__orchestration_jid__"] = orchestration_jid
                if "__sls__" in body:
                    chunk["__sls__"] = body["__sls__"]
                if "__env__" in body:
                    chunk["__env__"] = body["__env__"]
                if "__sls_included_from__" in body:
                    chunk["__sls_included_from__"] = body["__sls_included_from__"]
                chunk["__id__"] = id_
                for arg in run:
                    if isinstance(arg, str):
                        funcs.add(arg)
                        continue
                    if isinstance(arg, dict):
                        for key, val in arg.items():
                            if key == "names":
                                for _name in val:
                                    if _name not in names:
                                        names.append(_name)
                            elif key == "state":
                                # Don't pass down a state override
                                continue
                            elif key == "name" and not isinstance(val, str):
                                # Invalid name, fall back to ID
                                chunk[key] = id_
                            else:
                                chunk[key] = val
                if names:
                    name_order = 1
                    for entry in names:
                        live = copy.deepcopy(chunk)
                        if isinstance(entry, dict):
                            low_name = next(iter(entry.keys()))
                            live["name"] = low_name
                            list(map(live.update, entry[low_name]))
                        else:
                            live["name"] = entry
                        live["name_order"] = name_order
                        name_order += 1
                        for fun in funcs:
                            live["fun"] = fun
                            if not self._check_disabled(live, disabled):
                                self.dependency_dag.add_chunk(
                                    live, self._allow_aggregate(live, agg_opt)
                                )
                                chunks.append(live)
                                break
                else:
                    live = copy.deepcopy(chunk)
                    for fun in funcs:
                        live["fun"] = fun
                        if not self._check_disabled(live, disabled):
                            self.dependency_dag.add_chunk(
                                live, self._allow_aggregate(live, agg_opt)
                            )
                            chunks.append(live)
                            break
        chunks, errors = self.order_chunks(chunks)
        self.disabled = disabled
        return chunks, errors

    def _allow_aggregate(self, low: LowChunk, agg_opt: Any) -> bool:
        if "aggregate" in low:
            agg_opt = low["aggregate"]
        check_fun = False
        try:
            if agg_opt is True or (
                not isinstance(agg_opt, str) and low["state"] in agg_opt
            ):
                check_fun = True
        except TypeError:
            pass
        allow = False
        if check_fun:
            agg_fun = f"{low['state']}.mod_aggregate"
            loader_cache = self.state_con.setdefault("loader_cache", {})
            if (allow := loader_cache.get(agg_fun)) is None:
                allow = agg_fun in self.states
                self.state_con["loader_cache"][agg_fun] = allow
        return allow

    def _check_disabled(self, low: LowChunk, disabled: dict[str, Any]) -> bool:
        if "state_runs_disabled" in self.opts["grains"]:
            state_func = f"{low['state']}.{low['fun']}"
            for pat in self.opts["grains"]["state_runs_disabled"]:
                if fnmatch.fnmatch(state_func, pat):
                    comment = (
                        f'The state function "{state_func}" is currently disabled by "{pat}", '
                        f"to re-enable, run state.enable {pat}."
                    )
                    _tag = _gen_tag(low)
                    disabled[_tag] = {
                        "changes": {},
                        "result": False,
                        "comment": comment,
                        "__run_num__": self.__run_num,
                        "__sls__": low["__sls__"],
                    }
                    self.__run_num += 1
                    return True
        return False

    def reconcile_extend(self, high: HighData, strict=False):
        """
        Pull the extend data and add it to the respective high data
        """
        errors = []
        if "__extend__" not in high:
            return high, errors
        ext = high.pop("__extend__")
        for ext_chunk in ext:
            for name, body in ext_chunk.items():
                state_type = next(x for x in body if not x.startswith("__"))
                if name not in high or state_type not in high[name]:
                    # Check for a matching 'name' override in high data
                    ids = find_name(name, state_type, high, strict=strict)
                    if len(ids) != 1:
                        errors.append(
                            "Cannot extend ID '{0}' in '{1}:{2}'. It is not "
                            "part of the high state.\n"
                            "This is likely due to a missing include statement "
                            "or an incorrectly typed ID.\nEnsure that a "
                            "state with an ID of '{0}' is available\nin "
                            "environment '{1}' and to SLS '{2}'".format(
                                name,
                                body.get("__env__", "base"),
                                body.get("__sls__", "base"),
                            )
                        )
                        continue
                    else:
                        name = ids[0][0]

                sls_excludes = []
                # excluded sls are plain list items or dicts with an "sls" key
                for exclude in high.get("__exclude__", []):
                    if isinstance(exclude, str):
                        sls_excludes.append(exclude)
                    elif exclude.get("sls"):
                        sls_excludes.append(exclude["sls"])

                if body.get("__sls__") in sls_excludes:
                    log.debug(
                        "Cannot extend ID '%s' in '%s:%s' because '%s:%s' is excluded.",
                        name,
                        body.get("__env__", "base"),
                        body.get("__sls__", "base"),
                        body.get("__env__", "base"),
                        body.get("__sls__", "base"),
                    )
                    continue

                for state, run in body.items():
                    if state.startswith("__"):
                        continue
                    if state not in high[name]:
                        high[name][state] = run
                        continue
                    # high[name][state] is extended by run, both are lists
                    for arg in run:
                        update = False
                        for hind, val in enumerate(high[name][state]):
                            if isinstance(arg, str) and isinstance(val, str):
                                # replacing the function, replace the index
                                high[name][state].pop(hind)
                                high[name][state].insert(hind, arg)
                                update = True
                                continue
                            if isinstance(arg, dict) and isinstance(val, dict):
                                # It is an option, make sure the options match
                                argfirst = next(iter(arg))
                                if argfirst == next(iter(high[name][state][hind])):
                                    # If argfirst is a requisite then we must merge
                                    # our requisite with that of the target state
                                    if argfirst in STATE_REQUISITE_KEYWORDS:
                                        high[name][state][hind][argfirst].extend(
                                            arg[argfirst]
                                        )
                                    # otherwise, its not a requisite and we are just extending (replacing)
                                    else:
                                        high[name][state][hind] = arg
                                    update = True
                                if (
                                    argfirst == "name"
                                    and next(iter(high[name][state][hind])) == "names"
                                ):
                                    # If names are overwritten by name use the name
                                    high[name][state][hind] = arg
                        if not update:
                            high[name][state].append(arg)
        return high, errors

    def apply_exclude(self, high: HighData) -> HighData:
        """
        Read in the __exclude__ list and remove all excluded objects from the
        high data
        """
        return _apply_exclude(high)

    def requisite_in(self, high: HighData):
        """
        Extend the data reference with requisite_in arguments
        """
        req_in = {
            "require_in",
            "watch_in",
            "onfail_in",
            "onchanges_in",
            "use",
            "use_in",
            "prereq_in",
        }
        req_in_all = req_in.union(
            {
                RequisiteType.REQUIRE.value,
                RequisiteType.WATCH.value,
                RequisiteType.PREREQ.value,
                RequisiteType.ONFAIL.value,
                "onfail_stop",  # onfail_stop is an undocumented poorly named req type
                RequisiteType.ONCHANGES.value,
            }
        )
        extend = {}
        errors = []
        disabled_reqs = self.opts.get("disabled_requisites", [])
        if not isinstance(disabled_reqs, list):
            disabled_reqs = [disabled_reqs]
        for id_, body in high.items():
            if not isinstance(body, dict):
                continue
            for state, run in body.items():
                if state.startswith("__"):
                    continue
                for arg in run:
                    if isinstance(arg, dict):
                        # It is not a function, verify that the arg is a
                        # requisite in statement
                        if len(arg) < 1:
                            # Empty arg dict
                            # How did we get this far?
                            continue
                        # Split out the components
                        key = next(iter(arg))
                        if key not in req_in:
                            continue
                        if key in disabled_reqs:
                            log.warning(
                                "The %s requisite has been disabled, Ignoring.", key
                            )
                            continue
                        rkey = key.split("_")[0]
                        items = arg[key]
                        if isinstance(items, dict):
                            # Formatted as a single req_in
                            for _state, name in items.items():

                                # Not a use requisite_in
                                found = False
                                if name not in extend:
                                    extend[name] = HashableOrderedDict()
                                if "." in _state:
                                    errors.append(
                                        "Invalid requisite in {}: {} for "
                                        "{} in SLS '{}'. Requisites must "
                                        "not contain dots, did you mean '{}'?".format(
                                            rkey,
                                            _state,
                                            name,
                                            body["__sls__"],
                                            _state[: _state.find(".")],
                                        )
                                    )
                                    _state = _state.split(".")[0]
                                if _state not in extend[name]:
                                    extend[name][_state] = []
                                extend[name]["__env__"] = body["__env__"]
                                extend[name]["__sls__"] = body["__sls__"]
                                for ind in range(len(extend[name][_state])):
                                    if next(iter(extend[name][_state][ind])) == rkey:
                                        # Extending again
                                        extend[name][_state][ind][rkey].append(
                                            {state: id_}
                                        )
                                        found = True
                                if found:
                                    continue
                                # The rkey is not present yet, create it
                                extend[name][_state].append({rkey: [{state: id_}]})

                        if isinstance(items, list):
                            # Formed as a list of requisite additions
                            hinges = []
                            for ind in items:
                                if not isinstance(ind, dict):
                                    # Malformed req_in
                                    if ind in high:
                                        _ind_high = [
                                            x
                                            for x in high[ind]
                                            if not x.startswith("__")
                                        ]
                                        ind = {_ind_high[0]: ind}
                                    else:
                                        found = False
                                        for _id in iter(high):
                                            for st8 in [
                                                _st8
                                                for _st8 in iter(high[_id])
                                                if not _st8.startswith("__")
                                            ]:
                                                for j in iter(high[_id][st8]):
                                                    if (
                                                        isinstance(j, dict)
                                                        and "name" in j
                                                    ):
                                                        if j["name"] == ind:
                                                            ind = {st8: _id}
                                                            found = True
                                        if not found:
                                            continue
                                if len(ind) < 1:
                                    continue
                                pstate = next(iter(ind))
                                pname = ind[pstate]
                                if pstate == "sls":
                                    # Expand hinges here
                                    hinges = find_sls_ids(pname, high)
                                else:
                                    hinges.append((pname, pstate))
                                if "." in pstate:
                                    errors.append(
                                        f"Invalid requisite in {rkey}: {pstate} for "
                                        f"{pname}, in SLS '{body['__sls__']}'. Requisites must "
                                        f"not contain dots, did you mean '{pstate[: pstate.find('.')]}'?"
                                    )
                                    pstate = pstate.split(".")[0]
                                for tup in hinges:
                                    name, _state = tup
                                    if key == "use_in":
                                        # Add the running states args to the
                                        # use_in states
                                        ext_ids = find_name(
                                            name, _state, high, strict=True
                                        )
                                        for ext_id, _req_state in ext_ids:
                                            if not ext_id:
                                                continue
                                            ext_args = state_args(ext_id, _state, high)
                                            if ext_id not in extend:
                                                extend[ext_id] = HashableOrderedDict()
                                            if _req_state not in extend[ext_id]:
                                                extend[ext_id][_req_state] = []
                                            ignore_args = req_in_all.union(ext_args)
                                            for arg in high[id_][state]:
                                                if not isinstance(arg, dict):
                                                    continue
                                                if len(arg) != 1:
                                                    continue
                                                if next(iter(arg)) in ignore_args:
                                                    continue
                                                # Don't use name or names
                                                if next(iter(arg.keys())) == "name":
                                                    continue
                                                if next(iter(arg.keys())) == "names":
                                                    continue
                                                extend[ext_id][_req_state].append(arg)
                                        continue
                                    if key == "use":
                                        # Add the use state's args to the
                                        # running state
                                        ext_ids = find_name(
                                            name, _state, high, strict=True
                                        )
                                        for ext_id, _req_state in ext_ids:
                                            if not ext_id:
                                                continue
                                            loc_args = state_args(id_, state, high)
                                            if id_ not in extend:
                                                extend[id_] = HashableOrderedDict()
                                            if state not in extend[id_]:
                                                extend[id_][state] = []
                                            ignore_args = req_in_all.union(loc_args)
                                            for arg in high[ext_id][_req_state]:
                                                if not isinstance(arg, dict):
                                                    continue
                                                if len(arg) != 1:
                                                    continue
                                                if next(iter(arg)) in ignore_args:
                                                    continue
                                                # Don't use name or names
                                                if next(iter(arg.keys())) == "name":
                                                    continue
                                                if next(iter(arg.keys())) == "names":
                                                    continue
                                                extend[id_][state].append(arg)
                                        continue
                                    found = False
                                    if name not in extend:
                                        extend[name] = HashableOrderedDict()
                                    if _state not in extend[name]:
                                        extend[name][_state] = []
                                    extend[name]["__env__"] = body["__env__"]
                                    extend[name]["__sls__"] = body["__sls__"]
                                    for ind in range(len(extend[name][_state])):
                                        if (
                                            next(iter(extend[name][_state][ind]))
                                            == rkey
                                        ):
                                            # Extending again
                                            extend[name][_state][ind][rkey].append(
                                                {state: id_}
                                            )
                                            found = True
                                    if found:
                                        continue
                                    # The rkey is not present yet, create it
                                    extend[name][_state].append({rkey: [{state: id_}]})
        high["__extend__"] = [{key: val} for key, val in extend.items()]
        req_in_high, req_in_errors = self.reconcile_extend(high, strict=True)
        errors.extend(req_in_errors)
        return req_in_high, errors

    @classmethod
    def _call_parallel_target(
        cls, instance, init_kwargs, name, cdata, low, inject_globals
    ):
        """
        The target function to call that will create the parallel thread/process
        """
        if instance is None:
            instance = cls(**init_kwargs)
            instance.states.inject_globals = inject_globals
        # we need to re-record start/end duration here because it is impossible to
        # correctly calculate further down the chain
        utc_start_time = datetime.datetime.utcnow()

        instance.format_slots(cdata)
        tag = _gen_tag(low)
        try:
            ret = instance.states[cdata["full"]](*cdata["args"], **cdata["kwargs"])
        except Exception as exc:  # pylint: disable=broad-except
            log.debug(
                "An exception occurred in this state: %s",
                exc,
                exc_info_on_loglevel=logging.DEBUG,
            )
            trb = traceback.format_exc()
            ret = {
                "result": False,
                "name": name,
                "changes": {},
                "comment": f"An exception occurred in this state: {trb}",
            }

        utc_finish_time = datetime.datetime.utcnow()
        timezone_delta = datetime.datetime.utcnow() - datetime.datetime.now()
        local_finish_time = utc_finish_time - timezone_delta
        local_start_time = utc_start_time - timezone_delta
        ret["start_time"] = local_start_time.time().isoformat()
        delta = utc_finish_time - utc_start_time
        # duration in milliseconds.microseconds
        duration = (delta.seconds * 1000000 + delta.microseconds) / 1000.0
        ret["duration"] = duration
        ret["__parallel__"] = True

        if "retry" in low:
            retries = 1
            low["retry"] = instance.verify_retry_data(low["retry"])
            if not instance.states.opts["test"]:
                while low["retry"]["attempts"] >= retries:

                    if low["retry"]["until"] == ret["result"]:
                        break

                    interval = low["retry"]["interval"]
                    if low["retry"]["splay"] != 0:
                        interval = interval + random.randint(0, low["retry"]["splay"])
                    log.info(
                        "State result does not match retry until value, "
                        "state will be re-run in %s seconds",
                        interval,
                    )
                    time.sleep(interval)
                    retry_ret = instance.states[cdata["full"]](
                        *cdata["args"], **cdata["kwargs"]
                    )

                    utc_start_time = datetime.datetime.utcnow()
                    utc_finish_time = datetime.datetime.utcnow()
                    delta = utc_finish_time - utc_start_time
                    duration = (delta.seconds * 1000000 + delta.microseconds) / 1000.0
                    retry_ret["duration"] = duration

                    orig_ret = ret
                    ret = retry_ret
                    if not ret["comment"]:
                        _comment = ""
                    else:
                        _comment = (
                            'Attempt {}: Returned a result of "{}", '
                            'with the following comment: "{}"'.format(
                                retries, ret["result"], ret["comment"]
                            )
                        )

                    ret["comment"] = "\n".join([orig_ret["comment"], _comment])
                    ret["duration"] = (
                        ret["duration"] + orig_ret["duration"] + (interval * 1000)
                    )
                    if retries == 1:
                        ret["start_time"] = orig_ret["start_time"]
                    retries = retries + 1

            else:
                ret["comment"] = "  ".join(
                    [
                        "" if not ret["comment"] else str(ret["comment"]),
                        "The state would be retried every {interval} seconds "
                        "(with a splay of up to {splay} seconds) a maximum of "
                        "{attempts} times or until a result of {until} "
                        "is returned".format(**low["retry"]),
                    ]
                )

        troot = os.path.join(instance.opts["cachedir"], instance.invocation_id)
        tfile = os.path.join(troot, salt.utils.hashutils.sha1_digest(tag))
        if not os.path.isdir(troot):
            try:
                os.makedirs(troot)
            except OSError:
                # Looks like the directory was created between the check
                # and the attempt, we are safe to pass
                pass
        with salt.utils.files.fopen(tfile, "wb+") as fp_:
            fp_.write(msgpack_serialize(ret))

<<<<<<< HEAD
    def call_parallel(self, cdata: dict[str, Any], low: LowChunk):
=======
    def call_parallel(self, cdata, low, inject_globals):
>>>>>>> 64a91d45
        """
        Call the state defined in the given cdata in parallel
        """
        # There are a number of possibilities to not have the cdata
        # populated with what we might have expected, so just be smart
        # enough to not raise another KeyError as the name is easily
        # guessable and fallback in all cases to present the real
        # exception to the user
        name = (cdata.get("args") or [None])[0] or cdata["kwargs"].get("name")
        if not name:
            name = low.get("name", low.get("__id__"))

        if salt.utils.platform.spawning_platform():
            instance = None
        else:
            instance = self
            inject_globals = None

        proc = salt.utils.process.Process(
            target=self._call_parallel_target,
            args=(instance, self._init_kwargs, name, cdata, low, inject_globals),
            name=f"ParallelState({name})",
        )
        try:
            proc.start()
        except TypeError as err:
            # Some modules use the context to cache unpicklable objects like
            # database connections or loader instances.
            # Ensure we don't crash because of that on spawning platforms.
            if "cannot pickle" not in str(err):
                raise
            clean_context = {}
            for var, val in self._init_kwargs["context"].items():
                try:
                    pickle.dumps(val)
                except TypeError:
                    pass
                else:
                    clean_context[var] = val
            init_kwargs = self._init_kwargs.copy()
            init_kwargs["context"] = clean_context
            proc = salt.utils.process.Process(
                target=self._call_parallel_target,
                args=(instance, init_kwargs, name, cdata, low, inject_globals),
                name=f"ParallelState({name})",
            )
            proc.start()
        ret = {
            "name": name,
            "result": None,
            "changes": {},
            "comment": "Started in a separate process",
            "proc": proc,
        }
        return ret

    @salt.utils.decorators.state.OutputUnifier("content_check", "unify")
    def call(
        self,
        low: LowChunk,
        chunks: Optional[Sequence[LowChunk]] = None,
        running: Optional[dict[str, dict]] = None,
        retries: int = 1,
    ):
        """
        Call a state directly with the low data structure, verify data
        before processing.
        """
        utc_start_time = datetime.datetime.utcnow()
        local_start_time = utc_start_time - (
            datetime.datetime.utcnow() - datetime.datetime.now()
        )
        low_name = low.get("name")
        log_low_name = low_name.strip() if isinstance(low_name, str) else low_name
        log.info(
            "Running state [%s] at time %s",
            log_low_name,
            local_start_time.time().isoformat(),
        )
        errors = self.verify_data(low)
        if errors:
            ret = {
                "result": False,
                "name": low_name,
                "changes": {},
                "comment": "",
            }
            for err in errors:
                ret["comment"] += f"{err}\n"
            ret["__run_num__"] = self.__run_num
            self.__run_num += 1
            format_log(ret)
            self.check_refresh(low, ret)
            return ret
        else:
            ret = {"result": False, "name": low["name"], "changes": {}}

        self.state_con["runas"] = low.get("runas", None)

        if low["state"] == "cmd" and "password" in low:
            self.state_con["runas_password"] = low["password"]
        else:
            self.state_con["runas_password"] = low.get("runas_password", None)

        if not low.get("__prereq__"):
            log.info(
                "Executing state %s.%s for [%s]",
                low["state"],
                low["fun"],
                log_low_name,
            )

        if "provider" in low:
            self.load_modules(low)

        state_func_name = "{0[state]}.{0[fun]}".format(low)
        cdata = salt.utils.args.format_call(
            self.states[state_func_name],
            low,
            initial_ret={"full": state_func_name},
            expected_extra_kws=STATE_INTERNAL_KEYWORDS,
        )

        inject_globals = {
            # Pass a copy of the running dictionary, the low state chunks and
            # the current state dictionaries.
            # We pass deep copies here because we don't want any misbehaving
            # state module to change these at runtime.
            "__low__": immutabletypes.freeze(low),
            "__running__": immutabletypes.freeze(running) if running else {},
            "__instance_id__": self.instance_id,
            "__lowstate__": immutabletypes.freeze(chunks) if chunks else {},
            "__user__": self.opts.get("user", "UNKNOWN"),
        }

        if "__env__" in low:
            inject_globals["__env__"] = str(low["__env__"])

        if self.inject_globals:
            inject_globals.update(self.inject_globals)

        if low.get("__prereq__"):
            test = self.states.opts["test"]
            self.states.opts["test"] = True
        try:
            # Let's get a reference to the salt environment to use within this
            # state call.
            #
            # If the state function accepts an 'env' keyword argument, it
            # allows the state to be overridden(we look for that in cdata). If
            # that's not found in cdata, we look for what we're being passed in
            # the original data, namely, the special dunder __env__. If that's
            # not found we default to 'base'
            req_list = ("unless", "onlyif", "creates")
            if (
                any(req in low for req in req_list)
                and "{0[state]}.mod_run_check".format(low) not in self.states
            ):
                ret.update(self._run_check(low))

            if not self.opts.get("lock_saltenv", False):
                # NOTE: Overriding the saltenv when lock_saltenv is blocked in
                # salt/modules/state.py, before we ever get here, but this
                # additional check keeps use of the State class outside of the
                # salt/modules/state.py from getting around this setting.
                if "saltenv" in low:
                    inject_globals["__env__"] = str(low["saltenv"])
                elif isinstance(cdata["kwargs"].get("env", None), str):
                    # User is using a deprecated env setting which was parsed by
                    # format_call.
                    # We check for a string type since module functions which
                    # allow setting the OS environ also make use of the "env"
                    # keyword argument, which is not a string
                    inject_globals["__env__"] = str(cdata["kwargs"]["env"])

            if "__env__" not in inject_globals:
                # Let's use the default environment
                inject_globals["__env__"] = "base"

            if "__orchestration_jid__" in low:
                inject_globals["__orchestration_jid__"] = low["__orchestration_jid__"]

            if "result" not in ret or ret["result"] is False:
                self.states.inject_globals = inject_globals
                if self.mocked:
                    ret = mock_ret(cdata)
                else:
                    # Execute the state function
                    ret = self._match_global_state_conditions(
                        cdata["full"], low["state"], low["name"]
                    )
                    if ret:
                        log.info(
                            "Failed to meet global state conditions. State '%s' not called.",
                            low["name"],
                        )
                    elif not low.get("__prereq__") and low.get("parallel"):
                        # run the state call in parallel, but only if not in a prereq
                        ret = self.call_parallel(cdata, low, inject_globals)
                    else:
                        self.format_slots(cdata)
                        with salt.utils.files.set_umask(low.get("__umask__")):
                            ret = self.states[cdata["full"]](
                                *cdata["args"], **cdata["kwargs"]
                            )
                self.states.inject_globals = {}
            if "check_cmd" in low:
                state_check_cmd = "{0[state]}.mod_run_check_cmd".format(low)
                state_func = "{0[state]}.{0[fun]}".format(low)
                state_func_sig = inspect.signature(self.states[state_func])
                if state_check_cmd not in self.states:
                    ret.update(self._run_check_cmd(low))
                else:
                    if "check_cmd" not in state_func_sig.parameters:
                        ret.update(self._run_check_cmd(low))
        except Exception as exc:  # pylint: disable=broad-except
            log.debug(
                "An exception occurred in this state: %s",
                exc,
                exc_info_on_loglevel=logging.DEBUG,
            )
            trb = traceback.format_exc()
            # There are a number of possibilities to not have the cdata
            # populated with what we might have expected, so just be smart
            # enough to not raise another KeyError as the name is easily
            # guessable and fallback in all cases to present the real
            # exception to the user
            name = (cdata.get("args") or [None])[0] or cdata["kwargs"].get("name")
            if not name:
                name = low.get("name", low.get("__id__"))

            ret = {
                "result": False,
                "name": name,
                "changes": {},
                "comment": f"An exception occurred in this state: {trb}",
            }
        finally:
            if low.get("__prereq__"):
                self.states.opts["test"] = test
            self.state_con.pop("runas", None)
            self.state_con.pop("runas_password", None)

        if not isinstance(ret, dict):
            return ret

        # If format_call got any warnings, let's show them to the user
        if "warnings" in cdata:
            ret.setdefault("warnings", []).extend(cdata["warnings"])

        if "provider" in low:
            self.load_modules()

        if low.get("__prereq__"):
            low["__prereq__"] = False
            return ret

        ret["__sls__"] = low.get("__sls__")
        ret["__run_num__"] = self.__run_num
        self.__run_num += 1
        format_log(ret)
        self.check_refresh(low, ret)
        utc_finish_time = datetime.datetime.utcnow()
        timezone_delta = datetime.datetime.utcnow() - datetime.datetime.now()
        local_finish_time = utc_finish_time - timezone_delta
        local_start_time = utc_start_time - timezone_delta
        ret["start_time"] = local_start_time.time().isoformat()
        delta = utc_finish_time - utc_start_time
        # duration in milliseconds.microseconds
        duration = (delta.seconds * 1000000 + delta.microseconds) / 1000.0
        ret["duration"] = duration
        ret["__id__"] = low["__id__"]
        log.info(
            "Completed state [%s] at time %s (duration_in_ms=%s)",
            low["name"].strip() if isinstance(low["name"], str) else low["name"],
            local_finish_time.time().isoformat(),
            duration,
        )
        if "retry" in low and "parallel" not in low:
            low["retry"] = self.verify_retry_data(low["retry"])
            if not self.states.opts["test"]:
                if low["retry"]["until"] != ret["result"]:
                    if low["retry"]["attempts"] > retries:
                        interval = low["retry"]["interval"]
                        if low["retry"]["splay"] != 0:
                            interval = interval + random.randint(
                                0, low["retry"]["splay"]
                            )
                        log.info(
                            "State result does not match retry until value, "
                            "state will be re-run in %s seconds",
                            interval,
                        )
                        self.functions["test.sleep"](interval)
                        retry_ret = self.call(low, chunks, running, retries=retries + 1)
                        orig_ret = ret
                        ret = retry_ret
                        ret["comment"] = "\n".join(
                            [
                                'Attempt {}: Returned a result of "{}", '
                                'with the following comment: "{}"'.format(
                                    retries, orig_ret["result"], orig_ret["comment"]
                                ),
                                "" if not ret["comment"] else ret["comment"],
                            ]
                        )
                        ret["duration"] = (
                            ret["duration"] + orig_ret["duration"] + (interval * 1000)
                        )
                        if retries == 1:
                            ret["start_time"] = orig_ret["start_time"]
            else:
                ret["comment"] = "  ".join(
                    [
                        "" if not ret["comment"] else str(ret["comment"]),
                        "The state would be retried every {interval} seconds "
                        "(with a splay of up to {splay} seconds) a maximum of "
                        "{attempts} times or until a result of {until} "
                        "is returned".format(**low["retry"]),
                    ]
                )
        return ret

    def __eval_slot(self, slot):
        log.debug("Evaluating slot: %s", slot)
        fmt = slot.split(":", 2)
        if len(fmt) != 3:
            log.warning("Malformed slot: %s", slot)
            return slot
        if fmt[1] != "salt":
            log.warning("Malformed slot: %s", slot)
            log.warning(
                "Only execution modules are currently supported in slots. This means"
                ' slot should start with "__slot__:salt:"'
            )
            return slot
        fun, args, kwargs = salt.utils.args.parse_function(fmt[2])
        if not fun or fun not in self.functions:
            log.warning("Malformed slot: %s", slot)
            log.warning(
                "Execution module should be specified in a function call format: "
                "test.arg('arg', kw='kwarg')"
            )
            return slot
        log.debug("Calling slot: %s(%s, %s)", fun, args, kwargs)
        slot_return = self.functions[fun](*args, **kwargs)

        # Given input  __slot__:salt:test.arg(somekey="value").not.exist ~ /appended
        # slot_text should be __slot...).not.exist
        # append_data should be ~ /appended
        slot_text = fmt[2].split("~")[0]
        append_data = fmt[2].split("~", 1)[1:]
        log.debug("slot_text: %s", slot_text)
        log.debug("append_data: %s", append_data)

        # Support parsing slot dict response
        # return_get should result in a kwargs.nested.dict path by getting
        # everything after first closing paren: )
        return_get = None
        try:
            return_get = slot_text[slot_text.rindex(")") + 1 :]
        except ValueError:
            pass
        if return_get:
            # remove first period
            return_get = return_get.split(".", 1)[1].strip()
            log.debug("Searching slot result %s for %s", slot_return, return_get)
            slot_return = salt.utils.data.traverse_dict_and_list(
                slot_return, return_get, default=None, delimiter="."
            )

        if append_data:
            if isinstance(slot_return, str):
                # Append text to slot string result
                append_data = " ".join(append_data).strip()
                log.debug("appending to slot result: %s", append_data)
                slot_return += append_data
            else:
                log.error("Ignoring slot append, slot result is not a string")

        return slot_return

    def format_slots(self, cdata):
        """
        Read in the arguments from the low level slot syntax to make a last
        minute runtime call to gather relevant data for the specific routine

        Will parse strings, first level of dictionary values, and strings and
        first level dict values inside of lists
        """
        # __slot__:salt.cmd.run(foo, bar, baz=qux)
        SLOT_TEXT = "__slot__:"
        ctx = (("args", enumerate(cdata["args"])), ("kwargs", cdata["kwargs"].items()))
        for atype, avalues in ctx:
            for ind, arg in avalues:
                arg = salt.utils.data.decode(arg, keep=True)
                if isinstance(arg, dict):
                    # Search dictionary values for __slot__:
                    for key, value in arg.items():
                        try:
                            if value.startswith(SLOT_TEXT):
                                log.trace("Slot processsing dict value %s", value)
                                cdata[atype][ind][key] = self.__eval_slot(value)
                        except AttributeError:
                            # Not a string/slot
                            continue
                elif isinstance(arg, list):
                    for idx, listvalue in enumerate(arg):
                        log.trace("Slot processing list value: %s", listvalue)
                        if isinstance(listvalue, dict):
                            # Search dict values in list for __slot__:
                            for key, value in listvalue.items():
                                try:
                                    if value.startswith(SLOT_TEXT):
                                        log.trace(
                                            "Slot processsing nested dict value %s",
                                            value,
                                        )
                                        cdata[atype][ind][idx][key] = self.__eval_slot(
                                            value
                                        )
                                except AttributeError:
                                    # Not a string/slot
                                    continue
                        if isinstance(listvalue, str):
                            # Search strings in a list for __slot__:
                            if listvalue.startswith(SLOT_TEXT):
                                log.trace(
                                    "Slot processsing nested string %s", listvalue
                                )
                                cdata[atype][ind][idx] = self.__eval_slot(listvalue)
                elif isinstance(arg, str) and arg.startswith(SLOT_TEXT):
                    # Search strings for __slot__:
                    log.trace("Slot processsing %s", arg)
                    cdata[atype][ind] = self.__eval_slot(arg)
                else:
                    # Not a slot, skip it
                    continue

    def verify_retry_data(self, retry_data):
        """
        verifies the specified retry data
        """
        retry_defaults = {
            "until": True,
            "attempts": 2,
            "splay": 0,
            "interval": 30,
        }
        expected_data = {
            "until": bool,
            "attempts": int,
            "interval": int,
            "splay": int,
        }
        validated_retry_data = {}
        if isinstance(retry_data, dict):
            for expected_key, value_type in expected_data.items():
                if expected_key in retry_data:
                    if isinstance(retry_data[expected_key], value_type):
                        validated_retry_data[expected_key] = retry_data[expected_key]
                    else:
                        log.warning(
                            "An invalid value was passed for the retry %s, "
                            "using default value '%s'",
                            expected_key,
                            retry_defaults[expected_key],
                        )
                        validated_retry_data[expected_key] = retry_defaults[
                            expected_key
                        ]
                else:
                    validated_retry_data[expected_key] = retry_defaults[expected_key]
        else:
            log.warning(
                "State is set to retry, but a valid dict for retry "
                "configuration was not found.  Using retry defaults"
            )
            validated_retry_data = retry_defaults
        return validated_retry_data

    def call_chunks(
        self,
        chunks: Sequence[LowChunk],
        disabled_states: Optional[dict[str, dict[str, Any]]] = None,
    ) -> dict[str, Any]:
        """
        Iterate over a list of chunks and call them, checking for requires.
        """
        if disabled_states is None:
            # Check for any disabled states
            disabled = {}
            for chunk in chunks:
                self._check_disabled(chunk, disabled)
        else:
            disabled = disabled_states
        running = {}
        for low in chunks:
            if "__FAILHARD__" in running:
                running.pop("__FAILHARD__")
                return running
            tag = _gen_tag(low)
            if tag not in running:
                # Check if this low chunk is paused
                action = self.check_pause(low)
                if action == "kill":
                    break
                running = self.call_chunk(low, running, chunks)
                if self.check_failhard(low, running):
                    return running
        while True:
            if self.reconcile_procs(running):
                break
            time.sleep(0.01)
        ret = dict(list(disabled.items()) + list(running.items()))
        return ret

    def check_failhard(self, low: LowChunk, running: dict[str, dict]):
        """
        Check if the low data chunk should send a failhard signal
        """
        tag = _gen_tag(low)
        if self.opts.get("test", False):
            return False
        if low.get("failhard", self.opts["failhard"]) and tag in running:
            if running[tag]["result"] is None:
                return False
            return not running[tag]["result"]
        return False

    def check_pause(self, low: LowChunk) -> Optional[str]:
        """
        Check to see if this low chunk has been paused
        """
        if not self.jid:
            # Can't pause on salt-ssh since we can't track continuous state
            return
        pause_path = os.path.join(self.opts["cachedir"], "state_pause", self.jid)
        start = time.time()
        if os.path.isfile(pause_path):
            try:
                while True:
                    tries = 0
                    with salt.utils.files.fopen(pause_path, "rb") as fp_:
                        try:
                            pdat = msgpack_deserialize(fp_.read())
                        except salt.utils.msgpack.exceptions.UnpackValueError:
                            # Reading race condition
                            if tries > 10:
                                # Break out if there are a ton of read errors
                                return
                            tries += 1
                            time.sleep(1)
                            continue
                        id_ = low["__id__"]
                        key = ""
                        if id_ in pdat:
                            key = id_
                        elif "__all__" in pdat:
                            key = "__all__"
                        if key:
                            if "duration" in pdat[key]:
                                now = time.time()
                                if now - start > pdat[key]["duration"]:
                                    return "run"
                            if "kill" in pdat[key]:
                                return "kill"
                        else:
                            return "run"
                        time.sleep(1)
            except Exception as exc:  # pylint: disable=broad-except
                log.error(
                    "Failed to read in pause data for file located at: %s", pause_path
                )
                return "run"
        return "run"

    def reconcile_procs(self, running: dict) -> bool:
        """
        Check the running dict for processes and resolve them
        """
        retset = set()
        for tag in running:
            proc = running[tag].get("proc")
            if proc:
                if not proc.is_alive():
                    ret_cache = os.path.join(
                        self.opts["cachedir"],
                        self.invocation_id,
                        salt.utils.hashutils.sha1_digest(tag),
                    )
                    if not os.path.isfile(ret_cache):
                        ret = {
                            "result": False,
                            "comment": "Parallel process failed to return",
                            "name": running[tag]["name"],
                            "changes": {},
                        }
                    try:
                        with salt.utils.files.fopen(ret_cache, "rb") as fp_:
                            ret = msgpack_deserialize(fp_.read())
                    except OSError:
                        ret = {
                            "result": False,
                            "comment": "Parallel cache failure",
                            "name": running[tag]["name"],
                            "changes": {},
                        }
                    running[tag].update(ret)
                    running[tag].pop("proc")
                else:
                    retset.add(False)
        return False not in retset

    def _check_requisites(self, low: LowChunk, running: dict[str, dict[str, Any]]):
        """
        Look into the running data to check the status of all requisite
        states.
        """
        reqs = {}
        for req_type, chunk in self.dependency_dag.get_dependencies(low):
            reqs.setdefault(req_type, []).append(chunk)
        fun_stats = set()
        for r_type, chunks in reqs.items():
            req_stats = set()
            r_type_base = re.sub(r"_any$|_all$", "", r_type)
            if r_type_base == RequisiteType.PREREQ.value:
                run_dict = self.pre
            else:
                run_dict = running

            filtered_run_dict = {}
            for chunk in chunks:
                tag = _gen_tag(chunk)
                run_dict_chunk = run_dict.get(tag)
                if run_dict_chunk:
                    filtered_run_dict[tag] = run_dict_chunk
            run_dict = filtered_run_dict

            while True:
                if self.reconcile_procs(run_dict):
                    break
                time.sleep(0.01)

            for chunk in chunks:
                tag = _gen_tag(chunk)
                if tag not in run_dict:
                    req_stats.add("unmet")
                    continue
                # A state can include a "skip_req" key in the return dict
                # with a True value to skip triggering onchanges, watch, or
                # other requisites which would result in a only running on a
                # change or running mod_watch
                if run_dict[tag].get("skip_req"):
                    req_stats.add("skip_req")
                if r_type_base == RequisiteType.ONFAIL.value:
                    if run_dict[tag]["result"] is True:
                        req_stats.add("onfail")  # At least one state is OK
                        continue
                else:
                    if run_dict[tag]["result"] is False:
                        req_stats.add("fail")
                        continue
                if r_type_base == RequisiteType.ONCHANGES.value:
                    if not run_dict[tag]["changes"]:
                        req_stats.add("onchanges")
                    else:
                        req_stats.add("onchangesmet")
                    continue
                if (
                    r_type_base == RequisiteType.WATCH.value
                    and run_dict[tag]["changes"]
                ):
                    req_stats.add("change")
                    continue
                if r_type_base == RequisiteType.PREREQ.value:
                    if run_dict[tag]["result"] is None:
                        req_stats.add("premet")
                    else:
                        req_stats.add("pre")
                else:
                    if run_dict[tag].get("__state_ran__", True):
                        req_stats.add("met")
            if r_type.endswith("_any") or r_type == RequisiteType.ONFAIL.value:
                if "met" in req_stats or "change" in req_stats:
                    if "fail" in req_stats:
                        req_stats.remove("fail")
                if "onchangesmet" in req_stats:
                    if "onchanges" in req_stats:
                        req_stats.remove("onchanges")
                    if "fail" in req_stats:
                        req_stats.remove("fail")
                if "onfail" in req_stats:
                    # a met requisite in this case implies a success
                    if "met" in req_stats:
                        req_stats.remove("onfail")
            if r_type.endswith("_all") and "onfail" in req_stats:
                if "onfail" in req_stats:
                    # a met requisite in this case implies a failure
                    if "met" in req_stats:
                        req_stats.remove("met")
            fun_stats.update(req_stats)

        if "unmet" in fun_stats:
            status = "unmet"
        elif "fail" in fun_stats:
            status = "fail"
        elif "skip_req" in fun_stats and (fun_stats & {"onchangesmet", "premet"}):
            status = "skip_req"
        elif "skip_req" in fun_stats and "change" in fun_stats:
            status = "skip_watch"
        elif "pre" in fun_stats:
            if "premet" in fun_stats:
                status = "met"
            else:
                status = "pre"
        elif "onfail" in fun_stats and "onchangesmet" not in fun_stats:
            status = "onfail"
        elif "onchanges" in fun_stats and "onchangesmet" not in fun_stats:
            status = "onchanges"
        elif "change" in fun_stats:
            status = "change"
        elif "onfail" in fun_stats:
            status = "onfail"
        else:
            status = "met"

        return status, reqs

    def event(
        self, chunk_ret: dict, length: int, fire_event: Union[bool, str] = False
    ) -> None:
        """
        Fire an event on the master bus

        If `fire_event` is set to True an event will be sent with the
        chunk name in the tag and the chunk result in the event data.

        If `fire_event` is set to a string such as `mystate/is/finished`,
        an event will be sent with the string added to the tag and the chunk
        result in the event data.

        If the `state_events` is set to True in the config, then after the
        chunk is evaluated an event will be set up to the master with the
        results.
        """
        if not self.opts.get("local") and (
            self.opts.get("state_events", True) or fire_event
        ):
            if not self.opts.get("master_uri"):

                def ev_func(ret, tag, preload=None):
                    with salt.utils.event.get_master_event(
                        self.opts, self.opts["sock_dir"], listen=False
                    ) as _evt:
                        _evt.fire_event(ret, tag)

            else:
                ev_func = self.functions["event.fire_master"]

            ret: dict[str, Any] = {"ret": chunk_ret}
            if fire_event is True:
                tag = salt.utils.event.tagify(
                    [self.jid, self.opts["id"], str(chunk_ret["name"])],
                    "state_result",
                )
            elif isinstance(fire_event, str):
                tag = salt.utils.event.tagify(
                    [self.jid, self.opts["id"], str(fire_event)],
                    "state_result",
                )
            else:
                tag = salt.utils.event.tagify(
                    [self.jid, "prog", self.opts["id"], str(chunk_ret["__run_num__"])],
                    "job",
                )
                ret["len"] = length
            preload = {"jid": self.jid}
            ev_func(ret, tag, preload=preload)

    def call_chunk(
        self,
        low: LowChunk,
        running: dict[str, dict],
        chunks: Sequence[LowChunk],
        depth: int = 0,
    ) -> dict[str, dict]:
        """
        Execute the chunk if the requisites did not fail
        """
        if self.dependency_dag.dag:
            low = self._mod_aggregate(low, running)
        elif chunks:
            raise SaltRenderError(
                "call_chunk called with multiple chunks but order_chunks was not called."
                " order_chunks must be called first when there are multiple chunks."
            )
        self._mod_init(low)
        tag = _gen_tag(low)

        status, reqs = self._check_requisites(low, running)
        if status == "unmet":
            if self._call_unmet_requisites(low, running, chunks, tag, depth):
                return running
        elif status == "met":
            if low.get("__prereq__"):
                self.pre[tag] = self.call(low, chunks, running)
            else:
                running[tag] = self.call(low, chunks, running)
        elif status == "skip_req":
            self._assign_not_run_result_dict(
                low=low,
                tag=tag,
                result=True,
                comment="State was not run because requisites were skipped by another state",
                running=running,
            )
        elif status == "skip_watch" and not low.get("__prereq__"):
            ret = self.call(low, chunks, running)
            ret[
                "comment"
            ] += " mod_watch was not run because requisites were skipped by another state"
            running[tag] = ret
        elif status == "fail":
            # if the requisite that failed was due to a prereq on this low state
            # show the normal error
            if tag in self.pre:
                # This is the previous run of the state with the prereq
                # which was run with test=True, so it will include
                # the proposed changes not actual changes.
                # So we remove them from the final output
                # since the prereq requisite failed.
                if self.pre[tag].get("changes"):
                    self.pre[tag]["changes"] = {}
                running[tag] = self.pre[tag]
                running[tag]["__run_num__"] = self.__run_num
                for key in ("__sls__", "__id__", "name"):
                    running[tag][key] = low.get(key)
                self.__run_num += 1
            # otherwise the failure was due to a requisite down the chain
            else:
                # determine what the requisite failures were, and return
                # a nice error message
                failed_requisites = set()
                # look at all requisite types for a failure
                for req_lows in reqs.values():
                    for req_low in req_lows:
                        req_tag = _gen_tag(req_low)
                        req_ret = self.pre.get(req_tag, running.get(req_tag))
                        # if there is no run output for the requisite it
                        # can't be the failure
                        if req_ret is None:
                            continue
                        # If the result was False (not None) it was a failure
                        if req_ret["result"] is False:
                            # use SLS.ID for the key-- so its easier to find
                            key = "{sls}.{_id}".format(
                                sls=req_low["__sls__"], _id=req_low["__id__"]
                            )
                            failed_requisites.add(key)

                _cmt = "One or more requisite failed: {}".format(
                    ", ".join(str(i) for i in failed_requisites)
                )
                self._assign_not_run_result_dict(
                    low=low,
                    tag=tag,
                    result=False,
                    comment=_cmt,
                    running=running,
                )
        elif status == "change" and not low.get("__prereq__"):
            ret = self.call(low, chunks, running)
            if not ret["changes"] and not ret.get("skip_watch", False):
                low = low.copy()
                low["sfun"] = low["fun"]
                low["fun"] = "mod_watch"
                low["__reqs__"] = reqs
                ret = self.call(low, chunks, running)
            running[tag] = ret
        elif status == "pre":
            self._assign_not_run_result_dict(
                low=low,
                tag=tag,
                result=True,
                comment="No changes detected",
                running=running,
            )
        elif status == "onfail":
            self._assign_not_run_result_dict(
                low=low,
                tag=tag,
                result=True,
                comment="State was not run because onfail req did not change",
                running=running,
            )
        elif status == "onchanges":
            self._assign_not_run_result_dict(
                low=low,
                tag=tag,
                result=True,
                comment="State was not run because none of the onchanges reqs changed",
                running=running,
            )
        else:
            if low.get("__prereq__"):
                self.pre[tag] = self.call(low, chunks, running)
            else:
                running[tag] = self.call(low, chunks, running)
        if tag in running:
            self.event(
                running[tag], len(chunks), fire_event=low.get("fire_event", False)
            )

            for sub_state_data in running[tag].pop("sub_state_run", ()):
                start_time, duration = _calculate_fake_duration()
                self.__run_num += 1
                sub_tag = _gen_tag(sub_state_data["low"])
                running[sub_tag] = {
                    "name": sub_state_data["low"]["name"],
                    "changes": sub_state_data["changes"],
                    "result": sub_state_data["result"],
                    "duration": sub_state_data.get("duration", duration),
                    "start_time": sub_state_data.get("start_time", start_time),
                    "comment": sub_state_data.get("comment", ""),
                    "__state_ran__": True,
                    "__run_num__": self.__run_num,
                }
                for key in ("__sls__", "__id__", "name"):
                    running[sub_tag][key] = low.get(key)

        return running

    def _assign_not_run_result_dict(
        self,
        low: LowChunk,
        tag: str,
        result: bool,
        comment: str,
        running: dict[str, dict],
    ) -> None:
        start_time, duration = _calculate_fake_duration()
        ret = {
            "changes": {},
            "result": result,
            "duration": duration,
            "start_time": start_time,
            "comment": comment,
            "__state_ran__": False,
            "__run_num__": self.__run_num,
        }
        for key in ("__sls__", "__id__", "name"):
            ret[key] = low.get(key)
        running[tag] = ret
        if low.get("__prereq__"):
            self.pre[tag] = ret
        self.__run_num += 1

    def _call_unmet_requisites(
        self,
        low: LowChunk,
        running: dict[str, dict],
        chunks: Sequence[LowChunk],
        tag: str,
        depth: int,
    ) -> dict[str, dict]:
        for _, chunk in self.dependency_dag.get_dependencies(low):
            # Check to see if the chunk has been run, only run it if
            # it has not been run already
            ctag = _gen_tag(chunk)
            if ctag not in running:
                running = self.call_chunk(chunk, running, chunks)
                if self.check_failhard(chunk, running):
                    running["__FAILHARD__"] = True
                    return running
        if low.get("__prereq__"):
            status, _ = self._check_requisites(low, running)
            self.pre[tag] = self.call(low, chunks, running)
            if not self.pre[tag]["changes"] and status == "change":
                self.pre[tag]["changes"] = {"watch": "watch"}
                self.pre[tag]["result"] = None
        else:
            depth += 1
            # even this depth is being generous. This shouldn't exceed 1 no
            # matter how the loops are happening
            if depth >= 20:
                log.error("Recursive requisite found")
                running[tag] = {
                    "changes": {},
                    "result": False,
                    "comment": "Recursive requisite found",
                    "__run_num__": self.__run_num,
                }
                for key in ("__sls__", "__id__", "name"):
                    running[tag][key] = low.get(key)
            else:
                running = self.call_chunk(low, running, chunks, depth)
        if self.check_failhard(low, running):
            running["__FAILHARD__"] = True
            return running
        return {}

    def call_beacons(self, chunks: Iterable[LowChunk], running: dict) -> dict:
        """
        Find all of the beacon routines and call the associated mod_beacon runs
        """
        beacons = (chunk for chunk in chunks if "beacon" in chunk)
        mod_beacons = []
        for chunk in beacons:
            low = chunk.copy()
            low["sfun"] = chunk["fun"]
            low["fun"] = "mod_beacon"
            low["__id__"] = f"beacon_{low['__id__']}"
            mod_beacons.append(low)
        ret = self.call_chunks(mod_beacons)

        running.update(ret)
        return running

    def call_listen(self, chunks: Iterable[LowChunk], running: dict) -> dict:
        """
        Find all of the listen routines and call the associated mod_watch runs
        """
        listeners = []
        crefs = {}
        for chunk in chunks:
            crefs[(chunk["state"], chunk["__id__"], chunk["name"])] = chunk
            if "listen" in chunk:
                listeners.append(
                    {(chunk["state"], chunk["__id__"], chunk["name"]): chunk["listen"]}
                )
            if "listen_in" in chunk:
                for l_in in chunk["listen_in"]:
                    for key, val in l_in.items():
                        listeners.append(
                            {(key, val, "lookup"): [{chunk["state"]: chunk["__id__"]}]}
                        )

        mod_watchers = []
        errors = {}
        for l_dict in listeners:
            for key, val in l_dict.items():
                for listen_to in val:
                    if not isinstance(listen_to, dict):
                        found = False
                        for chunk in chunks:
                            if (
                                chunk["__id__"] == listen_to
                                or chunk["name"] == listen_to
                            ):
                                listen_to = {chunk["state"]: chunk["__id__"]}
                                found = True
                        if not found:
                            continue
                    for lkey, lval in listen_to.items():
                        if not any(lkey == cref[0] and lval in cref for cref in crefs):
                            rerror = {
                                _l_tag(lkey, lval): {
                                    "comment": (
                                        "Referenced state {}: {} does not exist".format(
                                            lkey, lval
                                        )
                                    ),
                                    "name": f"listen_{lkey}:{lval}",
                                    "result": False,
                                    "changes": {},
                                }
                            }
                            errors.update(rerror)
                            continue
                        to_tags = [
                            _gen_tag(data)
                            for cref, data in crefs.items()
                            if lkey == cref[0] and lval in cref
                        ]
                        for to_tag in to_tags:
                            if to_tag not in running:
                                continue
                            if running[to_tag]["changes"]:
                                if not any(
                                    key[0] == cref[0] and key[1] in cref
                                    for cref in crefs
                                ):
                                    rerror = {
                                        _l_tag(key[0], key[1]): {
                                            "comment": (
                                                "Referenced state {}: {} does not exist".format(
                                                    key[0], key[1]
                                                )
                                            ),
                                            "name": "listen_{}:{}".format(
                                                key[0], key[1]
                                            ),
                                            "result": False,
                                            "changes": {},
                                        }
                                    }
                                    errors.update(rerror)
                                    continue

                                new_chunks = [
                                    data
                                    for cref, data in crefs.items()
                                    if key[0] == cref[0] and key[1] in cref
                                ]
                                for chunk in new_chunks:
                                    low = chunk.copy()
                                    low["sfun"] = chunk["fun"]
                                    low["fun"] = "mod_watch"
                                    low["__id__"] = "listener_{}".format(low["__id__"])
                                    for req in STATE_REQUISITE_KEYWORDS:
                                        if req in low:
                                            low.pop(req)
                                    self.dependency_dag.add_chunk(
                                        low, self._allow_aggregate(low, {})
                                    )
                                    mod_watchers.append(low)
        ret = self.call_chunks(mod_watchers)
        running.update(ret)
        for err in errors:
            errors[err]["__run_num__"] = self.__run_num
            self.__run_num += 1
        running.update(errors)
        return running

    def call_high(
        self, high: HighData, orchestration_jid: Union[str, int, None] = None
    ) -> Union[dict, list]:
        """
        Process a high data call and ensure the defined states.
        """
        errors = []
        # If there is extension data reconcile it
        high, ext_errors = self.reconcile_extend(high)
        errors.extend(ext_errors)
        errors.extend(self.verify_high(high))
        if errors:
            return errors
        high, req_in_errors = self.requisite_in(high)
        errors.extend(req_in_errors)
        high = self.apply_exclude(high)
        # Verify that the high data is structurally sound
        if errors:
            return errors
        # Compile and verify the raw chunks
        chunks, errors = self.compile_high_data(high, orchestration_jid)
        if errors:
            return errors
        # If there are extensions in the highstate, process them and update
        # the low data chunks

        ret = self.call_chunks(chunks, disabled_states=self.disabled_states)
        ret = self.call_listen(chunks, ret)
        ret = self.call_beacons(chunks, ret)

        def _cleanup_accumulator_data():
            accum_data_path = os.path.join(
                get_accumulator_dir(self.opts["cachedir"]), self.instance_id
            )
            try:
                os.remove(accum_data_path)
                log.debug("Deleted accumulator data file %s", accum_data_path)
            except OSError:
                log.debug("File %s does not exist, no need to cleanup", accum_data_path)

        _cleanup_accumulator_data()
        if self.jid is not None:
            pause_path = os.path.join(self.opts["cachedir"], "state_pause", self.jid)
            if os.path.isfile(pause_path):
                try:
                    os.remove(pause_path)
                except OSError:
                    # File is not present, all is well
                    pass

        return ret

    def render_template(self, high, template):
        errors = []
        if not high:
            return high, errors

        if not isinstance(high, dict):
            errors.append(f"Template {template} does not render to a dictionary")
            return high, errors

        invalid_items = ("include", "exclude", "extends")
        for item in invalid_items:
            if item in high:
                errors.append(
                    "The '{}' declaration found on '{}' is invalid when "
                    "rendering single templates".format(item, template)
                )
                return high, errors

        for name in high:
            if not isinstance(high[name], dict):
                if isinstance(high[name], str):
                    # Is this is a short state, it needs to be padded
                    if "." in high[name]:
                        comps = high[name].split(".")
                        high[name] = {
                            # '__sls__': template,
                            # '__env__': None,
                            comps[0]: [comps[1]]
                        }
                        continue

                    errors.append(
                        "ID {} in template {} is not a dictionary".format(
                            name, template
                        )
                    )
                    continue
            skeys = set()
            for key in sorted(high[name]):
                if key.startswith("_"):
                    continue
                if high[name][key] is None:
                    errors.append(
                        "ID '{}' in template {} contains a short "
                        "declaration ({}) with a trailing colon. When not "
                        "passing any arguments to a state, the colon must be "
                        "omitted.".format(name, template, key)
                    )
                    continue
                if not isinstance(high[name][key], list):
                    continue
                if "." in key:
                    comps = key.split(".")
                    # Salt doesn't support state files such as:
                    #
                    # /etc/redis/redis.conf:
                    #   file.managed:
                    #     - user: redis
                    #     - group: redis
                    #     - mode: 644
                    #   file.comment:
                    #     - regex: ^requirepass
                    if comps[0] in skeys:
                        errors.append(
                            "ID '{}' in template '{}' contains multiple "
                            "state declarations of the same type".format(name, template)
                        )
                        continue
                    high[name][comps[0]] = high[name].pop(key)
                    high[name][comps[0]].append(comps[1])
                    skeys.add(comps[0])
                    continue
                skeys.add(key)

        return high, errors

    def call_template(self, template):
        """
        Enforce the states in a template
        """
        high = compile_template(
            template,
            self.rend,
            self.opts["renderer"],
            self.opts["renderer_blacklist"],
            self.opts["renderer_whitelist"],
        )
        if not high:
            return high
        high, errors = self.render_template(high, template)
        if errors:
            return errors
        return self.call_high(high)

    def call_template_str(self, template):
        """
        Enforce the states in a template, pass the template as a string
        """
        high = compile_template_str(
            template,
            self.rend,
            self.opts["renderer"],
            self.opts["renderer_blacklist"],
            self.opts["renderer_whitelist"],
        )
        if not high:
            return high
        high, errors = self.render_template(high, "<template-str>")
        if errors:
            return errors
        return self.call_high(high)

    def destroy(self):
        if not self.preserve_file_client:
            self.file_client.close()

    def __enter__(self):
        return self

    def __exit__(self, *_):
        self.destroy()


class LazyAvailStates:
    """
    The LazyAvailStates lazily loads the list of states of available
    environments.

    This is particularly useful when top_file_merging_strategy=same and there
    are many environments.
    """

    def __init__(self, hs: BaseHighState):
        self._hs = hs
        self._avail: dict[Hashable, Optional[list[str]]] = {"base": None}
        self._filled = False

    def _fill(self) -> None:
        if self._filled:
            return
        for saltenv in self._hs._get_envs():
            if saltenv not in self._avail:
                self._avail[saltenv] = None
        self._filled = True

    def __contains__(self, saltenv: Hashable) -> bool:
        if saltenv == "base":
            return True
        self._fill()
        return saltenv in self._avail

    def __getitem__(self, saltenv: Hashable) -> list[str]:
        if saltenv != "base":
            self._fill()
        if (states := self._avail.get(saltenv)) is None:
            states = self._hs.client.list_states(saltenv)
            self._avail[saltenv] = states
        return states

    def items(self):
        self._fill()
        ret = [(saltenv, self[saltenv]) for saltenv, _ in self._avail.items()]
        return ret


class BaseHighState:
    """
    The BaseHighState is an abstract base class that is the foundation of
    running a highstate, extend it and add a self.state object of type State.

    When extending this class, please note that ``self.client`` and
    ``self.matcher`` should be instantiated and handled.
    """

    client: salt.fileclient.RemoteClient
    matchers: Mapping[str, Callable]
    state: State

    def __init__(self, opts):
        self.opts = self.__gen_opts(opts)
        self.iorder = 10000
        self.avail = self.__gather_avail()
        self.building_highstate = HashableOrderedDict()

    def __gather_avail(self):
        """
        Lazily gather the lists of available sls data from the master
        """
        return LazyAvailStates(self)

    def __gen_opts(self, opts):
        """
        The options used by the High State object are derived from options
        on the minion and the master, or just the minion if the high state
        call is entirely local.
        """
        # If the state is intended to be applied locally, then the local opts
        # should have all of the needed data, otherwise overwrite the local
        # data items with data from the master
        if "local_state" in opts:
            if opts["local_state"]:
                return opts
        mopts = self.client.master_opts()
        if not isinstance(mopts, dict):
            # An error happened on the master
            opts["renderer"] = "jinja|yaml"
            opts["failhard"] = False
            opts["state_top"] = salt.utils.url.create("top.sls")
            opts["nodegroups"] = {}
            opts["file_roots"] = {"base": [syspaths.BASE_FILE_ROOTS_DIR]}
        else:
            opts["renderer"] = mopts["renderer"]
            opts["failhard"] = mopts.get("failhard", False)
            if mopts["state_top"].startswith("salt://"):
                opts["state_top"] = mopts["state_top"]
            elif mopts["state_top"].startswith("/"):
                opts["state_top"] = salt.utils.url.create(mopts["state_top"][1:])
            else:
                opts["state_top"] = salt.utils.url.create(mopts["state_top"])
            opts["state_top_saltenv"] = mopts.get("state_top_saltenv", None)
            opts["nodegroups"] = mopts.get("nodegroups", {})
            opts["state_auto_order"] = mopts.get(
                "state_auto_order", opts["state_auto_order"]
            )
            opts["file_roots"] = mopts["file_roots"]
            opts["top_file_merging_strategy"] = mopts.get(
                "top_file_merging_strategy", opts.get("top_file_merging_strategy")
            )
            opts["env_order"] = mopts.get("env_order", opts.get("env_order", []))
            opts["default_top"] = mopts.get("default_top", opts.get("default_top"))
            opts["state_events"] = (
                opts.get("state_events") or mopts.get("state_events") or False
            )
            opts["state_aggregate"] = (
                opts.get("state_aggregate") or mopts.get("state_aggregate") or False
            )
            opts["jinja_env"] = mopts.get("jinja_env", {})
            opts["jinja_sls_env"] = mopts.get("jinja_sls_env", {})
            opts["jinja_lstrip_blocks"] = mopts.get("jinja_lstrip_blocks", False)
            opts["jinja_trim_blocks"] = mopts.get("jinja_trim_blocks", False)
        return opts

    def _get_envs(self):
        """
        Pull the file server environments out of the master options
        """
        envs = ["base"]
        if "file_roots" in self.opts:
            envs.extend([x for x in list(self.opts["file_roots"]) if x not in envs])
        env_order = self.opts.get("env_order", [])
        # Remove duplicates while preserving the order
        members = set()
        env_order = [
            env for env in env_order if not (env in members or members.add(env))
        ]
        client_envs = self.client.envs()
        if env_order and client_envs:
            return [env for env in env_order if env in client_envs]

        elif env_order:
            return env_order
        else:
            envs.extend([env for env in client_envs if env not in envs])
            return envs

    def get_tops(self, context=None):
        """
        Gather the top files
        """
        tops = DefaultOrderedDict(list)
        include = DefaultOrderedDict(list)
        done = DefaultOrderedDict(list)
        found = 0  # did we find any contents in the top files?
        # Gather initial top files
        merging_strategy = self.opts["top_file_merging_strategy"]
        if merging_strategy == "same" and not self.opts["saltenv"]:
            if not self.opts["default_top"]:
                raise SaltRenderError(
                    "top_file_merging_strategy set to 'same', but no "
                    "default_top configuration option was set"
                )

        if self.opts["saltenv"]:
            contents = self.client.cache_file(
                self.opts["state_top"], self.opts["saltenv"]
            )
            if contents:
                found = 1
                tops[self.opts["saltenv"]] = [
                    compile_template(
                        contents,
                        self.state.rend,
                        self.state.opts["renderer"],
                        self.state.opts["renderer_blacklist"],
                        self.state.opts["renderer_whitelist"],
                        saltenv=self.opts["saltenv"],
                        context=context,
                    )
                ]
            else:
                tops[self.opts["saltenv"]] = [{}]

        else:
            found = 0
            state_top_saltenv = self.opts.get("state_top_saltenv", False)
            if state_top_saltenv and not isinstance(state_top_saltenv, str):
                state_top_saltenv = str(state_top_saltenv)

            for saltenv in (
                [state_top_saltenv] if state_top_saltenv else self._get_envs()
            ):
                contents = self.client.cache_file(self.opts["state_top"], saltenv)
                if contents:
                    found = found + 1
                    tops[saltenv].append(
                        compile_template(
                            contents,
                            self.state.rend,
                            self.state.opts["renderer"],
                            self.state.opts["renderer_blacklist"],
                            self.state.opts["renderer_whitelist"],
                            saltenv=saltenv,
                            context=context,
                        )
                    )
                else:
                    tops[saltenv].append({})
                    log.debug("No contents loaded for saltenv '%s'", saltenv)

            if (
                found > 1
                and merging_strategy == "merge"
                and not self.opts.get("env_order", None)
            ):
                log.warning(
                    "top_file_merging_strategy is set to '%s' and "
                    "multiple top files were found. Merging order is not "
                    "deterministic, it may be desirable to either set "
                    "top_file_merging_strategy to 'same' or use the "
                    "'env_order' configuration parameter to specify the "
                    "merging order.",
                    merging_strategy,
                )

        if found == 0:
            log.debug(
                "No contents found in top file. If this is not expected, "
                "verify that the 'file_roots' specified in 'etc/master' "
                "are accessible. The 'file_roots' configuration is: %s",
                repr(self.state.opts["file_roots"]),
            )

        # Search initial top files for includes
        for saltenv, ctops in tops.items():
            for ctop in ctops:
                if "include" not in ctop:
                    continue
                for sls in ctop["include"]:
                    include[saltenv].append(sls)
                ctop.pop("include")
        # Go through the includes and pull out the extra tops and add them
        while include:
            pops = []
            for saltenv, states in include.items():
                pops.append(saltenv)
                if not states:
                    continue
                for sls_match in states:
                    for sls in fnmatch.filter(self.avail[saltenv], sls_match):
                        if sls in done[saltenv]:
                            continue
                        tops[saltenv].append(
                            compile_template(
                                self.client.get_state(sls, saltenv).get("dest", False),
                                self.state.rend,
                                self.state.opts["renderer"],
                                self.state.opts["renderer_blacklist"],
                                self.state.opts["renderer_whitelist"],
                                saltenv,
                                context=context,
                            )
                        )
                        done[saltenv].append(sls)
            for saltenv in pops:
                if saltenv in include:
                    include.pop(saltenv)
        return tops

    def merge_tops(self, tops):
        """
        Cleanly merge the top files
        """
        merging_strategy = self.opts["top_file_merging_strategy"]
        try:
            merge_attr = f"_merge_tops_{merging_strategy}"
            merge_func = getattr(self, merge_attr)
            if not hasattr(merge_func, "__call__"):
                msg = f"'{merge_attr}' is not callable"
                log.error(msg)
                raise TypeError(msg)
        except (AttributeError, TypeError):
            log.warning(
                "Invalid top_file_merging_strategy '%s', falling back to 'merge'",
                merging_strategy,
            )
            merge_func = self._merge_tops_merge
        return merge_func(tops)

    def _merge_tops_merge(self, tops):
        """
        The default merging strategy. The base env is authoritative, so it is
        checked first, followed by the remaining environments. In top files
        from environments other than "base", only the section matching the
        environment from the top file will be considered, and it too will be
        ignored if that environment was defined in the "base" top file.
        """
        top = DefaultOrderedDict(HashableOrderedDict)

        # Check base env first as it is authoritative
        base_tops = tops.pop("base", DefaultOrderedDict(HashableOrderedDict))
        for ctop in base_tops:
            for saltenv, targets in ctop.items():
                if saltenv == "include":
                    continue
                try:
                    for tgt in targets:
                        top[saltenv][tgt] = ctop[saltenv][tgt]
                except TypeError:
                    raise SaltRenderError(
                        "Unable to render top file. No targets found."
                    )

        for cenv, ctops in tops.items():
            for ctop in ctops:
                for saltenv, targets in ctop.items():
                    if saltenv == "include":
                        continue
                    elif saltenv != cenv:
                        log.debug(
                            "Section for saltenv '%s' in the '%s' "
                            "saltenv's top file will be ignored, as the "
                            "top_file_merging_strategy is set to 'merge' "
                            "and the saltenvs do not match",
                            saltenv,
                            cenv,
                        )
                        continue
                    elif saltenv in top:
                        log.debug(
                            "Section for saltenv '%s' in the '%s' "
                            "saltenv's top file will be ignored, as this "
                            "saltenv was already defined in the 'base' top "
                            "file",
                            saltenv,
                            cenv,
                        )
                        continue
                    try:
                        for tgt in targets:
                            top[saltenv][tgt] = ctop[saltenv][tgt]
                    except TypeError:
                        raise SaltRenderError(
                            "Unable to render top file. No targets found."
                        )
        return top

    def _merge_tops_same(self, tops):
        """
        For each saltenv, only consider the top file from that saltenv. All
        sections matching a given saltenv, which appear in a different
        saltenv's top file, will be ignored.
        """
        top = DefaultOrderedDict(HashableOrderedDict)
        for cenv, ctops in tops.items():
            if all([x == {} for x in ctops]):
                # No top file found in this env, check the default_top
                default_top = self.opts["default_top"]
                fallback_tops = tops.get(default_top, [])
                if all([x == {} for x in fallback_tops]):
                    # Nothing in the fallback top file
                    log.error(
                        "The '%s' saltenv has no top file, and the fallback "
                        "saltenv specified by default_top (%s) also has no "
                        "top file",
                        cenv,
                        default_top,
                    )
                    continue

                for ctop in fallback_tops:
                    for saltenv, targets in ctop.items():
                        if saltenv != cenv:
                            continue
                        log.debug(
                            "The '%s' saltenv has no top file, using the "
                            "default_top saltenv (%s)",
                            cenv,
                            default_top,
                        )
                        for tgt in targets:
                            top[saltenv][tgt] = ctop[saltenv][tgt]
                        break
                    else:
                        log.error(
                            "The '%s' saltenv has no top file, and no "
                            "matches were found in the top file for the "
                            "default_top saltenv (%s)",
                            cenv,
                            default_top,
                        )

                continue

            else:
                for ctop in ctops:
                    for saltenv, targets in ctop.items():
                        if saltenv == "include":
                            continue
                        elif saltenv != cenv:
                            log.debug(
                                "Section for saltenv '%s' in the '%s' "
                                "saltenv's top file will be ignored, as the "
                                "top_file_merging_strategy is set to 'same' "
                                "and the saltenvs do not match",
                                saltenv,
                                cenv,
                            )
                            continue

                        try:
                            for tgt in targets:
                                top[saltenv][tgt] = ctop[saltenv][tgt]
                        except TypeError:
                            raise SaltRenderError(
                                "Unable to render top file. No targets found."
                            )
        return top

    def _merge_tops_merge_all(self, tops):
        """
        Merge the top files into a single dictionary
        """

        def _read_tgt(tgt):
            match_type = None
            states = []
            for item in tgt:
                if isinstance(item, dict):
                    match_type = item
                if isinstance(item, str):
                    states.append(item)
            return match_type, states

        top = DefaultOrderedDict(HashableOrderedDict)
        for ctops in tops.values():
            for ctop in ctops:
                for saltenv, targets in ctop.items():
                    if saltenv == "include":
                        continue
                    try:
                        for tgt in targets:
                            if tgt not in top[saltenv]:
                                top[saltenv][tgt] = ctop[saltenv][tgt]
                                continue
                            m_type1, m_states1 = _read_tgt(top[saltenv][tgt])
                            m_type2, m_states2 = _read_tgt(ctop[saltenv][tgt])
                            merged = []
                            match_type = m_type2 or m_type1
                            if match_type is not None:
                                merged.append(match_type)
                            merged.extend(m_states1)
                            merged.extend([x for x in m_states2 if x not in merged])
                            top[saltenv][tgt] = merged
                    except TypeError:
                        raise SaltRenderError(
                            "Unable to render top file. No targets found."
                        )
        return top

    def verify_tops(self, tops):
        """
        Verify the contents of the top file data
        """
        errors = []
        if not isinstance(tops, dict):
            errors.append("Top data was not formed as a dict")
            # No further checks will work, bail out
            return errors
        for saltenv, matches in tops.items():
            if saltenv == "include":
                continue
            if not isinstance(saltenv, str):
                errors.append(
                    "Environment {} in top file is not formed as a string".format(
                        saltenv
                    )
                )
            if saltenv == "":
                errors.append("Empty saltenv statement in top file")
            if not isinstance(matches, dict):
                errors.append(
                    "The top file matches for saltenv {} are not "
                    "formatted as a dict".format(saltenv)
                )
            for slsmods in matches.values():
                if not isinstance(slsmods, list):
                    errors.append(
                        "Malformed topfile (state declarations not formed as a list)"
                    )
                    continue
                for slsmod in slsmods:
                    if isinstance(slsmod, dict):
                        # This value is a match option
                        for val in slsmod.values():
                            if not val:
                                errors.append(
                                    "Improperly formatted top file matcher "
                                    "in saltenv {}: {} file".format(slsmod, val)
                                )
                    elif isinstance(slsmod, str):
                        # This is a sls module
                        if not slsmod:
                            errors.append(
                                "Environment {} contains an empty sls index".format(
                                    saltenv
                                )
                            )

        return errors

    def get_top(self, context=None):
        """
        Returns the high data derived from the top file
        """
        try:
            tops = self.get_tops(context=context)
        except SaltRenderError as err:
            log.error("Unable to render top file: %s", err.error)
            return {}
        return self.merge_tops(tops)

    def top_matches(self, top):
        """
        Search through the top high data for matches and return the states
        that this minion needs to execute.

        Returns:
        {'saltenv': ['state1', 'state2', ...]}
        """
        matches = DefaultOrderedDict(HashableOrderedDict)
        # pylint: disable=cell-var-from-loop
        for saltenv, body in top.items():
            if self.opts["saltenv"]:
                if saltenv != self.opts["saltenv"]:
                    continue
            for match, data in body.items():

                def _filter_matches(_match, _data, _opts):
                    if isinstance(_data, str):
                        _data = [_data]
                    if self.matchers["confirm_top.confirm_top"](_match, _data, _opts):
                        if saltenv not in matches:
                            matches[saltenv] = []
                        for item in _data:
                            if "subfilter" in item:
                                _tmpdata = item.pop("subfilter")
                                for match, data in _tmpdata.items():
                                    _filter_matches(match, data, _opts)
                            if isinstance(item, str):
                                matches[saltenv].append(item)
                            elif isinstance(item, dict):
                                env_key, inc_sls = item.popitem()
                                if env_key not in self.avail:
                                    continue
                                if env_key not in matches:
                                    matches[env_key] = []
                                matches[env_key].append(inc_sls)

                _filter_matches(match, data, self.opts["nodegroups"])
        ext_matches = self._master_tops()
        for saltenv in ext_matches:
            top_file_matches = matches.get(saltenv, [])
            if self.opts.get("master_tops_first"):
                first = ext_matches[saltenv]
                second = top_file_matches
            else:
                first = top_file_matches
                second = ext_matches[saltenv]
            matches[saltenv] = first + [x for x in second if x not in first]

        # pylint: enable=cell-var-from-loop
        return matches

    def _master_tops(self):
        """
        Get results from the master_tops system. Override this function if the
        execution of the master_tops needs customization.
        """
        if self.opts.get("file_client", "remote") == "local":
            return self._local_master_tops()
        return self.client.master_tops()

    def _local_master_tops(self):
        # return early if we got nothing to do
        if "master_tops" not in self.opts:
            return {}
        if "id" not in self.opts:
            log.error("Received call for external nodes without an id")
            return {}
        if not salt.utils.verify.valid_id(self.opts, self.opts["id"]):
            return {}
        if getattr(self, "tops", None) is None:
            self.tops = salt.loader.tops(self.opts)
        grains = {}
        ret = {}

        if "grains" in self.opts:
            grains = self.opts["grains"]
        for fun in self.tops:
            if fun not in self.opts["master_tops"]:
                continue
            try:
                ret = salt.utils.dictupdate.merge(
                    ret, self.tops[fun](opts=self.opts, grains=grains), merge_lists=True
                )
            except Exception as exc:  # pylint: disable=broad-except
                # If anything happens in the top generation, log it and move on
                log.error(
                    "Top function %s failed with error %s for minion %s",
                    fun,
                    exc,
                    self.opts["id"],
                )
        return ret

    def load_dynamic(self, matches):
        """
        If autoload_dynamic_modules is True then automatically load the
        dynamic modules
        """
        if not self.opts["autoload_dynamic_modules"]:
            return
        syncd = self.state.functions["saltutil.sync_all"](list(matches), refresh=False)
        if syncd["grains"]:
            self.opts["grains"] = salt.loader.grains(self.opts)
            self.state.opts["pillar"] = self.state._gather_pillar()
        self.state.module_refresh()

    def render_state(self, sls, saltenv, mods, matches, local=False, context=None):
        """
        Render a state file and retrieve all of the include states
        """
        errors = []
        if not local:
            state_data = self.client.get_state(sls, saltenv)
            fn_ = state_data.get("dest", False)
        else:
            fn_ = sls
            if not os.path.isfile(fn_):
                errors.append(
                    f"Specified SLS {sls} on local filesystem cannot be found."
                )
        state = None
        if not fn_:
            errors.append(
                "Specified SLS {} in saltenv {} is not "
                "available on the salt master or through a configured "
                "fileserver".format(sls, saltenv)
            )
        else:
            try:
                state = compile_template(
                    fn_,
                    self.state.rend,
                    self.state.opts["renderer"],
                    self.state.opts["renderer_blacklist"],
                    self.state.opts["renderer_whitelist"],
                    saltenv,
                    sls,
                    rendered_sls=mods,
                    context=context,
                )
            except SaltRenderError as exc:
                msg = f"Rendering SLS '{saltenv}:{sls}' failed: {exc}"
                log.critical(msg)
                errors.append(msg)
            except Exception as exc:  # pylint: disable=broad-except
                msg = f"Rendering SLS {sls} failed, render error: {exc}"
                log.critical(
                    msg,
                    # Show the traceback if the debug logging level is enabled
                    exc_info_on_loglevel=logging.DEBUG,
                )
                errors.append(f"{msg}\n{traceback.format_exc()}")
            try:
                mods.add(f"{saltenv}:{sls}")
            except AttributeError:
                pass

        if state:
            if not isinstance(state, dict):
                errors.append(f"SLS {sls} does not render to a dictionary")
            else:
                include = []
                if "include" in state:
                    if not isinstance(state["include"], list):
                        err = (
                            "Include Declaration in SLS {} is not formed "
                            "as a list".format(sls)
                        )
                        errors.append(err)
                    else:
                        include = state.pop("include")

                self._handle_extend(state, sls, saltenv, errors)
                self._handle_exclude(state, sls, saltenv, errors)
                self._handle_state_decls(state, sls, saltenv, errors)

                for inc_sls in include:
                    # inc_sls may take the form of:
                    #   'sls.to.include' <- same as {<saltenv>: 'sls.to.include'}
                    #   {<env_key>: 'sls.to.include'}
                    #   {'_xenv': 'sls.to.resolve'}
                    xenv_key = "_xenv"

                    if isinstance(inc_sls, dict):
                        env_key, inc_sls = inc_sls.popitem()
                    else:
                        env_key = saltenv

                    if env_key not in self.avail and "__env__" not in self.avail:
                        msg = (
                            "Nonexistent saltenv '{}' found in include "
                            "of '{}' within SLS '{}:{}'".format(
                                env_key, inc_sls, saltenv, sls
                            )
                        )
                        log.error(msg)
                        errors.append(msg)
                        continue

                    if inc_sls.startswith("."):
                        match = re.match(r"^(\.+)(.*)$", inc_sls)
                        if match:
                            levels, include = match.groups()
                        else:
                            msg = (
                                "Badly formatted include {} found in include "
                                "in SLS '{}:{}'".format(inc_sls, saltenv, sls)
                            )
                            log.error(msg)
                            errors.append(msg)
                            continue
                        level_count = len(levels)
                        p_comps = sls.split(".")
                        if state_data.get("source", "").endswith("/init.sls"):
                            p_comps.append("init")
                        if level_count > len(p_comps):
                            msg = (
                                "Attempted relative include of '{}' "
                                "within SLS '{}:{}' "
                                "goes beyond top level package ".format(
                                    inc_sls, saltenv, sls
                                )
                            )
                            log.error(msg)
                            errors.append(msg)
                            continue
                        inc_sls = ".".join(p_comps[:-level_count] + [include])

                    if env_key != xenv_key:
                        if matches is None:
                            matches = []
                        # Resolve inc_sls in the specified environment
                        if env_key in matches or fnmatch.filter(
                            self.avail[env_key], inc_sls
                        ):
                            resolved_envs = [env_key]
                        else:
                            resolved_envs = []
                    else:
                        # Resolve inc_sls in the subset of environment matches
                        resolved_envs = [
                            aenv
                            for aenv in matches
                            if fnmatch.filter(self.avail[aenv], inc_sls)
                        ]

                    # An include must be resolved to a single environment, or
                    # the include must exist in the current environment
                    if len(resolved_envs) == 1 or saltenv in resolved_envs:
                        # Match inc_sls against the available states in the
                        # resolved env, matching wildcards in the process. If
                        # there were no matches, then leave inc_sls as the
                        # target so that the next recursion of render_state
                        # will recognize the error.
                        sls_targets = fnmatch.filter(self.avail[saltenv], inc_sls) or [
                            inc_sls
                        ]

                        for sls_target in sls_targets:
                            r_env = (
                                resolved_envs[0] if len(resolved_envs) == 1 else saltenv
                            )
                            mod_tgt = f"{r_env}:{sls_target}"
                            if mod_tgt not in mods:
                                nstate, err = self.render_state(
                                    sls_target,
                                    r_env,
                                    mods,
                                    matches,
                                    context=context,
                                )
                                if nstate:
                                    for item in nstate:
                                        # Skip existing state keywords
                                        if item.startswith("__"):
                                            continue
                                        if "__sls_included_from__" not in nstate[item]:
                                            nstate[item]["__sls_included_from__"] = []
                                        nstate[item]["__sls_included_from__"].append(
                                            sls
                                        )

                                    self.merge_included_states(state, nstate, errors)
                                    state.update(nstate)
                                if err:
                                    errors.extend(err)
                    else:
                        msg = ""
                        if not resolved_envs:
                            msg = (
                                "Unknown include: Specified SLS {}: {} is not available"
                                " on the salt master in saltenv(s): {} ".format(
                                    env_key,
                                    inc_sls,
                                    (
                                        ", ".join(matches)
                                        if env_key == xenv_key
                                        else env_key
                                    ),
                                )
                            )
                        elif len(resolved_envs) > 1:
                            msg = (
                                "Ambiguous include: Specified SLS {}: {} is available"
                                " on the salt master in multiple available saltenvs: {}".format(
                                    env_key, inc_sls, ", ".join(resolved_envs)
                                )
                            )
                        log.critical(msg)
                        errors.append(msg)
                try:
                    self._handle_iorder(state)
                except TypeError:
                    log.critical("Could not render SLS %s. Syntax error detected.", sls)
        else:
            state = {}
        return state, errors

    def _handle_iorder(self, state):
        """
        Take a state and apply the iorder system
        """
        if self.opts["state_auto_order"]:
            for name in state:
                for s_dec in state[name]:
                    if not isinstance(s_dec, str):
                        # PyDSL OrderedDict?
                        continue

                    if not isinstance(state[name], dict):
                        # Include's or excludes as lists?
                        continue
                    if not isinstance(state[name][s_dec], list):
                        # Bad syntax, let the verify seq pick it up later on
                        continue

                    found = False
                    if s_dec.startswith("_"):
                        continue

                    for arg in state[name][s_dec]:
                        if isinstance(arg, dict):
                            if len(arg) > 0:
                                if next(iter(arg.keys())) == "order":
                                    found = True
                    if not found:
                        if not isinstance(state[name][s_dec], list):
                            # quite certainly a syntax error, managed elsewhere
                            continue
                        state[name][s_dec].append({"order": self.iorder})
                        self.iorder += 1
        return state

    def _handle_state_decls(self, state, sls, saltenv, errors):
        """
        Add sls and saltenv components to the state
        """
        for name in state:
            if not isinstance(state[name], dict):
                if name == "__extend__":
                    continue
                if name == "__exclude__":
                    continue

                if isinstance(state[name], str):
                    # Is this is a short state, it needs to be padded
                    if "." in state[name]:
                        comps = state[name].split(".")
                        state[name] = {
                            "__sls__": sls,
                            "__env__": saltenv,
                            comps[0]: [comps[1]],
                        }
                        continue
                errors.append(f"ID {name} in SLS {sls} is not a dictionary")
                continue
            skeys = set()
            for key in list(state[name]):
                if key.startswith("_"):
                    continue
                if not isinstance(state[name][key], list):
                    continue
                if "." in key:
                    comps = key.split(".")
                    # Salt doesn't support state files such as:
                    #
                    #     /etc/redis/redis.conf:
                    #       file.managed:
                    #         - source: salt://redis/redis.conf
                    #         - user: redis
                    #         - group: redis
                    #         - mode: 644
                    #       file.comment:
                    #           - regex: ^requirepass
                    if comps[0] in skeys:
                        errors.append(
                            "ID '{}' in SLS '{}' contains multiple state "
                            "declarations of the same type".format(name, sls)
                        )
                        continue
                    state[name][comps[0]] = state[name].pop(key)
                    state[name][comps[0]].append(comps[1])
                    skeys.add(comps[0])
                    continue
                skeys.add(key)
            if "__sls__" not in state[name]:
                state[name]["__sls__"] = sls
            if "__env__" not in state[name]:
                state[name]["__env__"] = saltenv

    def _handle_extend(self, state, sls, saltenv, errors):
        """
        Take the extend dec out of state and apply to the highstate global
        dec
        """
        if "extend" in state:
            ext = state.pop("extend")
            if not isinstance(ext, dict):
                errors.append(f"Extension value in SLS '{sls}' is not a dictionary")
                return
            for name in ext:
                if not isinstance(ext[name], dict):
                    errors.append(
                        "Extension name '{}' in SLS '{}' is not a dictionary".format(
                            name, sls
                        )
                    )
                    continue
                if "__sls__" not in ext[name]:
                    ext[name]["__sls__"] = sls
                if "__env__" not in ext[name]:
                    ext[name]["__env__"] = saltenv
                for key in list(ext[name]):
                    if key.startswith("_"):
                        continue
                    if not isinstance(ext[name][key], list):
                        continue
                    if "." in key:
                        comps = key.split(".")
                        ext[name][comps[0]] = ext[name].pop(key)
                        ext[name][comps[0]].append(comps[1])
            state.setdefault("__extend__", []).append(ext)

    def _handle_exclude(self, state, sls, saltenv, errors):
        """
        Take the exclude dec out of the state and apply it to the highstate
        global dec
        """
        if "exclude" in state:
            exc = state.pop("exclude")
            if not isinstance(exc, list):
                err = "Exclude Declaration in SLS {} is not formed as a list".format(
                    sls
                )
                errors.append(err)
            state.setdefault("__exclude__", []).extend(exc)

    def render_highstate(self, matches, context=None):
        """
        Gather the state files and render them into a single unified salt
        high data structure.
        """
        highstate = self.building_highstate
        all_errors = []
        mods = set()
        statefiles = []
        for saltenv, states in matches.items():
            for sls_match in states:
                if saltenv in self.avail:
                    statefiles = fnmatch.filter(self.avail[saltenv], sls_match)
                elif "__env__" in self.avail:
                    statefiles = fnmatch.filter(self.avail["__env__"], sls_match)
                else:
                    all_errors.append(
                        "No matching salt environment for environment "
                        "'{}' found".format(saltenv)
                    )
                # if we did not found any sls in the fileserver listing, this
                # may be because the sls was generated or added later, we can
                # try to directly execute it, and if it fails, anyway it will
                # return the former error
                if not statefiles:
                    statefiles = [sls_match]

                for sls in statefiles:
                    r_env = f"{saltenv}:{sls}"
                    if r_env in mods:
                        continue
                    state, errors = self.render_state(
                        sls, saltenv, mods, matches, context=context
                    )
                    if state:
                        self.merge_included_states(highstate, state, errors)
                    for i, error in enumerate(errors[:]):
                        if "is not available" in error:
                            # match SLS foobar in environment
                            this_sls = f"SLS {sls_match} in saltenv"
                            if this_sls in error:
                                errors[i] = (
                                    f"No matching sls found for '{sls_match}' in env '{saltenv}'"
                                )
                    all_errors.extend(errors)

        self.clean_duplicate_extends(highstate)
        return highstate, all_errors

    def clean_duplicate_extends(self, highstate):
        if "__extend__" in highstate:
            highext = []
            for items in (ext.items() for ext in highstate["__extend__"]):
                for item in items:
                    if item not in highext:
                        highext.append(item)
            highstate["__extend__"] = [{t[0]: t[1]} for t in highext]

    def merge_included_states(self, highstate, state, errors):
        # The extend members can not be treated as globally unique:
        if "__extend__" in state:
            highstate.setdefault("__extend__", []).extend(state.pop("__extend__"))
        if "__exclude__" in state:
            highstate.setdefault("__exclude__", []).extend(state.pop("__exclude__"))
        for id_ in state:
            if id_ in highstate:
                if highstate[id_] != state[id_]:
                    errors.append(
                        "Detected conflicting IDs, SLS"
                        " IDs need to be globally unique.\n    The"
                        " conflicting ID is '{}' and is found in SLS"
                        " '{}:{}' and SLS '{}:{}'".format(
                            id_,
                            highstate[id_]["__env__"],
                            highstate[id_]["__sls__"],
                            state[id_]["__env__"],
                            state[id_]["__sls__"],
                        )
                    )
        try:
            highstate.update(state)
        except ValueError:
            errors.append(f"Error when rendering state with contents: {state}")

    def _check_pillar(self, force=False):
        """
        Check the pillar for errors, refuse to run the state if there are
        errors in the pillar and return the pillar errors
        """
        if force:
            return True
        if "_errors" in self.state.opts["pillar"]:
            return False
        return True

    def matches_whitelist(self, matches, whitelist):
        """
        Reads over the matches and returns a matches dict with just the ones
        that are in the whitelist
        """
        if not whitelist:
            return matches
        ret_matches = {}
        if not isinstance(whitelist, list):
            whitelist = whitelist.split(",")
        for env in matches:
            for sls in matches[env]:
                if sls in whitelist:
                    ret_matches[env] = ret_matches[env] if env in ret_matches else []
                    ret_matches[env].append(sls)
        return ret_matches

    def call_highstate(
        self,
        exclude=None,
        cache=None,
        cache_name="highstate",
        force=False,
        whitelist=None,
        orchestration_jid=None,
    ):
        """
        Run the sequence to execute the salt highstate for this minion
        """
        # Check that top file exists
        tag_name = "no_|-states_|-states_|-None"
        ret = {
            tag_name: {
                "result": False,
                "comment": "No states found for this minion",
                "name": "No States",
                "changes": {},
                "__run_num__": 0,
            }
        }
        cfn = os.path.join(self.opts["cachedir"], f"{cache_name}.cache.p")

        if cache:
            if os.path.isfile(cfn):
                with salt.utils.files.fopen(cfn, "rb") as fp_:
                    high = salt.payload.load(fp_)
                    return self.state.call_high(high, orchestration_jid)
        # File exists so continue
        err = []
        try:
            top = self.get_top()
        except SaltRenderError as err:
            ret[tag_name]["comment"] = "Unable to render top file: "
            ret[tag_name]["comment"] += str(err.error)
            return ret
        except Exception:  # pylint: disable=broad-except
            trb = traceback.format_exc()
            err.append(trb)
            return err
        err += self.verify_tops(top)
        matches = self.top_matches(top)
        if not matches:
            msg = (
                "No Top file or master_tops data matches found. Please see "
                "master log for details."
            )
            ret[tag_name]["comment"] = msg
            return ret
        matches = self.matches_whitelist(matches, whitelist)
        self.load_dynamic(matches)
        if not self._check_pillar(force):
            err += ["Pillar failed to render with the following messages:"]
            err += self.state.opts["pillar"]["_errors"]
        else:
            high, errors = self.render_highstate(matches)
            if exclude:
                if isinstance(exclude, str):
                    exclude = exclude.split(",")
                if "__exclude__" in high:
                    high["__exclude__"].extend(exclude)
                else:
                    high["__exclude__"] = exclude
            err += errors
        if err:
            return err
        if not high:
            return ret
        with salt.utils.files.set_umask(0o077):
            try:
                if salt.utils.platform.is_windows():
                    # Make sure cache file isn't read-only
                    self.state.functions["cmd.run"](
                        ["attrib", "-R", cfn],
                        python_shell=False,
                        output_loglevel="quiet",
                    )
                with salt.utils.files.fopen(cfn, "w+b") as fp_:
                    try:
                        salt.payload.dump(high, fp_)
                    except TypeError:
                        # Can't serialize pydsl
                        pass
            except OSError:
                log.error('Unable to write to "state.highstate" cache file %s', cfn)

        return self.state.call_high(high, orchestration_jid)

    def compile_highstate(self, context=None):
        """
        Return just the highstate or the errors
        """
        err = []
        top = self.get_top(context=context)
        err += self.verify_tops(top)
        matches = self.top_matches(top)
        high, errors = self.render_highstate(matches, context=context)
        err += errors

        if err:
            return err

        return high

    def compile_low_chunks(self, context=None):
        """
        Compile the highstate but don't run it

        If there are errors return the errors otherwise return
        the low chunks to see exactly what the highstate will execute
        """
        top = self.get_top(context=context)
        matches = self.top_matches(top)
        high, errors = self.render_highstate(matches, context=context)

        # If there is extension data reconcile it
        high, ext_errors = self.state.reconcile_extend(high)
        errors += ext_errors

        # Verify that the high data is structurally sound
        errors += self.state.verify_high(high)
        high, req_in_errors = self.state.requisite_in(high)
        errors += req_in_errors
        high = self.state.apply_exclude(high)

        if errors:
            return errors

        # Compile and verify the raw chunks
        chunks, errors = self.state.compile_high_data(high)
        if errors:
            return errors
        return chunks

    def compile_state_usage(self):
        """
        Return all used and unused states for the minion based on the top match data
        """
        err = []
        top = self.get_top()
        err += self.verify_tops(top)

        if err:
            return err

        matches = self.top_matches(top)
        state_usage = {}

        for saltenv, states in self.avail.items():
            env_usage = {
                "used": [],
                "unused": [],
                "count_all": 0,
                "count_used": 0,
                "count_unused": 0,
            }

            env_matches = matches.get(saltenv, [])

            for state in states:
                env_usage["count_all"] += 1
                if state in env_matches:
                    env_usage["count_used"] += 1
                    env_usage["used"].append(state)
                else:
                    env_usage["count_unused"] += 1
                    env_usage["unused"].append(state)

            state_usage[saltenv] = env_usage

        return state_usage

    def destroy(self):
        raise NotImplementedError

    def __enter__(self):
        return self

    def __exit__(self, *_):
        self.destroy()


class HighState(BaseHighState):
    """
    Generate and execute the salt "High State". The High State is the
    compound state derived from a group of template files stored on the
    salt master or in the local cache.
    """

    # a stack of active HighState objects during a state.highstate run
    stack = []

    def __init__(
        self,
        opts,
        pillar_override=None,
        jid=None,
        pillar_enc=None,
        proxy=None,
        context=None,
        mocked=False,
        loader="states",
        initial_pillar=None,
        file_client=None,
    ):
        self.opts = opts
        if file_client:
            self.client = file_client
            self.preserve_client = True
        else:
            self.client = salt.fileclient.get_file_client(self.opts)
            self.preserve_client = False
        BaseHighState.__init__(self, opts)
        self.state = State(
            self.opts,
            pillar_override,
            jid,
            pillar_enc,
            proxy=proxy,
            context=context,
            mocked=mocked,
            loader=loader,
            initial_pillar=initial_pillar,
            file_client=self.client,
        )
        self.matchers = salt.loader.matchers(self.opts)
        self.proxy = proxy

        # tracks all pydsl state declarations globally across sls files
        self._pydsl_all_decls = {}

        # a stack of current rendering Sls objects, maintained and used by the pydsl renderer.
        self._pydsl_render_stack = []

    def push_active(self):
        self.stack.append(self)

    @classmethod
    def clear_active(cls):
        # Nuclear option
        #
        # Blow away the entire stack. Used primarily by the test runner but also
        # useful in custom wrappers of the HighState class, to reset the stack
        # to a fresh state.
        cls.stack = []

    @classmethod
    def pop_active(cls):
        cls.stack.pop()

    @classmethod
    def get_active(cls):
        try:
            return cls.stack[-1]
        except IndexError:
            return None

    def destroy(self):
        if not self.preserve_client:
            self.client.destroy()

    def __enter__(self):
        return self

    def __exit__(self, *_):
        self.destroy()


class MasterState(State):
    """
    Create a State object for master side compiling
    """

    def __init__(self, opts, minion):
        State.__init__(self, opts)

    def load_modules(self, data=None, proxy=None):
        """
        Load the modules into the state
        """
        log.info("Loading fresh modules for state activity")
        # Load a modified client interface that looks like the interface used
        # from the minion, but uses remote execution
        #
        self.functions = salt.client.FunctionWrapper(self.opts, self.opts["id"])
        # Load the states, but they should not be used in this class apart
        # from inspection
        self.utils = salt.loader.utils(self.opts)
        self.serializers = salt.loader.serializers(self.opts)
        self.states = salt.loader.states(
            self.opts, self.functions, self.utils, self.serializers
        )
        self.rend = salt.loader.render(
            self.opts, self.functions, states=self.states, context=self.state_con
        )


class MasterHighState(HighState):
    """
    Execute highstate compilation from the master
    """

    def __init__(self, master_opts, minion_opts, grains, id_, saltenv=None):
        # Force the fileclient to be local
        opts = copy.deepcopy(minion_opts)
        opts["file_client"] = "local"
        opts["file_roots"] = master_opts["master_roots"]
        opts["renderer"] = master_opts["renderer"]
        opts["state_top"] = master_opts["state_top"]
        opts["id"] = id_
        opts["grains"] = grains
        HighState.__init__(self, opts)


class RemoteHighState:
    """
    Manage gathering the data from the master
    """

    # XXX: This class doesn't seem to be used anywhere
    def __init__(self, opts, grains):
        self.opts = opts
        self.grains = grains
        # self.auth = salt.crypt.SAuth(opts)
        self.channel = salt.channel.client.ReqChannel.factory(self.opts["master_uri"])
        self._closing = False

    def compile_master(self):
        """
        Return the state data from the master
        """
        load = {"grains": self.grains, "opts": self.opts, "cmd": "_master_state"}
        try:
            return self.channel.send(load, tries=3, timeout=72000)
        except SaltReqTimeoutError:
            return {}

    def destroy(self):
        if self._closing:
            return

        self._closing = True
        self.channel.close()

    # pylint: disable=W1701
    def __del__(self):
        self.destroy()

    # pylint: enable=W1701<|MERGE_RESOLUTION|>--- conflicted
+++ resolved
@@ -59,12 +59,8 @@
 from salt.serializers.msgpack import deserialize as msgpack_deserialize
 from salt.serializers.msgpack import serialize as msgpack_serialize
 from salt.template import compile_template, compile_template_str
-<<<<<<< HEAD
-from salt.utils.odict import DefaultOrderedDict, OrderedDict
+from salt.utils.odict import DefaultOrderedDict, HashableOrderedDict
 from salt.utils.requisite import DependencyGraph, RequisiteType
-=======
-from salt.utils.odict import DefaultOrderedDict, HashableOrderedDict
->>>>>>> 64a91d45
 
 log = logging.getLogger(__name__)
 
@@ -137,16 +133,7 @@
 ).union(STATE_RUNTIME_KEYWORDS)
 
 
-<<<<<<< HEAD
-class HashableOrderedDict(OrderedDict):
-    def __hash__(self) -> int:
-        return id(self)
-
-
 def split_low_tag(tag: str) -> dict[str, Any]:
-=======
-def split_low_tag(tag):
->>>>>>> 64a91d45
     """
     Take a low tag and split it back into the low dict that it came from
     """
@@ -2031,11 +2018,12 @@
         with salt.utils.files.fopen(tfile, "wb+") as fp_:
             fp_.write(msgpack_serialize(ret))
 
-<<<<<<< HEAD
-    def call_parallel(self, cdata: dict[str, Any], low: LowChunk):
-=======
-    def call_parallel(self, cdata, low, inject_globals):
->>>>>>> 64a91d45
+    def call_parallel(
+        self,
+        cdata: dict[str, Any],
+        low: LowChunk,
+        inject_globals: Optional[dict[Any, Any]],
+    ):
         """
         Call the state defined in the given cdata in parallel
         """
