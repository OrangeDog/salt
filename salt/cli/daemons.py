# coding: utf-8 -*-
'''
Make me some salt!
'''

# Import python libs
from __future__ import absolute_import
import os
import warnings
from salt.utils.verify import verify_log

# All salt related deprecation warnings should be shown once each!
warnings.filterwarnings(
    'once',                 # Show once
    '',                     # No deprecation message match
    DeprecationWarning,     # This filter is for DeprecationWarnings
    r'^(salt|salt\.(.*))$'  # Match module(s) 'salt' and 'salt.<whatever>'
)

# While we are supporting Python2.6, hide nested with-statements warnings
warnings.filterwarnings(
    'ignore',
    'With-statements now directly support multiple context managers',
    DeprecationWarning
)

# Filter the backports package UserWarning about being re-imported
warnings.filterwarnings(
    'ignore',
    '^Module backports was already imported from (.*), but (.*) is being added to sys.path$',
    UserWarning
)

# Import salt libs
# We import log ASAP because we NEED to make sure that any logger instance salt
# instantiates is using salt.log.setup.SaltLoggingClass
import salt.log.setup


# the try block below bypasses an issue at build time so that modules don't
# cause the build to fail
from salt.utils import migrations
from salt.utils import kinds

try:
    from salt.utils import parsers, ip_bracket
    from salt.utils.verify import check_user, verify_env, verify_socket
    from salt.utils.verify import verify_files
except ImportError as exc:
    if exc.args[0] != 'No module named _msgpack':
        raise
from salt.exceptions import SaltSystemExit


# Let's instantiate log using salt.log.setup.logging.getLogger() so pylint
# leaves us alone and stops complaining about an un-used import
log = salt.log.setup.logging.getLogger(__name__)


class DaemonsMixin(object):  # pylint: disable=no-init
    '''
    Uses the same functions for all daemons
    '''
    def verify_hash_type(self):
        '''
        Verify and display a nag-messsage to the log if vulnerable hash-type is used.

        :return:
        '''
        if self.config['hash_type'].lower() in ['md5', 'sha1']:
            log.warning('IMPORTANT: Do not use {h_type} hashing algorithm! Please set "hash_type" to '
<<<<<<< HEAD
                        'SHA256 in Salt {d_name} config!'.format(
                        h_type=self.config['hash_type'], d_name=self.__class__.__name__))

    def action_log_info(self, action):
        '''
        Say daemon starting.

        :param action
        :return:
        '''
        log.info('{action} the Salt {d_name}'.format(d_name=self.__class__.__name__, action=action))
=======
                        'sha256 in Salt {d_name} config!'.format(
                h_type=self.config['hash_type'], d_name=self.__class__.__name__))
>>>>>>> c712fbed

    def start_log_info(self):
        '''
        Say daemon starting.

        :return:
        '''
        log.info('The Salt {d_name} is starting up'.format(d_name=self.__class__.__name__))

    def shutdown_log_info(self):
        '''
        Say daemon shutting down.

        :return:
        '''
        log.info('The Salt {d_name} is shut down'.format(d_name=self.__class__.__name__))

    def environment_failure(self, error):
        '''
        Log environment failure for the daemon and exit with the error code.

        :param error:
        :return:
        '''
        log.exception('Failed to create environment for {d_name}: {reason}'.format(
            d_name=self.__class__.__name__, reason=error.message))
        self.shutdown(error)


class Master(parsers.MasterOptionParser, DaemonsMixin):  # pylint: disable=no-init
    '''
    Creates a master server
    '''
    def _handle_signals(self, signum, sigframe):  # pylint: disable=unused-argument
        # escalate signal to the process manager processes
        self.master.process_manager.stop_restarting()
        self.master.process_manager.send_signal_to_processes(signum)
        # kill any remaining processes
        self.master.process_manager.kill_children()
        super(Master, self)._handle_signals(signum, sigframe)

    def prepare(self):
        '''
        Run the preparation sequence required to start a salt master server.

        If sub-classed, don't **ever** forget to run:

            super(YourSubClass, self).prepare()
        '''
        super(Master, self).prepare()

        try:
            if self.config['verify_env']:
                v_dirs = [
                        self.config['pki_dir'],
                        os.path.join(self.config['pki_dir'], 'minions'),
                        os.path.join(self.config['pki_dir'], 'minions_pre'),
                        os.path.join(self.config['pki_dir'], 'minions_denied'),
                        os.path.join(self.config['pki_dir'],
                                     'minions_autosign'),
                        os.path.join(self.config['pki_dir'],
                                     'minions_rejected'),
                        self.config['cachedir'],
                        os.path.join(self.config['cachedir'], 'jobs'),
                        os.path.join(self.config['cachedir'], 'proc'),
                        self.config['sock_dir'],
                        self.config['token_dir'],
                        self.config['syndic_dir'],
                        self.config['sqlite_queue_dir'],
                    ]
                if self.config.get('transport') == 'raet':
                    v_dirs.append(os.path.join(self.config['pki_dir'], 'accepted'))
                    v_dirs.append(os.path.join(self.config['pki_dir'], 'pending'))
                    v_dirs.append(os.path.join(self.config['pki_dir'], 'rejected'))
                    v_dirs.append(os.path.join(self.config['cachedir'], 'raet'))
                verify_env(
                    v_dirs,
                    self.config['user'],
                    permissive=self.config['permissive_pki_access'],
                    pki_dir=self.config['pki_dir'],
                )
                logfile = self.config['log_file']
                if logfile is not None and not logfile.startswith(('tcp://', 'udp://', 'file://')):
                    # Logfile is not using Syslog, verify
                    current_umask = os.umask(0o027)
                    verify_files([logfile], self.config['user'])
                    os.umask(current_umask)
                # Clear out syndics from cachedir
                for syndic_file in os.listdir(self.config['syndic_dir']):
                    os.remove(os.path.join(self.config['syndic_dir'], syndic_file))
        except OSError as error:
            self.environment_failure(error)

        self.setup_logfile_logger()
        verify_log(self.config)
        self.action_log_info('Setting up')

        # TODO: AIO core is separate from transport
        if self.config['transport'].lower() in ('zeromq', 'tcp'):
            if not verify_socket(self.config['interface'],
                                 self.config['publish_port'],
                                 self.config['ret_port']):
                self.shutdown(4, 'The ports are not available to bind')
            self.config['interface'] = ip_bracket(self.config['interface'])
            migrations.migrate_paths(self.config)

            # Late import so logging works correctly
            import salt.master
            self.master = salt.master.Master(self.config)
        else:
            # Add a udp port check here
            import salt.daemons.flo
            self.master = salt.daemons.flo.IofloMaster(self.config)
        self.daemonize_if_required()
        self.set_pidfile()
        salt.utils.process.notify_systemd()

    def start(self):
        '''
        Start the actual master.

        If sub-classed, don't **ever** forget to run:

            super(YourSubClass, self).start()

        NOTE: Run any required code before calling `super()`.
        '''
        super(Master, self).start()
        if check_user(self.config['user']):
            self.action_log_info('Starting up')
            self.verify_hash_type()
            self.master.start()

    def shutdown(self, exitcode=0, exitmsg=None):
        '''
        If sub-classed, run any shutdown operations on this method.
        '''
        self.shutdown_log_info()
        msg = 'The salt master is shutdown. '
        if exitmsg is not None:
            exitmsg = msg + exitmsg
        else:
            exitmsg = msg.strip()
        super(Master, self).shutdown(exitcode, exitmsg)


class Minion(parsers.MinionOptionParser, DaemonsMixin):  # pylint: disable=no-init
    '''
    Create a minion server
    '''

    def _handle_signals(self, signum, sigframe):  # pylint: disable=unused-argument
        # escalate signal to the process manager processes
        self.minion.process_manager.stop_restarting()
        self.minion.process_manager.send_signal_to_processes(signum)
        # kill any remaining processes
        self.minion.process_manager.kill_children()
        super(Minion, self)._handle_signals(signum, sigframe)

    # pylint: disable=no-member
    def prepare(self):
        '''
        Run the preparation sequence required to start a salt minion.

        If sub-classed, don't **ever** forget to run:

            super(YourSubClass, self).prepare()
        '''
        super(Minion, self).prepare()

        try:
            if self.config['verify_env']:
                confd = self.config.get('default_include')
                if confd:
                    # If 'default_include' is specified in config, then use it
                    if '*' in confd:
                        # Value is of the form "minion.d/*.conf"
                        confd = os.path.dirname(confd)
                    if not os.path.isabs(confd):
                        # If configured 'default_include' is not an absolute
                        # path, consider it relative to folder of 'conf_file'
                        # (/etc/salt by default)
                        confd = os.path.join(
                            os.path.dirname(self.config['conf_file']), confd
                        )
                else:
                    confd = os.path.join(
                        os.path.dirname(self.config['conf_file']), 'minion.d'
                    )

                v_dirs = [
                        self.config['pki_dir'],
                        self.config['cachedir'],
                        self.config['sock_dir'],
                        self.config['extension_modules'],
                        confd,
                    ]

                if self.config.get('transport') == 'raet':
                    v_dirs.append(os.path.join(self.config['pki_dir'], 'accepted'))
                    v_dirs.append(os.path.join(self.config['pki_dir'], 'pending'))
                    v_dirs.append(os.path.join(self.config['pki_dir'], 'rejected'))
                    v_dirs.append(os.path.join(self.config['cachedir'], 'raet'))

                verify_env(
                    v_dirs,
                    self.config['user'],
                    permissive=self.config['permissive_pki_access'],
                    pki_dir=self.config['pki_dir'],
                )
                logfile = self.config['log_file']
                if logfile is not None and not logfile.startswith(('tcp://', 'udp://', 'file://')):
                    # Logfile is not using Syslog, verify
                    current_umask = os.umask(0o027)
                    verify_files([logfile], self.config['user'])
                    os.umask(current_umask)
        except OSError as error:
            self.environment_failure(error)

        self.setup_logfile_logger()
        verify_log(self.config)
        log.info(
            'Setting up the Salt Minion "{0}"'.format(
                self.config['id']
            )
        )
        migrations.migrate_paths(self.config)

        # Bail out if we find a process running and it matches out pidfile
        if self.check_running():
            self.action_log_info('An instance is already running. Exiting')
            self.shutdown(1)

        # TODO: AIO core is separate from transport
        if self.config['transport'].lower() in ('zeromq', 'tcp'):
            # Late import so logging works correctly
            import salt.minion
            # If the minion key has not been accepted, then Salt enters a loop
            # waiting for it, if we daemonize later then the minion could halt
            # the boot process waiting for a key to be accepted on the master.
            # This is the latest safe place to daemonize
            self.daemonize_if_required()
            self.set_pidfile()
            if self.config.get('master_type') == 'func':
                salt.minion.eval_master_func(self.config)
            if isinstance(self.config.get('master'), list):
                if self.config.get('master_type') == 'failover':
                    self.minion = salt.minion.Minion(self.config)
                else:
                    self.minion = salt.minion.MultiMinion(self.config)
            else:
                self.minion = salt.minion.Minion(self.config)
        else:
            import salt.daemons.flo
            self.daemonize_if_required()
            self.set_pidfile()
            self.minion = salt.daemons.flo.IofloMinion(self.config)

    def start(self):
        '''
        Start the actual minion.

        If sub-classed, don't **ever** forget to run:

            super(YourSubClass, self).start()

        NOTE: Run any required code before calling `super()`.
        '''
        super(Minion, self).start()
        try:
            if check_user(self.config['user']):
                self.action_log_info('Starting up')
                self.verify_hash_type()
                self.minion.tune_in()
        except (KeyboardInterrupt, SaltSystemExit) as error:
            self.action_log_info('Stopping')
            if isinstance(error, KeyboardInterrupt):
                log.warning('Exiting on Ctrl-c')
                self.shutdown()
            else:
                log.error(str(error))
                self.shutdown(error.code)

    def call(self, cleanup_protecteds):
        '''
        Start the actual minion as a caller minion.

        cleanup_protecteds is list of yard host addresses that should not be
        cleaned up this is to fix race condition when salt-caller minion starts up

        If sub-classed, don't **ever** forget to run:

            super(YourSubClass, self).start()

        NOTE: Run any required code before calling `super()`.
        '''
        try:
            self.prepare()
            if check_user(self.config['user']):
                self.minion.opts['__role'] = kinds.APPL_KIND_NAMES[kinds.applKinds.caller]
                self.minion.opts['raet_cleanup_protecteds'] = cleanup_protecteds
                self.minion.call_in()
        except (KeyboardInterrupt, SaltSystemExit) as exc:
            self.action_log_info('Stopping')
            if isinstance(exc, KeyboardInterrupt):
                log.warning('Exiting on Ctrl-c')
                self.shutdown()
            else:
                log.error(str(exc))
                self.shutdown(exc.code)

    def shutdown(self, exitcode=0, exitmsg=None):
        '''
        If sub-classed, run any shutdown operations on this method.

        :param exitcode
        :param exitmsg
        '''
        self.action_log_info('Shutting down')
        if hasattr(self, 'minion'):
            self.minion.destroy()
        super(Minion, self).shutdown(
            exitcode, ('The Salt {0} is shutdown. {1}'.format(
                self.__class__.__name__, (exitmsg or '')).strip()))
    # pylint: enable=no-member


class ProxyMinion(parsers.ProxyMinionOptionParser, DaemonsMixin):  # pylint: disable=no-init
    '''
    Create a proxy minion server
    '''

    # pylint: disable=no-member
    def prepare(self):
        '''
        Run the preparation sequence required to start a salt minion.

        If sub-classed, don't **ever** forget to run:

            super(YourSubClass, self).prepare()
        '''
        super(ProxyMinion, self).prepare()

        if not self.values.proxyid:
            raise SaltSystemExit('salt-proxy requires --proxyid')

        # Proxies get their ID from the command line.  This may need to change in
        # the future.
        self.config['id'] = self.values.proxyid

        try:
            if self.config['verify_env']:
                confd = self.config.get('default_include')
                if confd:
                    # If 'default_include' is specified in config, then use it
                    if '*' in confd:
                        # Value is of the form "minion.d/*.conf"
                        confd = os.path.dirname(confd)
                    if not os.path.isabs(confd):
                        # If configured 'default_include' is not an absolute
                        # path, consider it relative to folder of 'conf_file'
                        # (/etc/salt by default)
                        confd = os.path.join(
                            os.path.dirname(self.config['conf_file']), confd
                        )
                else:
                    confd = os.path.join(
                        os.path.dirname(self.config['conf_file']), 'minion.d'
                    )

                v_dirs = [
                    self.config['pki_dir'],
                    self.config['cachedir'],
                    self.config['sock_dir'],
                    self.config['extension_modules'],
                    confd,
                ]

                if self.config.get('transport') == 'raet':
                    v_dirs.append(os.path.join(self.config['pki_dir'], 'accepted'))
                    v_dirs.append(os.path.join(self.config['pki_dir'], 'pending'))
                    v_dirs.append(os.path.join(self.config['pki_dir'], 'rejected'))
                    v_dirs.append(os.path.join(self.config['cachedir'], 'raet'))

                verify_env(
                    v_dirs,
                    self.config['user'],
                    permissive=self.config['permissive_pki_access'],
                    pki_dir=self.config['pki_dir'],
                )

                logfile = self.config.get('proxy_log') or self.config['log_file']
                if logfile is not None and not logfile.startswith(('tcp://', 'udp://', 'file://')):
                    # Logfile is not using Syslog, verify
                    current_umask = os.umask(0o027)
                    verify_files([logfile], self.config['user'])
                    os.umask(current_umask)

        except OSError as error:
            self.environment_failure(error)

        self.setup_logfile_logger()
        verify_log(self.config)
        self.action_log_info('Setting up "{0}"'.format(self.config['id']))

        migrations.migrate_paths(self.config)
        # TODO: AIO core is separate from transport
        if self.config['transport'].lower() in ('zeromq', 'tcp'):
            # Late import so logging works correctly
            import salt.minion
            # If the minion key has not been accepted, then Salt enters a loop
            # waiting for it, if we daemonize later then the minion could halt
            # the boot process waiting for a key to be accepted on the master.
            # This is the latest safe place to daemonize
            self.daemonize_if_required()
            self.set_pidfile()
            # TODO Proxy minions don't currently support failover
            self.minion = salt.minion.ProxyMinion(self.config)
        else:
            # For proxy minions, this doesn't work yet.
            import salt.daemons.flo
            self.daemonize_if_required()
            self.set_pidfile()
            self.minion = salt.daemons.flo.IofloMinion(self.config)

    def start(self):
        '''
        Start the actual proxy minion.

        If sub-classed, don't **ever** forget to run:

            super(YourSubClass, self).start()

        NOTE: Run any required code before calling `super()`.
        '''
        super(ProxyMinion, self).start()
        try:
            if check_user(self.config['user']):
                log.info('The proxy minion is starting up')
                self.verify_hash_type()
                self.action_log_info('Starting up')
                self.minion.tune_in()
        except (KeyboardInterrupt, SaltSystemExit) as exc:
            self.action_log_info('Stopping')
            if isinstance(exc, KeyboardInterrupt):
                log.warning('Exiting on Ctrl-c')
                self.shutdown()
            else:
                log.error(str(exc))
                self.shutdown(exc.code)

    def shutdown(self, exitcode=0, exitmsg=None):
        '''
        If sub-classed, run any shutdown operations on this method.

        :param exitcode
        :param exitmsg
        '''
        if hasattr(self, 'minion') and 'proxymodule' in self.minion.opts:
            proxy_fn = self.minion.opts['proxymodule'].loaded_base_name + '.shutdown'
            self.minion.opts['proxymodule'][proxy_fn](self.minion.opts)
        self.action_log_info('Shutting down')
        super(ProxyMinion, self).shutdown(
            exitcode, ('The Salt {0} is shutdown. {1}'.format(
                self.__class__.__name__, (exitmsg or '')).strip()))
    # pylint: enable=no-member


class Syndic(parsers.SyndicOptionParser, DaemonsMixin):  # pylint: disable=no-init
    '''
    Create a syndic server
    '''

    def prepare(self):
        '''
        Run the preparation sequence required to start a salt syndic minion.

        If sub-classed, don't **ever** forget to run:

            super(YourSubClass, self).prepare()
        '''
        super(Syndic, self).prepare()
        try:
            if self.config['verify_env']:
                verify_env(
                    [
                        self.config['pki_dir'],
                        self.config['cachedir'],
                        self.config['sock_dir'],
                        self.config['extension_modules'],
                    ],
                    self.config['user'],
                    permissive=self.config['permissive_pki_access'],
                    pki_dir=self.config['pki_dir'],
                )
                logfile = self.config['log_file']
                if logfile is not None and not logfile.startswith(('tcp://', 'udp://', 'file://')):
                    # Logfile is not using Syslog, verify
                    current_umask = os.umask(0o027)
                    verify_files([logfile], self.config['user'])
                    os.umask(current_umask)
        except OSError as error:
            self.environment_failure(error)

        self.setup_logfile_logger()
        verify_log(self.config)
        self.action_log_info('Setting up "{0}"'.format(self.config['id']))

        # Late import so logging works correctly
        import salt.minion
        self.daemonize_if_required()
        # if its a multisyndic, do so
        if isinstance(self.config.get('master'), list):
            self.syndic = salt.minion.MultiSyndic(self.config)
        else:
            self.syndic = salt.minion.Syndic(self.config)
        self.set_pidfile()

    def start(self):
        '''
        Start the actual syndic.

        If sub-classed, don't **ever** forget to run:

            super(YourSubClass, self).start()

        NOTE: Run any required code before calling `super()`.
        '''
        super(Syndic, self).start()
        if check_user(self.config['user']):
            self.action_log_info('Starting up')
            self.verify_hash_type()
            try:
                self.syndic.tune_in()
            except KeyboardInterrupt:
                self.action_log_info('Stopping')
                self.shutdown()

    def shutdown(self, exitcode=0, exitmsg=None):
        '''
        If sub-classed, run any shutdown operations on this method.

        :param exitcode
        :param exitmsg
        '''
        self.action_log_info('Shutting down')
        super(Syndic, self).shutdown(
            exitcode, ('The Salt {0} is shutdown. {1}'.format(
                self.__class__.__name__, (exitmsg or '')).strip()))<|MERGE_RESOLUTION|>--- conflicted
+++ resolved
@@ -69,8 +69,7 @@
         '''
         if self.config['hash_type'].lower() in ['md5', 'sha1']:
             log.warning('IMPORTANT: Do not use {h_type} hashing algorithm! Please set "hash_type" to '
-<<<<<<< HEAD
-                        'SHA256 in Salt {d_name} config!'.format(
+                        'sha256 in Salt {d_name} config!'.format(
                         h_type=self.config['hash_type'], d_name=self.__class__.__name__))
 
     def action_log_info(self, action):
@@ -81,10 +80,6 @@
         :return:
         '''
         log.info('{action} the Salt {d_name}'.format(d_name=self.__class__.__name__, action=action))
-=======
-                        'sha256 in Salt {d_name} config!'.format(
-                h_type=self.config['hash_type'], d_name=self.__class__.__name__))
->>>>>>> c712fbed
 
     def start_log_info(self):
         '''
