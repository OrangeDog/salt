# -*- coding: utf-8 -*-
'''
Windows Service module.
'''

# Import python libs
from __future__ import absolute_import
import salt.utils
import time
import logging
from salt.ext.six.moves import zip
from salt.ext.six.moves import range

log = logging.getLogger(__name__)

# Define the module's virtual name
__virtualname__ = 'service'

BUFFSIZE = 5000
SERVICE_STOP_DELAY_SECONDS = 15
SERVICE_STOP_POLL_MAX_ATTEMPTS = 5


def __virtual__():
    '''
    Only works on Windows systems
    '''
    if salt.utils.is_windows():
        return __virtualname__
    return (False, "Module win_service: module only works on Windows systems")


def get_enabled():
    '''
    Return the enabled services

    CLI Example:

    .. code-block:: bash

        salt '*' service.get_enabled
    '''
    return sorted([service for service in get_all() if enabled(service)])


def get_disabled():
    '''
    Return the disabled services

    CLI Example:

    .. code-block:: bash

        salt '*' service.get_disabled
    '''
    return sorted([service for service in get_all() if disabled(service)])


def available(name):
    '''
    Returns ``True`` if the specified service is available, otherwise returns
    ``False``.

    CLI Example:

    .. code-block:: bash

        salt '*' service.available <service name>
    '''
    return name in get_all()


def missing(name):
    '''
    The inverse of service.available.
    Returns ``True`` if the specified service is not available, otherwise returns
    ``False``.

    CLI Example:

    .. code-block:: bash

        salt '*' service.missing <service name>
    '''
    return name not in get_all()


def get_all():
    '''
    Return all installed services

    CLI Example:

    .. code-block:: bash

        salt '*' service.get_all
    '''
    ret = set()
<<<<<<< HEAD
    cmd = list2cmdline(['sc', 'query', 'type=', 'service', 'state=', 'all', 'bufsize=', str(BUFFSIZE)])
    lines = __salt__['cmd.shell'](cmd).splitlines()
=======
    cmd = ['sc', 'query', 'type=', 'service', 'state=', 'all', 'bufsize=', str(BUFFSIZE)]
    lines = __salt__['cmd.run'](cmd, python_shell=False).splitlines()
>>>>>>> 0f5e67de
    for line in lines:
        if 'SERVICE_NAME:' in line:
            comps = line.split(':', 1)
            if not len(comps) > 1:
                continue
            ret.add(comps[1].strip())
    return sorted(ret)


def get_service_name(*args):
    '''
    The Display Name is what is displayed in Windows when services.msc is
    executed.  Each Display Name has an associated Service Name which is the
    actual name of the service.  This function allows you to discover the
    Service Name by returning a dictionary of Display Names and Service Names,
    or filter by adding arguments of Display Names.

    If no args are passed, return a dict of all services where the keys are the
    service Display Names and the values are the Service Names.

    If arguments are passed, create a dict of Display Names and Service Names

    CLI Example:

    .. code-block:: bash

        salt '*' service.get_service_name
        salt '*' service.get_service_name 'Google Update Service (gupdate)' 'DHCP Client'
    '''
    ret = {}
    services = []
    display_names = []
    cmd = ['sc', 'query', 'type=', 'service', 'state=', 'all', 'bufsize=', str(BUFFSIZE)]
    lines = __salt__['cmd.run'](cmd, python_shell=False).splitlines()
    for line in lines:
        if 'SERVICE_NAME:' in line:
            comps = line.split(':', 1)
            if not len(comps) > 1:
                continue
            services.append(comps[1].strip())
        if 'DISPLAY_NAME:' in line:
            comps = line.split(':', 1)
            if not len(comps) > 1:
                continue
            display_names.append(comps[1].strip())
    if len(services) == len(display_names):
        service_dict = dict(zip(display_names, services))
    else:
        return 'Service Names and Display Names mismatch'
    if len(args) == 0:
        return service_dict
    for arg in args:
        if arg in service_dict:
            ret[arg] = service_dict[arg]
    return ret


def start(name):
    '''
    Start the specified service

    CLI Example:

    .. code-block:: bash

        salt '*' service.start <service name>
    '''
    cmd = ['net', 'start', name]
    return not __salt__['cmd.retcode'](cmd, python_shell=False)


def stop(name):
    '''
    Stop the specified service

    CLI Example:

    .. code-block:: bash

        salt '*' service.stop <service name>
    '''
    # net stop issues a stop command and waits briefly (~30s), but will give
    # up if the service takes too long to stop with a misleading
    # "service could not be stopped" message and RC 0.

    cmd = ['net', 'stop', name]
    res = __salt__['cmd.run'](cmd, python_shell=False)
    if 'service was stopped' in res:
        return True

    # we requested a stop, but the service is still thinking about it.
    # poll for the real status
    for attempt in range(SERVICE_STOP_POLL_MAX_ATTEMPTS):
        if not status(name):
            return True
        log.debug('Waiting for %s to stop', name)
        time.sleep(SERVICE_STOP_DELAY_SECONDS)

    log.warning('Giving up on waiting for service `%s` to stop', name)
    return False


def restart(name):
    '''
    Restart the named service

    CLI Example:

    .. code-block:: bash

        salt '*' service.restart <service name>
    '''
    if 'salt-minion' in name:
        create_win_salt_restart_task()
        return execute_salt_restart_task()

    return stop(name) and start(name)


def create_win_salt_restart_task():
    '''
    Create a task in Windows task scheduler to enable restarting the salt-minion

    CLI Example:

    .. code-block:: bash

        salt '*' service.create_win_salt_restart_task()
    '''
    cmd = 'cmd'
    args = '/c ping -n 3 127.0.0.1 && net stop salt-minion && net start salt-minion'
    return __salt__['task.create_task'](name='restart-salt-minion',
                                        user_name='System',
                                        force=True,
                                        action_type='Execute',
                                        cmd=cmd,
                                        arguments=args,
                                        trigger_type='Once',
                                        start_date='1975-01-01',
                                        start_time='01:00')


def execute_salt_restart_task():
    '''
    Run the Windows Salt restart task

    CLI Example:

    .. code-block:: bash

        salt '*' service.execute_salt_restart_task()
    '''
    return __salt__['task.run'](name='restart-salt-minion')


def status(name, sig=None):
    '''
    Return the status for a service, returns the PID or an empty string if the
    service is running or not, pass a signature to use to find the service via
    ps

    CLI Example:

    .. code-block:: bash

        salt '*' service.status <service name> [service signature]
    '''
    cmd = ['sc', 'query', name]
    statuses = __salt__['cmd.run'](cmd, python_shell=False).splitlines()
    for line in statuses:
        if 'RUNNING' in line:
            return True
        elif 'STOP_PENDING' in line:
            return True
    return False


def getsid(name):
    '''
    Return the sid for this windows service

    CLI Example:

    .. code-block:: bash

        salt '*' service.getsid <service name>
    '''
    cmd = ['sc', 'showsid', name]
    lines = __salt__['cmd.run'](cmd, python_shell=False).splitlines()
    for line in lines:
        if 'SERVICE SID:' in line:
            comps = line.split(':', 1)
            try:
                return comps[1].strip()
            except (AttributeError, IndexError):
                return None


def enable(name, **kwargs):
    '''
    Enable the named service to start at boot

    CLI Example:

    .. code-block:: bash

        salt '*' service.enable <service name>
    '''
    cmd = ['sc', 'config', name, 'start=', 'auto']
    return not __salt__['cmd.retcode'](cmd, python_shell=False)


def disable(name, **kwargs):
    '''
    Disable the named service to start at boot

    CLI Example:

    .. code-block:: bash

        salt '*' service.disable <service name>
    '''
    cmd = ['sc', 'config', name, 'start=', 'disabled']
    return not __salt__['cmd.retcode'](cmd, python_shell=False)


def enabled(name, **kwargs):
    '''
    Check to see if the named service is enabled to start on boot

    CLI Example:

    .. code-block:: bash

        salt '*' service.enabled <service name>
    '''
    cmd = ['sc', 'qc', name]
    lines = __salt__['cmd.run'](cmd, python_shell=False).splitlines()
    for line in lines:
        if 'AUTO_START' in line:
            return True
    return False


def disabled(name):
    '''
    Check to see if the named service is disabled to start on boot

    CLI Example:

    .. code-block:: bash

        salt '*' service.disabled <service name>
    '''
    cmd = ['sc', 'qc', name]
    lines = __salt__['cmd.run'](cmd, python_shell=False).splitlines()
    for line in lines:
        if 'DEMAND_START' in line:
            return True
        elif 'DISABLED' in line:
            return True
    return False


def create(name,
           binpath,
           DisplayName=None,
           type='own',
           start='demand',
           error='normal',
           group=None,
           tag='no',
           depend=None,
           obj=None,
           password=None,
           **kwargs):
    r'''
    Create the named service.

    .. versionadded:: 2015.8.0

    Required parameters:

    :param name: Specifies the service name returned by the getkeyname operation

    :param binpath: Specifies the path to the service binary file, backslashes must be escaped
      - eg: C:\\path\\to\\binary.exe

    Optional parameters:

    :param DisplayName: the name to be displayed in the service manager

    :param type: Specifies the service type, default is own
      - own (default): Service runs in its own process
      - share: Service runs as a shared process
      - interact: Service can interact with the desktop
      - kernel: Service is a driver
      - filesys: Service is a system driver
      - rec: Service is a file system-recognized driver that identifies filesystems on the computer

    :param start: Specifies the start type for the service
      - boot: Device driver that is loaded by the boot loader
      - system: Device driver that is started during kernel initialization
      - auto: Service that automatically starts
      - demand (default): Service must be started manually
      - disabled: Service cannot be started
      - delayed-auto: Service starts automatically after other auto-services start

    :param error: Specifies the severity of the error
      - normal (default): Error is logged and a message box is displayed
      - severe: Error is logged and computer attempts a restart with last known good configuration
      - critical: Error is logged, computer attempts to restart with last known good configuration, system halts on failure
      - ignore: Error is logged and startup continues, no notification is given to the user

    :param group: Specifies the name of the group of which this service is a member

    :param tag: Specifies whether or not to obtain a TagID from the CreateService call. For boot-start and system-start drivers
      - yes/no

    :param depend: Specifies the names of services or groups that myust start before this service. The names are separated by forward slashes.

    :param obj: Specifies th ename of an account in which a service will run. Default is LocalSystem

    :param password: Specifies a password. Required if other than LocalSystem account is used.

    CLI Example:

    .. code-block:: bash

        salt '*' service.create <service name> <path to exe> display_name='<display name>'
    '''

    cmd = [
           'sc',
           'create',
           name,
           'binpath=', binpath,
           'type=', type,
           'start=', start,
           'error=', error,
           ]
    if DisplayName is not None:
        cmd.extend(['DisplayName=', DisplayName])
    if group is not None:
        cmd.extend(['group=', group])
    if depend is not None:
        cmd.extend(['depend=', depend])
    if obj is not None:
        cmd.extend(['obj=', obj])
    if password is not None:
        cmd.extend(['password=', password])

    return not __salt__['cmd.retcode'](cmd, python_shell=False)


def config(name,
           bin_path=None,
           display_name=None,
           svc_type=None,
           start_type=None,
           error=None,
           group=None,
           tag=None,
           depend=None,
           obj=None,
           password=None,
           **kwargs):
    r'''
    Modify the named service.

    .. versionadded:: 2015.8.8

    Required parameters:

    :param str name: Specifies the service name returned by the getkeyname
    operation


    Optional parameters:

    :param str bin_path: Specifies the path to the service binary file,
    backslashes must be escaped
    - eg: C:\\path\\to\\binary.exe

    :param str display_name: the name to be displayed in the service manager
    Specifies a more descriptive name for identifying the service in user
    interface programs.

    :param str svc_type: Specifies the service type. Acceptable values are:
      - own (default): Service runs in its own process
      - share: Service runs as a shared process
      - interact: Service can interact with the desktop
      - kernel: Service is a driver
      - filesys: Service is a system driver
      - rec: Service is a file system-recognized driver that identifies
        filesystems on the computer
      - adapt: Service is an adapter driver that identifies hardware such as
        keyboards, mice and disk drives

    :param str start_type: Specifies the start type for the service.
    Acceptable values are:
      - boot: Device driver that is loaded by the boot loader
      - system: Device driver that is started during kernel initialization
      - auto: Service that automatically starts
      - demand (default): Service must be started manually
      - disabled: Service cannot be started
      - delayed-auto: Service starts automatically after other auto-services
        start

    :param str error: Specifies the severity of the error if the service
    fails to start. Acceptable values are:
      - normal (default): Error is logged and a message box is displayed
      - severe: Error is logged and computer attempts a restart with last known
        good configuration
      - critical: Error is logged, computer attempts to restart with last known
        good configuration, system halts on failure
      - ignore: Error is logged and startup continues, no notification is given
        to the user

    :param str group: Specifies the name of the group of which this service is a
    member. The list of groups is stored in the registry, in the
    HKLM\System\CurrentControlSet\Control\ServiceGroupOrder subkey. The default
    is null.

    :param str tag: Specifies whether or not to obtain a TagID from the
    CreateService call. For boot-start and system-start drivers only.
    Acceptable values are:
      - yes/no

    :param str depend: Specifies the names of services or groups that must start
    before this service. The names are separated by forward slashes.

    :param str obj: Specifies th name of an account in which a service will run
    or specifies a name of the Windows driver object in which the driver will
    run. Default is LocalSystem

    :param str password: Specifies a password. Required if other than
    LocalSystem account is used.

    :return: True if successful, False if not
    :rtype: bool

    CLI Example:

    .. code-block:: bash

        salt '*' service.config <service name> <path to exe> display_name='<display name>'
    '''

    cmd = ['sc', 'config', name]
    if bin_path is not None:
        cmd.extend(['binpath=', bin_path])
    if svc_type is not None:
        cmd.extend(['type=', svc_type])
    if start_type is not None:
        cmd.extend(['start=', start_type])
    if error is not None:
        cmd.extend(['error=', error])
    if display_name is not None:
        cmd.extend(['DisplayName=', display_name])
    if group is not None:
        cmd.extend(['group=', group])
    if tag is not None:
        cmd.extend(['tag=', tag])
    if depend is not None:
        cmd.extend(['depend=', depend])
    if obj is not None:
        cmd.extend(['obj=', obj])
    if password is not None:
        cmd.extend(['password=', password])

    return not __salt__['cmd.retcode'](cmd, python_shell=False)


def delete(name):
    '''
    Delete the named service

    CLI Example:

    .. code-block:: bash

        salt '*' service.delete <service name>
    '''
    cmd = ['sc', 'delete', name]
    return not __salt__['cmd.retcode'](cmd, python_shell=False)<|MERGE_RESOLUTION|>--- conflicted
+++ resolved
@@ -96,13 +96,8 @@
         salt '*' service.get_all
     '''
     ret = set()
-<<<<<<< HEAD
-    cmd = list2cmdline(['sc', 'query', 'type=', 'service', 'state=', 'all', 'bufsize=', str(BUFFSIZE)])
-    lines = __salt__['cmd.shell'](cmd).splitlines()
-=======
     cmd = ['sc', 'query', 'type=', 'service', 'state=', 'all', 'bufsize=', str(BUFFSIZE)]
     lines = __salt__['cmd.run'](cmd, python_shell=False).splitlines()
->>>>>>> 0f5e67de
     for line in lines:
         if 'SERVICE_NAME:' in line:
             comps = line.split(':', 1)
