--- conflicted
+++ resolved
@@ -319,12 +319,8 @@
         # We need to append $LASTEXITCODE here to return the actual exit code
         # from the script. Otherwise, it will always return 1 on any non-zero
         # exit code failure. Issue: #60884
-<<<<<<< HEAD
         new_cmd.append(f'"& {{ {cmd.strip()} }}; exit $LASTEXITCODE"')
         new_cmd = " ".join(new_cmd)
-=======
-        new_cmd.append(f"& {{ {cmd.strip()}; exit $LASTEXITCODE }}")
->>>>>>> d85ac606
     elif encoded_cmd:
         new_cmd.extend(["-EncodedCommand", cmd])
     else:
@@ -466,7 +462,8 @@
         # Prepare the command to be executed
         win_shell_lower = win_shell.lower()
         if any(
-            win_shell_lower.endswith(word) for word in ["powershell.exe", "pwsh.exe"]
+            win_shell_lower.endswith(word)
+            for word in ["powershell.exe", "pwsh.exe"]
         ):
             cmd = _prep_powershell_cmd(win_shell, cmd, encoded_cmd)
         elif any(win_shell_lower.endswith(word) for word in ["cmd.exe"]):
@@ -3135,16 +3132,7 @@
     if isinstance(args, (list, tuple)):
         new_cmd = [path, *args] if args else [path]
     else:
-        new_cmd = (
-            [
-                path,
-                *salt.utils.args.shlex_split(
-                    args, posix=salt.utils.platform.is_windows()
-                ),
-            ]
-            if args
-            else [path]
-        )
+        new_cmd = [path, *(str(args).split())] if args else [path]
 
     ret = {}
     try:
