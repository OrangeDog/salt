# -*- coding: utf-8 -*-
'''
Support for the Git SCM
'''
from __future__ import absolute_import

# Import python libs
import copy
import errno
import logging
import os
import shlex
from distutils.version import LooseVersion as _LooseVersion

# Import salt libs
import salt.utils
import salt.utils.files
import salt.utils.itertools
import salt.utils.url
from salt.exceptions import SaltInvocationError, CommandExecutionError
from salt.ext import six

log = logging.getLogger(__name__)

__func_alias__ = {
    'rm_': 'rm'
}


def __virtual__():
    '''
    Only load if git exists on the system
    '''
    return True if salt.utils.which('git') else False


def _config_getter(get_opt,
                   key,
                   value_regex=None,
                   cwd=None,
                   user=None,
                   ignore_retcode=False,
                   **kwargs):
    '''
    Common code for config.get_* functions, builds and runs the git CLI command
    and returns the result dict for the calling function to parse.
    '''
    kwargs = salt.utils.clean_kwargs(**kwargs)
    global_ = kwargs.pop('global', False)
    if kwargs:
        salt.utils.invalid_kwargs(kwargs)

    if cwd is None:
        if not global_:
            raise SaltInvocationError(
                '\'cwd\' argument required unless global=True'
            )
    else:
        cwd = _expand_path(cwd, user)

    if get_opt == '--get-regexp':
        if value_regex is not None \
                and not isinstance(value_regex, six.string_types):
            value_regex = str(value_regex)
    else:
        # Ignore value_regex
        value_regex = None

    command = ['git', 'config']
    command.extend(_which_git_config(global_, cwd, user))
    command.append(get_opt)
    command.append(key)
    if value_regex is not None:
        command.append(value_regex)
    return _git_run(command,
                    cwd=cwd,
                    runas=user,
                    ignore_retcode=ignore_retcode,
                    failhard=False)


def _expand_path(cwd, user):
    '''
    Expand home directory
    '''
    try:
        to_expand = '~' + user if user else '~'
    except TypeError:
        # Users should never be numeric but if we don't account for this then
        # we're going to get a traceback if someone passes this invalid input.
        to_expand = '~' + str(user) if user else '~'
    try:
        return os.path.join(os.path.expanduser(to_expand), cwd)
    except AttributeError:
        return os.path.join(os.path.expanduser(to_expand), str(cwd))


def _format_opts(opts):
    '''
    Common code to inspect opts and split them if necessary
    '''
    if opts is None:
        return []
    elif isinstance(opts, list):
        new_opts = []
        for item in opts:
            if isinstance(item, six.string_types):
                new_opts.append(item)
            else:
                new_opts.append(str(item))
        return new_opts
    else:
        if not isinstance(opts, six.string_types):
            opts = [str(opts)]
        else:
            opts = shlex.split(opts)
    try:
        if opts[-1] == '--':
            # Strip the '--' if it was passed at the end of the opts string,
            # it'll be added back (if necessary) in the calling function.
            # Putting this check here keeps it from having to be repeated every
            # time _format_opts() is invoked.
            return opts[:-1]
    except IndexError:
        pass
    return opts


def _git_run(command, cwd=None, runas=None, identity=None,
             ignore_retcode=False, failhard=True, **kwargs):
    '''
    simple, throw an exception with the error message on an error return code.

    this function may be moved to the command module, spliced with
    'cmd.run_all', and used as an alternative to 'cmd.run_all'. Some
    commands don't return proper retcodes, so this can't replace 'cmd.run_all'.
    '''
    env = {}

    if identity:
        stderrs = []

        # if the statefile provides multiple identities, they need to be tried
        # (but also allow a string instead of a list)
        if not isinstance(identity, list):
            # force it into a list
            identity = [identity]

        # try each of the identities, independently
        for id_file in identity:
            if 'salt://' in id_file:
                _id_file = id_file
                id_file = __salt__['cp.cache_file'](id_file)
                if not id_file:
                    log.error('identity {0} does not exist.'.format(_id_file))
                    continue
            else:
                if not __salt__['file.file_exists'](id_file):
                    log.error('identity {0} does not exist.'.format(id_file))
                    continue

            env = {
                'GIT_IDENTITY': id_file
            }

            # copy wrapper to area accessible by ``runas`` user
            # currently no suppport in windows for wrapping git ssh
            ssh_id_wrapper = os.path.join(
                salt.utils.templates.TEMPLATE_DIRNAME,
                'git/ssh-id-wrapper'
            )
            if salt.utils.is_windows():
                for suffix in ('', ' (x86)'):
                    ssh_exe = (
                        'C:\\Program Files{0}\\Git\\bin\\ssh.exe'
                        .format(suffix)
                    )
                    if os.path.isfile(ssh_exe):
                        env['GIT_SSH_EXE'] = ssh_exe
                        break
                else:
                    raise CommandExecutionError(
                        'Failed to find ssh.exe, unable to use identity file'
                    )
                # Use the windows batch file instead of the bourne shell script
                ssh_id_wrapper += '.bat'
                env['GIT_SSH'] = ssh_id_wrapper
            else:
                tmp_file = salt.utils.mkstemp()
                salt.utils.files.copyfile(ssh_id_wrapper, tmp_file)
                os.chmod(tmp_file, 0o500)
                os.chown(tmp_file, __salt__['file.user_to_uid'](runas), -1)
                env['GIT_SSH'] = tmp_file

            try:
                result = __salt__['cmd.run_all'](
                    command,
                    cwd=cwd,
                    runas=runas,
                    env=env,
                    python_shell=False,
                    log_callback=salt.utils.url.redact_http_basic_auth,
                    ignore_retcode=ignore_retcode,
                    **kwargs)
            finally:
                if not salt.utils.is_windows() and 'GIT_SSH' in env:
                    os.remove(env['GIT_SSH'])

            # if the command was successful, no need to try additional IDs
            if result['retcode'] == 0:
                return result
            else:
                stderr = \
                    salt.utils.url.redact_http_basic_auth(result['stderr'])
                stderrs.append(stderr)

        # we've tried all IDs and still haven't passed, so error out
        if failhard:
            raise CommandExecutionError('\n\n'.join(stderrs))
        return result

    else:
        result = __salt__['cmd.run_all'](
            command,
            cwd=cwd,
            runas=runas,
            env=env,
            python_shell=False,
            log_callback=salt.utils.url.redact_http_basic_auth,
            ignore_retcode=ignore_retcode,
            **kwargs)

        if result['retcode'] == 0:
            return result
        else:
            if failhard:
                gitcommand = ' '.join(command) \
                    if isinstance(command, list) \
                    else command
                msg = 'Command \'{0}\' failed'.format(
                    salt.utils.url.redact_http_basic_auth(gitcommand)
                )
                if result['stderr']:
                    msg += ': {0}'.format(
                        salt.utils.url.redact_http_basic_auth(result['stderr'])
                    )
                raise CommandExecutionError(msg)
            return result


def _get_toplevel(path, user=None):
    '''
    Use git rev-parse to return the top level of a repo
    '''
    return _git_run(
        ['git', 'rev-parse', '--show-toplevel'],
        cwd=path,
        runas=user
    )['stdout']


def _git_config(cwd, user):
    '''
    Helper to retrive git config options
    '''
    contextkey = 'git.config.' + cwd
    if contextkey not in __context__:
        git_dir = rev_parse(cwd,
                            opts=['--git-dir'],
                            user=user,
                            ignore_retcode=True)
        if not os.path.isabs(git_dir):
            paths = (cwd, git_dir, 'config')
        else:
            paths = (git_dir, 'config')
        __context__[contextkey] = os.path.join(*paths)
    return __context__[contextkey]


def _which_git_config(global_, cwd, user):
    '''
    Based on whether global or local config is desired, return a list of CLI
    args to include in the git config command.
    '''
    if global_:
        return ['--global']
    version_ = _LooseVersion(version(versioninfo=False))
    if version_ >= _LooseVersion('1.7.10.2'):
        # --local added in 1.7.10.2
        return ['--local']
    else:
        # For earlier versions, need to specify the path to the git config file
        return ['--file', _git_config(cwd, user)]


def add(cwd, filename, opts='', user=None, ignore_retcode=False):
    '''
    .. versionchanged:: 2015.8.0
        The ``--verbose`` command line argument is now implied

    Interface to `git-add(1)`_

    cwd
        The path to the git checkout

    filename
        The location of the file/directory to add, relative to ``cwd``

    opts
        Any additional options to add to the command line, in a single string

        .. note::
            On the Salt CLI, if the opts are preceded with a dash, it is
            necessary to precede them with ``opts=`` (as in the CLI examples
            below) to avoid causing errors with Salt's own argument parsing.

    user
        User under which to run the git command. By default, the command is run
        by the user under which the minion is running.

    ignore_retcode : False
        If ``True``, do not log an error to the minion log if the git command
        returns a nonzero exit status.

        .. versionadded:: 2015.8.0

    .. _`git-add(1)`: http://git-scm.com/docs/git-add


    CLI Examples:

    .. code-block:: bash

        salt myminion git.add /path/to/repo foo/bar.py
        salt myminion git.add /path/to/repo foo/bar.py opts='--dry-run'
    '''
    cwd = _expand_path(cwd, user)
    if not isinstance(filename, six.string_types):
        filename = str(filename)
    command = ['git', 'add', '--verbose']
    command.extend(
        [x for x in _format_opts(opts) if x not in ('-v', '--verbose')]
    )
    command.extend(['--', filename])
    return _git_run(command,
                    cwd=cwd,
                    runas=user,
                    ignore_retcode=ignore_retcode)['stdout']


def archive(cwd,
            output,
            rev='HEAD',
            fmt=None,
            prefix=None,
            user=None,
            ignore_retcode=False,
            **kwargs):
    '''
    .. versionchanged:: 2015.8.0
        Returns ``True`` if successful, raises an error if not.

    Interface to `git-archive(1)`_, exports a tarball/zip file of the
    repository

    cwd
        The path to be archived

        .. note::
            ``git archive`` permits a partial archive to be created. Thus, this
            path does not need to be the root of the git repository. Only the
            files within the directory specified by ``cwd`` (and its
            subdirectories) will be in the resulting archive. For example, if
            there is a git checkout at ``/tmp/foo``, then passing
            ``/tmp/foo/bar`` as the ``cwd`` will result in just the files
            underneath ``/tmp/foo/bar`` to be exported as an archive.

    output
        The path of the archive to be created

    overwrite : False
        Unless set to ``True``, Salt will over overwrite an existing archive at
        the path specified by the ``output`` argument.

        .. versionadded:: 2015.8.0

    rev : HEAD
        The revision from which to create the archive

    format
        Manually specify the file format of the resulting archive. This
        argument can be omitted, and ``git archive`` will attempt to guess the
        archive type (and compression) from the filename. ``zip``, ``tar``,
        ``tar.gz``, and ``tgz`` are extensions that are recognized
        automatically, and git can be configured to support other archive types
        with the addition of git configuration keys.

        See the `git-archive(1)`_ manpage explanation of the
        ``--format`` argument (as well as the ``CONFIGURATION`` section of the
        manpage) for further information.

        .. versionadded:: 2015.8.0

    fmt
        Replaced by ``format`` in version 2015.8.0

        .. deprecated:: 2015.8.0

    prefix
        Prepend ``<prefix>`` to every filename in the archive. If unspecified,
        the name of the directory at the top level of the repository will be
        used as the prefix (e.g. if ``cwd`` is set to ``/foo/bar/baz``, the
        prefix will be ``baz``, and the resulting archive will contain a
        top-level directory by that name).

        .. note::
            The default behavior if the ``--prefix`` option for ``git archive``
            is not specified is to not prepend a prefix, so Salt's behavior
            differs slightly from ``git archive`` in this respect. Use
            ``prefix=''`` to create an archive with no prefix.

        .. versionchanged:: 2015.8.0
            The behavior of this argument has been changed slightly. As of
            this version, it is necessary to include the trailing slash when
            specifying a prefix, if the prefix is intended to create a
            top-level directory.

    user
        User under which to run the git command. By default, the command is run
        by the user under which the minion is running.

    ignore_retcode : False
        If ``True``, do not log an error to the minion log if the git command
        returns a nonzero exit status.

        .. versionadded:: 2015.8.0

    .. _`git-archive(1)`: http://git-scm.com/docs/git-archive


    CLI Example:

    .. code-block:: bash

        salt myminion git.archive /path/to/repo /path/to/archive.tar
    '''
    cwd = _expand_path(cwd, user)
    output = _expand_path(output, user)
    # Sanitize kwargs and make sure that no invalid ones were passed. This
    # allows us to accept 'format' as an argument to this function without
    # shadowing the format() global, while also not allowing unwanted arguments
    # to be passed.
    kwargs = salt.utils.clean_kwargs(**kwargs)
    format_ = kwargs.pop('format', None)
    if kwargs:
        salt.utils.invalid_kwargs(kwargs)

    if fmt:
        salt.utils.warn_until(
            'Nitrogen',
            'The \'fmt\' argument to git.archive has been deprecated, please '
            'use \'format\' instead.'
        )
        format_ = fmt

    command = ['git', 'archive']
    # If prefix was set to '' then we skip adding the --prefix option
    if prefix != '':
        if prefix:
            if not isinstance(prefix, six.string_types):
                prefix = str(prefix)
        else:
            prefix = os.path.basename(cwd) + '/'
        command.extend(['--prefix', prefix])

    if format_:
        if not isinstance(format_, six.string_types):
            format_ = str(format_)
        command.extend(['--format', format_])
    command.extend(['--output', output, rev])
    _git_run(command, cwd=cwd, runas=user, ignore_retcode=ignore_retcode)
    # No output (unless --verbose is used, and we don't want all files listed
    # in the output in case there are thousands), so just return True
    return True


def branch(cwd, name=None, opts='', user=None, ignore_retcode=False):
    '''
    Interface to `git-branch(1)`_

    cwd
        The path to the git checkout

    name
        Name of the branch on which to operate. If not specified, the current
        branch will be assumed.

    opts
        Any additional options to add to the command line, in a single string

        .. note::
            To create a branch based on something other than HEAD, pass the
            name of the revision as ``opts``. If the revision is in the format
            ``remotename/branch``, then this will also set the remote tracking
            branch.

            Additionally, on the Salt CLI, if the opts are preceded with a
            dash, it is necessary to precede them with ``opts=`` (as in the CLI
            examples below) to avoid causing errors with Salt's own argument
            parsing.

    user
        User under which to run the git command. By default, the command is run
        by the user under which the minion is running.

    ignore_retcode : False
        If ``True``, do not log an error to the minion log if the git command
        returns a nonzero exit status.

        .. versionadded:: 2015.8.0

    .. _`git-branch(1)`: http://git-scm.com/docs/git-branch


    CLI Examples:

    .. code-block:: bash

        # Set remote tracking branch
        salt myminion git.branch /path/to/repo mybranch opts='--set-upstream-to origin/mybranch'
        # Create new branch
        salt myminion git.branch /path/to/repo mybranch upstream/somebranch
        # Delete branch
        salt myminion git.branch /path/to/repo mybranch opts='-d'
        # Rename branch (2015.8.0 and later)
        salt myminion git.branch /path/to/repo newbranch opts='-m oldbranch'
    '''
    cwd = _expand_path(cwd, user)
    command = ['git', 'branch']
    command.extend(_format_opts(opts))
    if name is not None:
        command.append(name)
    _git_run(command, cwd=cwd, runas=user, ignore_retcode=ignore_retcode)
    return True


def checkout(cwd,
             rev=None,
             force=False,
             opts='',
             user=None,
             ignore_retcode=False):
    '''
    Interface to `git-checkout(1)`_

    cwd
        The path to the git checkout

    opts
        Any additional options to add to the command line, in a single string

        .. note::
            On the Salt CLI, if the opts are preceded with a dash, it is
            necessary to precede them with ``opts=`` (as in the CLI examples
            below) to avoid causing errors with Salt's own argument parsing.

    rev
        The remote branch or revision to checkout.

        .. versionchanged:: 2015.8.0
            Optional when using ``-b`` or ``-B`` in ``opts``.

    force : False
        Force a checkout even if there might be overwritten changes

    user
        User under which to run the git command. By default, the command is run
        by the user under which the minion is running.

    ignore_retcode : False
        If ``True``, do not log an error to the minion log if the git command
        returns a nonzero exit status.

        .. versionadded:: 2015.8.0

    .. _`git-checkout(1)`: http://git-scm.com/docs/git-checkout


    CLI Examples:

    .. code-block:: bash

        # Checking out local local revisions
        salt myminion git.checkout /path/to/repo somebranch user=jeff
        salt myminion git.checkout /path/to/repo opts='testbranch -- conf/file1 file2'
        salt myminion git.checkout /path/to/repo rev=origin/mybranch opts='--track'
        # Checking out remote revision into new branch
        salt myminion git.checkout /path/to/repo upstream/master opts='-b newbranch'
        # Checking out current revision into new branch (2015.8.0 and later)
        salt myminion git.checkout /path/to/repo opts='-b newbranch'
    '''
    cwd = _expand_path(cwd, user)
    command = ['git', 'checkout']
    if force:
        command.append('--force')
    opts = _format_opts(opts)
    command.extend(opts)
    checkout_branch = any(x in opts for x in ('-b', '-B'))
    if rev is None:
        if not checkout_branch:
            raise SaltInvocationError(
                '\'rev\' argument is required unless -b or -B in opts'
            )
    else:
        if not isinstance(rev, six.string_types):
            rev = str(rev)
        command.append(rev)
    # Checkout message goes to stderr
    return _git_run(command,
                    cwd=cwd,
                    runas=user,
                    ignore_retcode=ignore_retcode)['stderr']


def clone(cwd,
          url=None,  # Remove default value once 'repository' arg is removed
          name=None,
          opts='',
          user=None,
          identity=None,
          https_user=None,
          https_pass=None,
          ignore_retcode=False,
          repository=None):
    '''
    Interface to `git-clone(1)`_

    cwd
        Location of git clone

        .. versionchanged:: 2015.8.0
            If ``name`` is passed, then the clone will be made *within* this
            directory.

    url
        The URL of the repository to be cloned

        .. versionchanged:: 2015.8.0
            Argument renamed from ``repository`` to ``url``

    name
        Optional alternate name for the top-level directory to be created by
        the clone

        .. versionadded:: 2015.8.0

    opts
        Any additional options to add to the command line, in a single string

    user
        User under which to run the git command. By default, the command is run
        by the user under which the minion is running.

        Run git as a user other than what the minion runs as

    identity
        Path to a private key to use for ssh URLs

        .. warning::

            Key must be passphraseless to allow for non-interactive login. For
            greater security with passphraseless private keys, see the
            `sshd(8)`_ manpage for information on securing the keypair from the
            remote side in the ``authorized_keys`` file.

            .. _`sshd(8)`: http://www.man7.org/linux/man-pages/man8/sshd.8.html#AUTHORIZED_KEYS_FILE%20FORMAT

        Key can also be specified as a SaltStack file server URL, eg. salt://location/identity_file

        .. versionadded:: Boron

    https_user
        Set HTTP Basic Auth username. Only accepted for HTTPS URLs.

        .. versionadded:: 20515.5.0

    https_pass
        Set HTTP Basic Auth password. Only accepted for HTTPS URLs.

        .. versionadded:: 2015.5.0

    ignore_retcode : False
        If ``True``, do not log an error to the minion log if the git command
        returns a nonzero exit status.

        .. versionadded:: 2015.8.0

    .. _`git-clone(1)`: http://git-scm.com/docs/git-clone

    CLI Example:

    .. code-block:: bash

        salt myminion git.clone /path/to/repo_parent_dir git://github.com/saltstack/salt.git
    '''
    cwd = _expand_path(cwd, user)
    if repository is not None:
        salt.utils.warn_until(
            'Nitrogen',
            'The \'repository\' argument to git.clone has been '
            'deprecated, please use \'url\' instead.'
        )
        url = repository

    if not url:
        raise SaltInvocationError('Missing \'url\' argument')

    try:
        url = salt.utils.url.add_http_basic_auth(url,
                                                 https_user,
                                                 https_pass,
                                                 https_only=True)
    except ValueError as exc:
        raise SaltInvocationError(exc.__str__())

    command = ['git', 'clone']
    command.extend(_format_opts(opts))
    command.extend(['--', url])
    if name is not None:
        if not isinstance(name, six.string_types):
            name = str(name)
        command.append(name)
        if not os.path.exists(cwd):
            os.makedirs(cwd)
        clone_cwd = cwd
    else:
        command.append(cwd)
        # Use '/tmp' instead of $HOME (/root for root user) to work around
        # upstream git bug. See the following comment on the Salt bug tracker
        # for more info:
        # https://github.com/saltstack/salt/issues/15519#issuecomment-128531310
        # On Windows, just fall back to None (runs git clone command using the
        # home directory as the cwd).
        clone_cwd = '/tmp' if not salt.utils.is_windows() else None
    _git_run(command,
             cwd=clone_cwd,
             runas=user,
             identity=identity,
             ignore_retcode=ignore_retcode)
    return True


def commit(cwd,
           message,
           opts='',
           user=None,
           filename=None,
           ignore_retcode=False):
    '''
    Interface to `git-commit(1)`_

    cwd
        The path to the git checkout

    message
        Commit message

    opts
        Any additional options to add to the command line, in a single string

        .. note::
            On the Salt CLI, if the opts are preceded with a dash, it is
            necessary to precede them with ``opts=`` (as in the CLI examples
            below) to avoid causing errors with Salt's own argument parsing.

            The ``-m`` option should not be passed here, as the commit message
            will be defined by the ``message`` argument.

    user
        User under which to run the git command. By default, the command is run
        by the user under which the minion is running.

    filename
        The location of the file/directory to commit, relative to ``cwd``.
        This argument is optional, and can be used to commit a file without
        first staging it.

        .. note::
            This argument only works on files which are already tracked by the
            git repository.

        .. versionadded:: 2015.8.0

    ignore_retcode : False
        If ``True``, do not log an error to the minion log if the git command
        returns a nonzero exit status.

        .. versionadded:: 2015.8.0

    .. _`git-commit(1)`: http://git-scm.com/docs/git-commit


    CLI Examples:

    .. code-block:: bash

        salt myminion git.commit /path/to/repo 'The commit message'
        salt myminion git.commit /path/to/repo 'The commit message' filename=foo/bar.py
    '''
    cwd = _expand_path(cwd, user)
    command = ['git', 'commit', '-m', message]
    command.extend(_format_opts(opts))
    if filename:
        if not isinstance(filename, six.string_types):
            filename = str(filename)
        # Add the '--' to terminate CLI args, but only if it wasn't already
        # passed in opts string.
        command.extend(['--', filename])
    return _git_run(command,
                    cwd=cwd,
                    runas=user,
                    ignore_retcode=ignore_retcode)['stdout']


def config_get(key,
               cwd=None,
               user=None,
               ignore_retcode=False,
               **kwargs):
    '''
    Get the value of a key in the git configuration file

    key
        The name of the configuration key to get

        .. versionchanged:: 2015.8.0
            Argument renamed from ``setting_name`` to ``key``

    cwd
        The path to the git checkout

        .. versionchanged:: 2015.8.0
            Now optional if ``global`` is set to ``True``

    global : False
        If ``True``, query the global git configuraton. Otherwise, only the
        local git configuration will be queried.

        .. versionadded:: 2015.8.0

    all : False
        If ``True``, return a list of all values set for ``key``. If the key
        does not exist, ``None`` will be returned.

        .. versionadded:: 2015.8.0

    user
        User under which to run the git command. By default, the command is run
        by the user under which the minion is running.

    ignore_retcode : False
        If ``True``, do not log an error to the minion log if the git command
        returns a nonzero exit status.

        .. versionadded:: 2015.8.0


    CLI Examples:

    .. code-block:: bash

        salt myminion git.config_get user.name cwd=/path/to/repo
        salt myminion git.config_get user.email global=True
        salt myminion git.config_get core.gitproxy cwd=/path/to/repo all=True
    '''
    # Sanitize kwargs and make sure that no invalid ones were passed. This
    # allows us to accept 'all' as an argument to this function without
    # shadowing all(), while also not allowing unwanted arguments to be passed.
    all_ = kwargs.pop('all', False)

    result = _config_getter('--get-all',
                            key,
                            cwd=cwd,
                            user=user,
                            ignore_retcode=ignore_retcode,
                            **kwargs)

    # git config --get exits with retcode of 1 when key does not exist
    if result['retcode'] == 1:
        return None
    ret = result['stdout'].splitlines()
    if all_:
        return ret
    else:
        try:
            return ret[-1]
        except IndexError:
            # Should never happen but I'm paranoid and don't like tracebacks
            return ''


def config_get_regexp(key,
                      value_regex=None,
                      cwd=None,
                      user=None,
                      ignore_retcode=False,
                      **kwargs):
    r'''
    .. versionadded:: 2015.8.0

    Get the value of a key or keys in the git configuration file using regexes
    for more flexible matching. The return data is a dictionary mapping keys to
    lists of values matching the ``value_regex``. If no values match, an empty
    dictionary will be returned.

    key
        Regex on which key names will be matched

    value_regex
        If specified, return all values matching this regex. The return data
        will be a dictionary mapping keys to lists of values matching the
        regex.

        .. important::
            Only values matching the ``value_regex`` will be part of the return
            data. So, if ``key`` matches a multivar, then it is possible that
            not all of the values will be returned. To get all values set for a
            multivar, simply omit the ``value_regex`` argument.

    cwd
        The path to the git checkout

    global : False
        If ``True``, query the global git configuraton. Otherwise, only the
        local git configuration will be queried.

    user
        User under which to run the git command. By default, the command is run
        by the user under which the minion is running.

    ignore_retcode : False
        If ``True``, do not log an error to the minion log if the git command
        returns a nonzero exit status.


    CLI Examples:

    .. code-block:: bash

        # Matches any values for key 'foo.bar'
        salt myminion git.config_get_regexp /path/to/repo foo.bar
        # Matches any value starting with 'baz' set for key 'foo.bar'
        salt myminion git.config_get_regexp /path/to/repo foo.bar 'baz.*'
        # Matches any key starting with 'user.'
        salt myminion git.config_get_regexp '^user\.' global=True
    '''
    result = _config_getter('--get-regexp',
                            key,
                            value_regex=value_regex,
                            cwd=cwd,
                            user=user,
                            ignore_retcode=ignore_retcode,
                            **kwargs)

    # git config --get exits with retcode of 1 when key does not exist
    ret = {}
    if result['retcode'] == 1:
        return ret
    for line in result['stdout'].splitlines():
        try:
            param, value = line.split(None, 1)
        except ValueError:
            continue
        ret.setdefault(param, []).append(value)
    return ret

config_get_regex = config_get_regexp


def config_set(key,
               value=None,
               multivar=None,
               cwd=None,
               user=None,
               ignore_retcode=False,
               **kwargs):
    '''
    .. versionchanged:: 2015.8.0
        Return the value(s) of the key being set

    Set a key in the git configuration file

    cwd
        The path to the git checkout. Must be an absolute path, or the word
        ``global`` to indicate that a global key should be set.

        .. versionchanged:: 2014.7.0
            Made ``cwd`` argument optional if ``is_global=True``

    key
        The name of the configuration key to set

        .. versionchanged:: 2015.8.0
            Argument renamed from ``setting_name`` to ``key``

    value
        The value to set for the specified key. Incompatible with the
        ``multivar`` argument.

        .. versionchanged:: 2015.8.0
            Argument renamed from ``setting_value`` to ``value``

    add : False
        Add a value to a key, creating/updating a multivar

        .. versionadded:: 2015.8.0

    multivar
        Set a multivar all at once. Values can be comma-separated or passed as
        a Python list. Incompatible with the ``value`` argument.

        .. versionadded:: 2015.8.0

    user
        User under which to run the git command. By default, the command is run
        by the user under which the minion is running.

    ignore_retcode : False
        If ``True``, do not log an error to the minion log if the git command
        returns a nonzero exit status.

        .. versionadded:: 2015.8.0

    global : False
        If ``True``, set a global variable

    is_global : False
        If ``True``, set a global variable

        .. deprecated:: 2015.8.0
            Use ``global`` instead


    CLI Example:

    .. code-block:: bash

        salt myminion git.config_set user.email me@example.com cwd=/path/to/repo
        salt myminion git.config_set user.email foo@bar.com global=True
    '''
    kwargs = salt.utils.clean_kwargs(**kwargs)
    add_ = kwargs.pop('add', False)
    global_ = kwargs.pop('global', False)
    is_global = kwargs.pop('is_global', False)
    if kwargs:
        salt.utils.invalid_kwargs(kwargs)

    if is_global:
        salt.utils.warn_until(
            'Nitrogen',
            'The \'is_global\' argument to git.config_set has been '
            'deprecated, please set the \'cwd\' argument to \'global\' '
            'instead.'
        )
        global_ = True

    if cwd is None:
        if not global_:
            raise SaltInvocationError(
                '\'cwd\' argument required unless global=True'
            )
    else:
        cwd = _expand_path(cwd, user)

    if all(x is not None for x in (value, multivar)):
        raise SaltInvocationError(
            'Only one of \'value\' and \'multivar\' is permitted'
        )

    if value is not None:
        if not isinstance(value, six.string_types):
            value = str(value)
    if multivar is not None:
        if not isinstance(multivar, list):
            try:
                multivar = multivar.split(',')
            except AttributeError:
                multivar = str(multivar).split(',')
        else:
            new_multivar = []
            for item in multivar:
                if isinstance(item, six.string_types):
                    new_multivar.append(item)
                else:
                    new_multivar.append(str(item))
            multivar = new_multivar

    command_prefix = ['git', 'config']
    if global_:
        command_prefix.append('--global')

    if value is not None:
        command = copy.copy(command_prefix)
        if add_:
            command.append('--add')
        else:
            command.append('--replace-all')
        command.extend([key, value])
        _git_run(command,
                 cwd=cwd,
                 runas=user,
                 ignore_retcode=ignore_retcode)
    else:
        for idx, target in enumerate(multivar):
            command = copy.copy(command_prefix)
            if idx == 0:
                command.append('--replace-all')
            else:
                command.append('--add')
            command.extend([key, target])
            _git_run(command,
                     cwd=cwd,
                     runas=user,
                     ignore_retcode=ignore_retcode)
    return config_get(key,
                      user=user,
                      cwd=cwd,
                      ignore_retcode=ignore_retcode,
                      **{'all': True, 'global': global_})


def config_unset(key,
                 value_regex=None,
                 cwd=None,
                 user=None,
                 ignore_retcode=False,
                 **kwargs):
    '''
    .. versionadded:: 2015.8.0

    Unset a key in the git configuration file

    cwd
        The path to the git checkout. Must be an absolute path, or the word
        ``global`` to indicate that a global key should be unset.

    key
        The name of the configuration key to unset

    value_regex
        Regular expression that matches exactly one key, used to delete a
        single value from a multivar. Ignored if ``all`` is set to ``True``.

    all : False
        If ``True`` unset all values for a multivar. If ``False``, and ``key``
        is a multivar, an error will be raised.

    global : False
        If ``True``, unset set a global variable. Otherwise, a local variable
        will be unset.

    user
        User under which to run the git command. By default, the command is run
        by the user under which the minion is running.

    ignore_retcode : False
        If ``True``, do not log an error to the minion log if the git command
        returns a nonzero exit status.


    CLI Example:

    .. code-block:: bash

        salt myminion git.config_unset /path/to/repo foo.bar
        salt myminion git.config_unset /path/to/repo foo.bar all=True
    '''
    kwargs = salt.utils.clean_kwargs(**kwargs)
    all_ = kwargs.pop('all', False)
    global_ = kwargs.pop('global', False)
    if kwargs:
        salt.utils.invalid_kwargs(kwargs)

    if cwd is None:
        if not global_:
            raise SaltInvocationError(
                '\'cwd\' argument required unless global=True'
            )
    else:
        cwd = _expand_path(cwd, user)

    command = ['git', 'config']
    if all_:
        command.append('--unset-all')
    else:
        command.append('--unset')
    command.extend(_which_git_config(global_, cwd, user))

    if not isinstance(key, six.string_types):
        key = str(key)
    command.append(key)
    if value_regex is not None:
        if not isinstance(value_regex, six.string_types):
            value_regex = str(value_regex)
        command.append(value_regex)
    ret = _git_run(command,
                   cwd=cwd if cwd != 'global' else None,
                   runas=user,
                   ignore_retcode=ignore_retcode,
                   failhard=False)
    retcode = ret['retcode']
    if retcode == 0:
        return True
    elif retcode == 1:
        raise CommandExecutionError('Section or key is invalid')
    elif retcode == 5:
        if config_get(cwd,
                      key,
                      user=user,
                      ignore_retcode=ignore_retcode) is None:
            raise CommandExecutionError(
                'Key \'{0}\' does not exist'.format(key)
            )
        else:
            msg = 'Multiple values exist for key \'{0}\''.format(key)
            if value_regex is not None:
                msg += ' and value_regex matches multiple values'
            raise CommandExecutionError(msg)
    elif retcode == 6:
        raise CommandExecutionError('The value_regex is invalid')
    else:
        msg = (
            'Failed to unset key \'{0}\', git config returned exit code {1}'
            .format(key, retcode)
        )
        if ret['stderr']:
            msg += '; ' + ret['stderr']
        raise CommandExecutionError(msg)


def current_branch(cwd, user=None, ignore_retcode=False):
    '''
    Returns the current branch name of a local checkout. If HEAD is detached,
    return the SHA1 of the revision which is currently checked out.

    cwd
        The path to the git checkout

    user
        User under which to run the git command. By default, the command is run
        by the user under which the minion is running.

    ignore_retcode : False
        If ``True``, do not log an error to the minion log if the git command
        returns a nonzero exit status.

        .. versionadded:: 2015.8.0


    CLI Example:

    .. code-block:: bash

        salt myminion git.current_branch /path/to/repo
    '''
    cwd = _expand_path(cwd, user)
    command = ['git', 'rev-parse', '--abbrev-ref', 'HEAD']
    return _git_run(command,
                    cwd=cwd,
                    runas=user,
                    ignore_retcode=ignore_retcode)['stdout']


def describe(cwd, rev='HEAD', user=None, ignore_retcode=False):
    '''
    Returns the `git-describe(1)`_ string (or the SHA1 hash if there are no
    tags) for the given revision.

    cwd
        The path to the git checkout

    rev : HEAD
        The revision to describe

    user
        User under which to run the git command. By default, the command is run
        by the user under which the minion is running.

    ignore_retcode : False
        If ``True``, do not log an error to the minion log if the git command
        returns a nonzero exit status.

        .. versionadded:: 2015.8.0

    .. _`git-describe(1)`: http://git-scm.com/docs/git-describe


    CLI Examples:

    .. code-block:: bash

        salt myminion git.describe /path/to/repo
        salt myminion git.describe /path/to/repo develop
    '''
    cwd = _expand_path(cwd, user)
    if not isinstance(rev, six.string_types):
        rev = str(rev)
    command = ['git', 'describe', rev]
    return _git_run(command,
                    cwd=cwd,
                    runas=user,
                    ignore_retcode=ignore_retcode)['stdout']


def fetch(cwd,
          remote=None,
          force=False,
          refspecs=None,
          opts='',
          user=None,
          identity=None,
          ignore_retcode=False):
    '''
    Interface to `git-fetch(1)`_

    cwd
        The path to the git checkout

    remote
        Optional remote name to fetch. If not passed, then git will use its
        default behavior (as detailed in `git-fetch(1)`_).

        .. versionadded:: 2015.8.0

    force
        Force the fetch even when it is not a fast-forward.

        .. versionadded:: 2015.8.0

    refspecs
        Override the refspec(s) configured for the remote with this argument.
        Multiple refspecs can be passed, comma-separated.

        .. versionadded:: 2015.8.0

    opts
        Any additional options to add to the command line, in a single string

        .. note::
            On the Salt CLI, if the opts are preceded with a dash, it is
            necessary to precede them with ``opts=`` (as in the CLI examples
            below) to avoid causing errors with Salt's own argument parsing.

    user
        User under which to run the git command. By default, the command is run
        by the user under which the minion is running.

    identity
        Path to a private key to use for ssh URLs

        .. warning::

            Key must be passphraseless to allow for non-interactive login. For
            greater security with passphraseless private keys, see the
            `sshd(8)`_ manpage for information on securing the keypair from the
            remote side in the ``authorized_keys`` file.

            .. _`sshd(8)`: http://www.man7.org/linux/man-pages/man8/sshd.8.html#AUTHORIZED_KEYS_FILE%20FORMAT

        Key can also be specified as a SaltStack file server URL, eg. salt://location/identity_file

        .. versionadded:: Boron

    ignore_retcode : False
        If ``True``, do not log an error to the minion log if the git command
        returns a nonzero exit status.

        .. versionadded:: 2015.8.0

    .. _`git-fetch(1)`: http://git-scm.com/docs/git-fetch


    CLI Example:

    .. code-block:: bash

        salt myminion git.fetch /path/to/repo upstream
        salt myminion git.fetch /path/to/repo identity=/root/.ssh/id_rsa
    '''
    cwd = _expand_path(cwd, user)
    command = ['git', 'fetch']
    if force:
        command.append('--force')
    command.extend(
        [x for x in _format_opts(opts) if x not in ('-f', '--force')]
    )
<<<<<<< HEAD
    if remote and not isinstance(remote, six.string_types):
        remote = str(remote)
=======
>>>>>>> 053ad408
    if remote:
        command.append(str(remote))
    if refspecs is not None:
        if isinstance(refspecs, (list, tuple)):
            refspec_list = []
            for item in refspecs:
                if not isinstance(item, six.string_types):
                    refspec_list.append(str(item))
                else:
                    refspec_list.append(item)
        else:
            if not isinstance(refspecs, six.string_types):
                refspecs = str(refspecs)
            refspec_list = refspecs.split(',')
        command.extend(refspec_list)
    return _git_run(command,
                    cwd=cwd,
                    runas=user,
                    identity=identity,
                    ignore_retcode=ignore_retcode)['stdout']


def init(cwd,
         bare=False,
         template=None,
         separate_git_dir=None,
         shared=None,
         opts='',
         user=None,
         ignore_retcode=False):
    '''
    Interface to `git-init(1)`_

    cwd
        The path to the directory to be initialized

    bare : False
        If ``True``, init a bare repository

        .. versionadded:: 2015.8.0

    template
        Set this argument to specify an alternate `template directory`_

        .. versionadded:: 2015.8.0

    separate_git_dir
        Set this argument to specify an alternate ``$GIT_DIR``

        .. versionadded:: 2015.8.0

    shared
        Set sharing permissions on git repo. See `git-init(1)`_ for more
        details.

        .. versionadded:: 2015.8.0

    opts
        Any additional options to add to the command line, in a single string

        .. note::
            On the Salt CLI, if the opts are preceded with a dash, it is
            necessary to precede them with ``opts=`` (as in the CLI examples
            below) to avoid causing errors with Salt's own argument parsing.

    user
        User under which to run the git command. By default, the command is run
        by the user under which the minion is running.

    ignore_retcode : False
        If ``True``, do not log an error to the minion log if the git command
        returns a nonzero exit status.

        .. versionadded:: 2015.8.0

    .. _`git-init(1)`: http://git-scm.com/docs/git-init
    .. _`template directory`: http://git-scm.com/docs/git-init#_template_directory


    CLI Examples:

    .. code-block:: bash

        salt myminion git.init /path/to/repo
        # Init a bare repo (before 2015.8.0)
        salt myminion git.init /path/to/bare/repo.git opts='--bare'
        # Init a bare repo (2015.8.0 and later)
        salt myminion git.init /path/to/bare/repo.git bare=True
    '''
    cwd = _expand_path(cwd, user)
    command = ['git', 'init']
    if bare:
        command.append('--bare')
    if template is not None:
        if not isinstance(template, six.string_types):
            template = str(template)
        command.append('--template={0}'.format(template))
    if separate_git_dir is not None:
        if not isinstance(separate_git_dir, six.string_types):
            separate_git_dir = str(separate_git_dir)
        command.append('--separate-git-dir={0}'.format(separate_git_dir))
    if shared is not None:
        if isinstance(shared, six.integer_types):
            shared = '0' + str(shared)
        elif not isinstance(shared, six.string_types):
            # Using lower here because booleans would be capitalized when
            # converted to a string.
            shared = str(shared).lower()
        command.append('--shared={0}'.format(shared))
    command.extend(_format_opts(opts))
    command.append(cwd)
    return _git_run(command,
                    runas=user,
                    ignore_retcode=ignore_retcode)['stdout']


def is_worktree(cwd, user=None):
    '''
    .. versionadded:: 2015.8.0

    This function will attempt to determine if ``cwd`` is part of a
    worktree by checking its ``.git`` to see if it is a file containing a
    reference to another gitdir.

    cwd
        path to the worktree to be removed

    user
        User under which to run the git command. By default, the command is run
        by the user under which the minion is running.


    CLI Example:

    .. code-block:: bash

        salt myminion git.is_worktree /path/to/repo
    '''
    cwd = _expand_path(cwd, user)
    try:
        toplevel = _get_toplevel(cwd)
    except CommandExecutionError:
        return False
    gitdir = os.path.join(toplevel, '.git')
    try:
        with salt.utils.fopen(gitdir, 'r') as fp_:
            for line in fp_:
                try:
                    label, path = line.split(None, 1)
                except ValueError:
                    return False
                else:
                    # This file should only contain a single line. However, we
                    # loop here to handle the corner case where .git is a large
                    # binary file, so that we do not read the entire file into
                    # memory at once. We'll hit a return statement before this
                    # loop enters a second iteration.
                    if label == 'gitdir:' and os.path.isabs(path):
                        return True
                    else:
                        return False
    except IOError:
        return False
    return False


def list_branches(cwd, remote=False, user=None, ignore_retcode=False):
    '''
    .. versionadded:: 2015.8.0

    Return a list of branches

    cwd
        The path to the git checkout

    remote : False
        If ``True``, list remote branches. Otherwise, local branches will be
        listed.

        .. warning::

            This option will only return remote branches of which the local
            checkout is aware, use :py:func:`git.fetch
            <salt.modules.git.fetch>` to update remotes.

    user
        User under which to run the git command. By default, the command is run
        by the user under which the minion is running.

    ignore_retcode : False
        If ``True``, do not log an error to the minion log if the git command
        returns a nonzero exit status.

        .. versionadded:: 2015.8.0


    CLI Examples:

    .. code-block:: bash

        salt myminion git.list_branches /path/to/repo
        salt myminion git.list_branches /path/to/repo remote=True
    '''
    cwd = _expand_path(cwd, user)
    command = ['git', 'for-each-ref', '--format', '%(refname:short)',
               'refs/{0}/'.format('heads' if not remote else 'remotes')]
    return _git_run(command,
                    cwd=cwd,
                    runas=user,
                    ignore_retcode=ignore_retcode)['stdout'].splitlines()


def list_tags(cwd, user=None, ignore_retcode=False):
    '''
    .. versionadded:: 2015.8.0

    Return a list of tags

    cwd
        The path to the git checkout

    user
        User under which to run the git command. By default, the command is run
        by the user under which the minion is running.

    ignore_retcode : False
        If ``True``, do not log an error to the minion log if the git command
        returns a nonzero exit status.

        .. versionadded:: 2015.8.0


    CLI Examples:

    .. code-block:: bash

        salt myminion git.list_tags /path/to/repo
    '''
    cwd = _expand_path(cwd, user)
    command = ['git', 'for-each-ref', '--format', '%(refname:short)',
               'refs/tags/']
    return _git_run(command,
                    cwd=cwd,
                    runas=user,
                    ignore_retcode=ignore_retcode)['stdout'].splitlines()


def list_worktrees(cwd, stale=False, user=None, **kwargs):
    '''
    .. versionadded:: 2015.8.0

    Return a dictionary mapping worktrees to their locations.

    .. note::
        This information is compiled by analyzing the administrative data in
        $GIT_DIR/worktrees. By default, only worktrees for which the gitdir is
        still present are returned, but this can be changed using the ``all``
        and ``stale`` arguments (described below).

    cwd
        The path to the git checkout

    user
        User under which to run the git command. By default, the command is run
        by the user under which the minion is running.

    all : False
        If ``True``, then return all worktrees, including ones whose gitdir is
        no longer present.

    stale : False
        If ``True``, return only worktrees whose gitdir is no longer present.


    CLI Examples:

    .. code-block:: bash

        salt myminion git.list_worktrees /path/to/repo
        salt myminion git.list_worktrees /path/to/repo all=True
        salt myminion git.list_worktrees /path/to/repo stale=True
    '''
    cwd = _expand_path(cwd, user)
    kwargs = salt.utils.clean_kwargs(**kwargs)
    all_ = kwargs.pop('all', False)
    if kwargs:
        salt.utils.invalid_kwargs(kwargs)

    if all_ and stale:
        raise CommandExecutionError(
            '\'all\' and \'stale\' cannot both be set to True'
        )

    try:
        worktree_root = rev_parse(cwd, opts=['--git-path', 'worktrees'])
    except CommandExecutionError as exc:
        msg = 'Failed to find worktree location for ' + cwd
        log.error(msg, exc_info_on_loglevel=logging.DEBUG)
        raise CommandExecutionError(msg)
    if worktree_root.startswith('.git'):
        worktree_root = os.path.join(cwd, worktree_root)
    if not os.path.isdir(worktree_root):
        return {}

    worktree_info = {}
    for worktree_name in os.listdir(worktree_root):
        gitdir_file = os.path.join(worktree_root, worktree_name, 'gitdir')
        try:
            with salt.utils.fopen(gitdir_file, 'r') as fp_:
                for line in fp_:
                    worktree_loc = line.rstrip('\n')
                    if worktree_loc.endswith('/.git'):
                        worktree_loc = worktree_loc[:-5]
                    worktree_info[worktree_name] = worktree_loc
                    break
        except (IOError, OSError) as exc:
            if exc.errno == errno.EEXIST:
                log.warning(
                    gitdir_file + ' does not exist, data for worktree ' +
                    worktree_name + ' may be corrupted. Try pruning worktrees.'
                )
            elif exc.errno == errno.EACCES:
                raise CommandExecutionError(
                    'Permission denied reading from ' + gitdir_file
                )
            else:
                raise CommandExecutionError(
                    'Error {0} encountered reading from {1}: {2}'.format(
                        exc.errno, gitdir_file, exc.strerror
                    )
                )

    if all_ or not worktree_info:
        return worktree_info

    ret = {}
    for worktree_name, worktree_loc in six.iteritems(worktree_info):
        worktree_is_stale = not os.path.isdir(worktree_loc)
        if (stale and worktree_is_stale) \
                or (not stale and not worktree_is_stale):
            ret[worktree_name] = worktree_loc
    return ret


def ls_remote(cwd=None,
              remote='origin',
              ref='master',
              opts='',
              user=None,
              identity=None,
              https_user=None,
              https_pass=None,
              ignore_retcode=False):
    '''
    Interface to `git-ls-remote(1)`_. Returns the upstream hash for a remote
    reference.

    cwd
        The path to the git checkout. Optional (and ignored if present) when
        ``remote`` is set to a URL instead of a remote name.

    remote : origin
        The name of the remote to query. Can be the name of a git remote
        (which exists in the git checkout defined by the ``cwd`` parameter),
        or the URL of a remote repository.

        .. versionchanged:: 2015.8.0
            Argument renamed from ``repository`` to ``remote``

    ref : master
        The name of the ref to query. Can be a branch or tag name, or the full
        name of the reference (for example, to get the hash for a Github pull
        request number 1234, ``ref`` can be set to ``refs/pull/1234/head``

        .. versionchanged:: 2015.8.0
            Argument renamed from ``branch`` to ``ref``

    opts
        Any additional options to add to the command line, in a single string

        .. versionadded:: 2015.8.0

    user
        User under which to run the git command. By default, the command is run
        by the user under which the minion is running.

    identity
        Path to a private key to use for ssh URLs

        .. warning::

            Key must be passphraseless to allow for non-interactive login. For
            greater security with passphraseless private keys, see the
            `sshd(8)`_ manpage for information on securing the keypair from the
            remote side in the ``authorized_keys`` file.

            .. _`sshd(8)`: http://www.man7.org/linux/man-pages/man8/sshd.8.html#AUTHORIZED_KEYS_FILE%20FORMAT

        Key can also be specified as a SaltStack file server URL, eg. salt://location/identity_file

        .. versionadded:: Boron

    https_user
        Set HTTP Basic Auth username. Only accepted for HTTPS URLs.

        .. versionadded:: 2015.5.0

    https_pass
        Set HTTP Basic Auth password. Only accepted for HTTPS URLs.

        .. versionadded:: 2015.5.0

    ignore_retcode : False
        If ``True``, do not log an error to the minion log if the git command
        returns a nonzero exit status.

        .. versionadded:: 2015.8.0

    .. _`git-ls-remote(1)`: http://git-scm.com/docs/git-ls-remote


    CLI Example:

    .. code-block:: bash

        salt myminion git.ls_remote /path/to/repo origin master
        salt myminion git.ls_remote remote=https://mydomain.tld/repo.git ref=mytag opts='--tags'
    '''
    if cwd is not None:
        cwd = _expand_path(cwd, user)
    try:
        remote = salt.utils.url.add_http_basic_auth(remote,
                                                    https_user,
                                                    https_pass,
                                                    https_only=True)
    except ValueError as exc:
        raise SaltInvocationError(exc.__str__())
    command = ['git', 'ls-remote']
    command.extend(_format_opts(opts))
    if not isinstance(remote, six.string_types):
        remote = str(remote)
    if not isinstance(ref, six.string_types):
        ref = str(ref)
    command.extend([remote, ref])
    output = _git_run(command,
                      cwd=cwd,
                      runas=user,
                      identity=identity,
                      ignore_retcode=ignore_retcode)['stdout']
    ret = {}
    for line in output.splitlines():
        try:
            ref_sha1, ref_name = line.split(None, 1)
        except IndexError:
            continue
        ret[ref_name] = ref_sha1
    return ret


def merge(cwd,
          rev=None,
          opts='',
          user=None,
          ignore_retcode=False,
          **kwargs):
    '''
    Interface to `git-merge(1)`_

    cwd
        The path to the git checkout

    rev
        Revision to merge into the current branch. If not specified, the remote
        tracking branch will be merged.

        .. versionadded:: 2015.8.0

    branch
        The remote branch or revision to merge into the current branch
        Revision to merge into the current branch

        .. deprecated:: 2015.8.0
            Use ``rev`` instead.

    opts
        Any additional options to add to the command line, in a single string

        .. note::
            On the Salt CLI, if the opts are preceded with a dash, it is
            necessary to precede them with ``opts=`` (as in the CLI examples
            below) to avoid causing errors with Salt's own argument parsing.

    user
        User under which to run the git command. By default, the command is run
        by the user under which the minion is running.

    ignore_retcode : False
        If ``True``, do not log an error to the minion log if the git command
        returns a nonzero exit status.

        .. versionadded:: 2015.8.0

    .. _`git-merge(1)`: http://git-scm.com/docs/git-merge


    CLI Example:

    .. code-block:: bash

        # Fetch first...
        salt myminion git.fetch /path/to/repo
        # ... then merge the remote tracking branch
        salt myminion git.merge /path/to/repo
        # .. or merge another rev
        salt myminion git.merge /path/to/repo rev=upstream/foo
    '''
    kwargs = salt.utils.clean_kwargs(**kwargs)
    branch_ = kwargs.pop('branch', None)
    if kwargs:
        salt.utils.invalid_kwargs(kwargs)

    cwd = _expand_path(cwd, user)
    if branch_:
        salt.utils.warn_until(
            'Nitrogen',
            'The \'branch\' argument to git.merge has been deprecated, please '
            'use \'rev\' instead.'
        )
        rev = branch_
    command = ['git', 'merge']
    command.extend(_format_opts(opts))
    if rev:
        if not isinstance(rev, six.string_types):
            rev = str(rev)
        command.append(rev)
    return _git_run(command,
                    cwd=cwd,
                    runas=user,
                    ignore_retcode=ignore_retcode)['stdout']


def merge_base(cwd,
               refs=None,
               octopus=False,
               is_ancestor=False,
               independent=False,
               fork_point=None,
               opts='',
               user=None,
               ignore_retcode=False,
               **kwargs):
    '''
    .. versionadded:: 2015.8.0

    Interface to `git-merge-base(1)`_.

    cwd
        The path to the git checkout

    refs
        Any refs/commits to check for a merge base. Can be passed as a
        comma-separated list or a Python list.

    all : False
        Return a list of all matching merge bases. Not compatible with any of
        the below options except for ``octopus``.

    octopus : False
        If ``True``, then this function will determine the best common
        ancestors of all specified commits, in preparation for an n-way merge.
        See here_ for a description of how these bases are determined.

        Set ``all`` to ``True`` with this option to return all computed merge
        bases, otherwise only the "best" will be returned.

    is_ancestor : False
        If ``True``, then instead of returning the merge base, return a
        boolean telling whether or not the first commit is an ancestor of the
        second commit.

        .. note::
            This option requires two commits to be passed.

        .. versionchanged:: 2015.8.2
            Works properly in git versions older than 1.8.0, where the
            ``--is-ancestor`` CLI option is not present.

    independent : False
        If ``True``, this function will return the IDs of the refs/commits
        passed which cannot be reached by another commit.

    fork_point
        If passed, then this function will return the commit where the
        commit diverged from the ref specified by ``fork_point``. If no fork
        point is found, ``None`` is returned.

        .. note::
            At most one commit is permitted to be passed if a ``fork_point`` is
            specified. If no commits are passed, then ``HEAD`` is assumed.

    opts
        Any additional options to add to the command line, in a single string

        .. note::
            On the Salt CLI, if the opts are preceded with a dash, it is
            necessary to precede them with ``opts=`` (as in the CLI examples
            below) to avoid causing errors with Salt's own argument parsing.

            This option should not be necessary unless new CLI arguments are
            added to `git-merge-base(1)`_ and are not yet supported in Salt.

    user
        User under which to run the git command. By default, the command is run
        by the user under which the minion is running.

    ignore_retcode : False
        if ``True``, do not log an error to the minion log if the git command
        returns a nonzero exit status.

    .. _`git-merge-base(1)`: http://git-scm.com/docs/git-merge-base
    .. _here: http://git-scm.com/docs/git-merge-base#_discussion


    CLI Examples:

    .. code-block:: bash

        salt myminion git.merge_base /path/to/repo HEAD upstream/mybranch
        salt myminion git.merge_base /path/to/repo 8f2e542,4ad8cab,cdc9886 octopus=True
        salt myminion git.merge_base /path/to/repo refs=8f2e542,4ad8cab,cdc9886 independent=True
        salt myminion git.merge_base /path/to/repo refs=8f2e542,4ad8cab is_ancestor=True
        salt myminion git.merge_base /path/to/repo fork_point=upstream/master
        salt myminion git.merge_base /path/to/repo refs=mybranch fork_point=upstream/master
    '''
    cwd = _expand_path(cwd, user)
    kwargs = salt.utils.clean_kwargs(**kwargs)
    all_ = kwargs.pop('all', False)
    if kwargs:
        salt.utils.invalid_kwargs(kwargs)

    if all_ and (independent or is_ancestor or fork_point):
        raise SaltInvocationError(
            'The \'all\' argument is not compatible with \'independent\', '
            '\'is_ancestor\', or \'fork_point\''
        )

    if refs is None:
        refs = []
    elif not isinstance(refs, (list, tuple)):
        refs = [x.strip() for x in str(refs).split(',')]
    mutually_exclusive_count = len(
        [x for x in (octopus, independent, is_ancestor, fork_point) if x]
    )
    if mutually_exclusive_count > 1:
        raise SaltInvocationError(
            'Only one of \'octopus\', \'independent\', \'is_ancestor\', and '
            '\'fork_point\' is permitted'
        )
    elif is_ancestor:
        if len(refs) != 2:
            raise SaltInvocationError(
                'Two refs/commits are required if \'is_ancestor\' is True'
            )
    elif fork_point:
        if len(refs) > 1:
            raise SaltInvocationError(
                'At most one ref/commit can be passed if \'fork_point\' is '
                'specified'
            )
        elif not refs:
            refs = ['HEAD']
        if not isinstance(fork_point, six.string_types):
            fork_point = str(fork_point)

    if is_ancestor:
        if _LooseVersion(version(versioninfo=False)) < _LooseVersion('1.8.0'):
            # Pre 1.8.0 git doesn't have --is-ancestor, so the logic here is a
            # little different. First we need to resolve the first ref to a
            # full SHA1, and then if running git merge-base on both commits
            # returns an identical commit to the resolved first ref, we know
            # that the first ref is an ancestor of the second ref.
            first_commit = rev_parse(cwd,
                                     refs[0],
                                     opts=['--verify'],
                                     user=user,
                                     ignore_retcode=ignore_retcode)
            return merge_base(cwd,
                              refs=refs,
                              is_ancestor=False,
                              user=user,
                              ignore_retcode=ignore_retcode) == first_commit

    command = ['git', 'merge-base']
    command.extend(_format_opts(opts))
    if all_:
        command.append('--all')
    if octopus:
        command.append('--octopus')
    elif is_ancestor:
        command.append('--is-ancestor')
    elif independent:
        command.append('--independent')
    elif fork_point:
        command.extend(['--fork-point', fork_point])
    for ref in refs:
        if isinstance(ref, six.string_types):
            command.append(ref)
        else:
            command.append(str(ref))
    result = _git_run(command,
                      cwd=cwd,
                      runas=user,
                      ignore_retcode=ignore_retcode,
                      failhard=False if is_ancestor else True)
    if is_ancestor:
        return result['retcode'] == 0
    all_bases = result['stdout'].splitlines()
    if all_:
        return all_bases
    return all_bases[0]


def merge_tree(cwd,
               ref1,
               ref2,
               base=None,
               user=None,
               ignore_retcode=False):
    '''
    .. versionadded:: 2015.8.0

    Interface to `git-merge-tree(1)`_, shows the merge results and conflicts
    from a 3-way merge without touching the index.

    cwd
        The path to the git checkout

    ref1
        First ref/commit to compare

    ref2
        Second ref/commit to compare

    base
        The base tree to use for the 3-way-merge. If not provided, then
        :py:func:`git.merge_base <salt.modules.git.merge_base>` will be invoked
        on ``ref1`` and ``ref2`` to determine the merge base to use.

    user
        User under which to run the git command. By default, the command is run
        by the user under which the minion is running.

    ignore_retcode : False
        if ``True``, do not log an error to the minion log if the git command
        returns a nonzero exit status.

    .. _`git-merge-tree(1)`: http://git-scm.com/docs/git-merge-tree


    CLI Examples:

    .. code-block:: bash

        salt myminion git.merge_tree /path/to/repo HEAD upstream/dev
        salt myminion git.merge_tree /path/to/repo HEAD upstream/dev base=aaf3c3d
    '''
    cwd = _expand_path(cwd, user)
    command = ['git', 'merge-tree']
    if not isinstance(ref1, six.string_types):
        ref1 = str(ref1)
    if not isinstance(ref2, six.string_types):
        ref2 = str(ref2)
    if base is None:
        try:
            base = merge_base(cwd, refs=[ref1, ref2])
        except (SaltInvocationError, CommandExecutionError):
            raise CommandExecutionError(
                'Unable to determine merge base for {0} and {1}'
                .format(ref1, ref2)
            )
    command.extend([base, ref1, ref2])
    return _git_run(command,
                    cwd=cwd,
                    runas=user,
                    ignore_retcode=ignore_retcode)['stdout']


def pull(cwd, opts='', user=None, identity=None, ignore_retcode=False):
    '''
    Interface to `git-pull(1)`_

    cwd
        The path to the git checkout

    opts
        Any additional options to add to the command line, in a single string

        .. note::
            On the Salt CLI, if the opts are preceded with a dash, it is
            necessary to precede them with ``opts=`` (as in the CLI examples
            below) to avoid causing errors with Salt's own argument parsing.

    user
        User under which to run the git command. By default, the command is run
        by the user under which the minion is running.

    identity
        Path to a private key to use for ssh URLs

        .. warning::

            Key must be passphraseless to allow for non-interactive login. For
            greater security with passphraseless private keys, see the
            `sshd(8)`_ manpage for information on securing the keypair from the
            remote side in the ``authorized_keys`` file.

            .. _`sshd(8)`: http://www.man7.org/linux/man-pages/man8/sshd.8.html#AUTHORIZED_KEYS_FILE%20FORMAT

        Key can also be specified as a SaltStack file server URL, eg. salt://location/identity_file

        .. versionadded:: Boron

    ignore_retcode : False
        If ``True``, do not log an error to the minion log if the git command
        returns a nonzero exit status.

        .. versionadded:: 2015.8.0

    .. _`git-pull(1)`: http://git-scm.com/docs/git-pull

    CLI Example:

    .. code-block:: bash

        salt myminion git.pull /path/to/repo opts='--rebase origin master'
    '''
    cwd = _expand_path(cwd, user)
    command = ['git', 'pull']
    command.extend(_format_opts(opts))
    return _git_run(command,
                    cwd=cwd,
                    runas=user,
                    identity=identity,
                    ignore_retcode=ignore_retcode)['stdout']


def push(cwd,
         remote=None,
         ref=None,
         opts='',
         user=None,
         identity=None,
         ignore_retcode=False,
         **kwargs):
    '''
    Interface to `git-push(1)`_

    cwd
        The path to the git checkout

    remote
        Name of the remote to which the ref should being pushed

        .. versionadded:: 2015.8.0

    ref : master
        Name of the ref to push

        .. note::
            Being a refspec_, this argument can include a colon to define local
            and remote ref names.

    branch
        Name of the ref to push

        .. deprecated:: 2015.8.0
            Use ``ref`` instead

    opts
        Any additional options to add to the command line, in a single string

        .. note::
            On the Salt CLI, if the opts are preceded with a dash, it is
            necessary to precede them with ``opts=`` (as in the CLI examples
            below) to avoid causing errors with Salt's own argument parsing.

    user
        User under which to run the git command. By default, the command is run
        by the user under which the minion is running.

    identity
        Path to a private key to use for ssh URLs

        .. warning::

            Key must be passphraseless to allow for non-interactive login. For
            greater security with passphraseless private keys, see the
            `sshd(8)`_ manpage for information on securing the keypair from the
            remote side in the ``authorized_keys`` file.

            .. _`sshd(8)`: http://www.man7.org/linux/man-pages/man8/sshd.8.html#AUTHORIZED_KEYS_FILE%20FORMAT

        Key can also be specified as a SaltStack file server URL, eg. salt://location/identity_file

        .. versionadded:: Boron

    ignore_retcode : False
        If ``True``, do not log an error to the minion log if the git command
        returns a nonzero exit status.

        .. versionadded:: 2015.8.0

    .. _`git-push(1)`: http://git-scm.com/docs/git-push
    .. _refspec: http://git-scm.com/book/en/v2/Git-Internals-The-Refspec

    CLI Example:

    .. code-block:: bash

        # Push master as origin/master
        salt myminion git.push /path/to/repo origin master
        # Push issue21 as upstream/develop
        salt myminion git.push /path/to/repo upstream issue21:develop
        # Delete remote branch 'upstream/temp'
        salt myminion git.push /path/to/repo upstream :temp
    '''
    kwargs = salt.utils.clean_kwargs(**kwargs)
    branch_ = kwargs.pop('branch', None)
    if kwargs:
        salt.utils.invalid_kwargs(kwargs)

    cwd = _expand_path(cwd, user)
    if branch_:
        salt.utils.warn_until(
            'Nitrogen',
            'The \'branch\' argument to git.push has been deprecated, please '
            'use \'ref\' instead.'
        )
        ref = branch_
    command = ['git', 'push']
    command.extend(_format_opts(opts))
    if not isinstance(remote, six.string_types):
        remote = str(remote)
    if not isinstance(ref, six.string_types):
        ref = str(ref)
    command.extend([remote, ref])
    return _git_run(command,
                    cwd=cwd,
                    runas=user,
                    identity=identity,
                    ignore_retcode=ignore_retcode)['stdout']


def rebase(cwd, rev='master', opts='', user=None, ignore_retcode=False):
    '''
    Interface to `git-rebase(1)`_

    cwd
        The path to the git checkout

    rev : master
        The revision to rebase onto the current branch

    opts
        Any additional options to add to the command line, in a single string

        .. note::
            On the Salt CLI, if the opts are preceded with a dash, it is
            necessary to precede them with ``opts=`` (as in the CLI examples
            below) to avoid causing errors with Salt's own argument parsing.

    user
        User under which to run the git command. By default, the command is run
        by the user under which the minion is running.

    ignore_retcode : False
        If ``True``, do not log an error to the minion log if the git command
        returns a nonzero exit status.

        .. versionadded:: 2015.8.0

    .. _`git-rebase(1)`: http://git-scm.com/docs/git-rebase


    CLI Example:

    .. code-block:: bash

        salt myminion git.rebase /path/to/repo master
        salt myminion git.rebase /path/to/repo 'origin master'
        salt myminion git.rebase /path/to/repo origin/master opts='--onto newbranch'
    '''
    cwd = _expand_path(cwd, user)
    opts = _format_opts(opts)
    if any(x for x in opts if x in ('-i', '--interactive')):
        raise SaltInvocationError('Interactive rebases are not supported')
    command = ['git', 'rebase']
    command.extend(opts)
    if not isinstance(rev, six.string_types):
        rev = str(rev)
    command.extend(shlex.split(rev))
    return _git_run(command,
                    cwd=cwd,
                    runas=user,
                    ignore_retcode=ignore_retcode)['stdout']


def remote_get(cwd,
               remote='origin',
               user=None,
               redact_auth=True,
               ignore_retcode=False):
    '''
    Get the fetch and push URL for a specific remote

    cwd
        The path to the git checkout

    remote : origin
        Name of the remote to query

    user
        User under which to run the git command. By default, the command is run
        by the user under which the minion is running.

    redact_auth : True
        Set to ``False`` to include the username/password if the remote uses
        HTTPS Basic Auth. Otherwise, this information will be redacted.

        .. warning::
            Setting this to ``False`` will not only reveal any HTTPS Basic Auth
            that is configured, but the return data will also be written to the
            job cache. When possible, it is recommended to use SSH for
            authentication.

        .. versionadded:: 2015.5.6

    ignore_retcode : False
        If ``True``, do not log an error to the minion log if the git command
        returns a nonzero exit status.

        .. versionadded:: 2015.8.0


    CLI Examples:

    .. code-block:: bash

        salt myminion git.remote_get /path/to/repo
        salt myminion git.remote_get /path/to/repo upstream
    '''
    cwd = _expand_path(cwd, user)
    all_remotes = remotes(cwd,
                          user=user,
                          redact_auth=redact_auth,
                          ignore_retcode=ignore_retcode)
    if remote not in all_remotes:
        raise CommandExecutionError(
            'Remote \'{0}\' not present in git checkout located at {1}'
            .format(remote, cwd)
        )
    return all_remotes[remote]


def remote_refs(url,
                heads=False,
                tags=False,
                user=None,
                identity=None,
                https_user=None,
                https_pass=None,
                ignore_retcode=False):
    '''
    .. versionadded:: 2015.8.0

    Return the remote refs for the specified URL

    url
        URL of the remote repository

    heads : False
        Restrict output to heads. Can be combined with ``tags``.

    tags : False
        Restrict output to tags. Can be combined with ``heads``.

    user
        User under which to run the git command. By default, the command is run
        by the user under which the minion is running.

    identity
        Path to a private key to use for ssh URLs

        .. warning::

            Key must be passphraseless to allow for non-interactive login. For
            greater security with passphraseless private keys, see the
            `sshd(8)`_ manpage for information on securing the keypair from the
            remote side in the ``authorized_keys`` file.

            .. _`sshd(8)`: http://www.man7.org/linux/man-pages/man8/sshd.8.html#AUTHORIZED_KEYS_FILE%20FORMAT

        Key can also be specified as a SaltStack file server URL, eg. salt://location/identity_file

        .. versionadded:: Boron

    https_user
        Set HTTP Basic Auth username. Only accepted for HTTPS URLs.

    https_pass
        Set HTTP Basic Auth password. Only accepted for HTTPS URLs.

    ignore_retcode : False
        If ``True``, do not log an error to the minion log if the git command
        returns a nonzero exit status.

    CLI Example:

    .. code-block:: bash

        salt myminion git.remote_refs https://github.com/saltstack/salt.git
    '''
    command = ['git', 'ls-remote']
    if heads:
        command.append('--heads')
    if tags:
        command.append('--tags')
    try:
        command.append(salt.utils.url.add_http_basic_auth(url,
                                                          https_user,
                                                          https_pass,
                                                          https_only=True))
    except ValueError as exc:
        raise SaltInvocationError(exc.__str__())
    output = _git_run(command,
                      runas=user,
                      identity=identity,
                      ignore_retcode=ignore_retcode)['stdout']
    ret = {}
    for line in salt.utils.itertools.split(output, '\n'):
        try:
            sha1_hash, ref_name = line.split(None, 1)
        except ValueError:
            continue
        ret[ref_name] = sha1_hash
    return ret


def remote_set(cwd,
               url,
               remote='origin',
               user=None,
               https_user=None,
               https_pass=None,
               push_url=None,
               push_https_user=None,
               push_https_pass=None,
               ignore_retcode=False):
    '''
    cwd
        The path to the git checkout

    url
        Remote URL to set

    remote : origin
        Name of the remote to set

    push_url
        If unset, the push URL will be identical to the fetch URL.

        .. versionadded:: 2015.8.0

    user
        User under which to run the git command. By default, the command is run
        by the user under which the minion is running.

    https_user
        Set HTTP Basic Auth username. Only accepted for HTTPS URLs.

        .. versionadded:: 2015.5.0

    https_pass
        Set HTTP Basic Auth password. Only accepted for HTTPS URLs.

        .. versionadded:: 2015.5.0

    push_https_user
        Set HTTP Basic Auth user for ``push_url``. Ignored if ``push_url`` is
        unset. Only accepted for HTTPS URLs.

        .. versionadded:: 2015.8.0

    push_https_pass
        Set HTTP Basic Auth password for ``push_url``. Ignored if ``push_url``
        is unset. Only accepted for HTTPS URLs.

        .. versionadded:: 2015.8.0

    ignore_retcode : False
        If ``True``, do not log an error to the minion log if the git command
        returns a nonzero exit status.

        .. versionadded:: 2015.8.0


    CLI Examples:

    .. code-block:: bash

        salt myminion git.remote_set /path/to/repo git@github.com:user/repo.git
        salt myminion git.remote_set /path/to/repo git@github.com:user/repo.git remote=upstream
        salt myminion git.remote_set /path/to/repo https://github.com/user/repo.git remote=upstream push_url=git@github.com:user/repo.git
    '''
    # Check if remote exists
    if remote in remotes(cwd, user=user):
        log.debug(
            'Remote \'{0}\' already exists in git checkout located at {1}, '
            'removing so it can be re-added'.format(remote, cwd)
        )
        command = ['git', 'remote', 'rm', remote]
        _git_run(command, cwd=cwd, runas=user, ignore_retcode=ignore_retcode)
    # Add remote
    try:
        url = salt.utils.url.add_http_basic_auth(url,
                                                 https_user,
                                                 https_pass,
                                                 https_only=True)
    except ValueError as exc:
        raise SaltInvocationError(exc.__str__())
    if not isinstance(remote, six.string_types):
        remote = str(remote)
    if not isinstance(url, six.string_types):
        url = str(url)
    command = ['git', 'remote', 'add', remote, url]
    _git_run(command, cwd=cwd, runas=user, ignore_retcode=ignore_retcode)
    if push_url:
        if not isinstance(push_url, six.string_types):
            push_url = str(push_url)
        try:
            push_url = salt.utils.url.add_http_basic_auth(push_url,
                                                          push_https_user,
                                                          push_https_pass,
                                                          https_only=True)
        except ValueError as exc:
            raise SaltInvocationError(exc.__str__())
        command = ['git', 'remote', 'set-url', '--push', remote, push_url]
        _git_run(command, cwd=cwd, runas=user, ignore_retcode=ignore_retcode)
    return remote_get(cwd=cwd,
                      remote=remote,
                      user=user,
                      ignore_retcode=ignore_retcode)


def remotes(cwd, user=None, redact_auth=True, ignore_retcode=False):
    '''
    Get fetch and push URLs for each remote in a git checkout

    cwd
        The path to the git checkout

    user
        User under which to run the git command. By default, the command is run
        by the user under which the minion is running.

    redact_auth : True
        Set to ``False`` to include the username/password for authenticated
        remotes in the return data. Otherwise, this information will be
        redacted.

        .. warning::
            Setting this to ``False`` will not only reveal any HTTPS Basic Auth
            that is configured, but the return data will also be written to the
            job cache. When possible, it is recommended to use SSH for
            authentication.

        .. versionadded:: 2015.5.6

    ignore_retcode : False
        If ``True``, do not log an error to the minion log if the git command
        returns a nonzero exit status.

        .. versionadded:: 2015.8.0


    CLI Example:

    .. code-block:: bash

        salt myminion git.remotes /path/to/repo
    '''
    cwd = _expand_path(cwd, user)
    command = ['git', 'remote', '--verbose']
    ret = {}
    output = _git_run(command,
                      cwd=cwd,
                      runas=user,
                      ignore_retcode=ignore_retcode)['stdout']
    for remote_line in salt.utils.itertools.split(output, '\n'):
        try:
            remote, remote_info = remote_line.split(None, 1)
        except ValueError:
            continue
        try:
            remote_url, action = remote_info.rsplit(None, 1)
        except ValueError:
            continue
        # Remove parenthesis
        action = action.lstrip('(').rstrip(')').lower()
        if action not in ('fetch', 'push'):
            log.warning(
                'Unknown action \'{0}\' for remote \'{1}\' in git checkout '
                'located in {2}'.format(action, remote, cwd)
            )
            continue
        if redact_auth:
            remote_url = salt.utils.url.redact_http_basic_auth(remote_url)
        ret.setdefault(remote, {})[action] = remote_url
    return ret


def reset(cwd, opts='', user=None, ignore_retcode=False):
    '''
    Interface to `git-reset(1)`_, returns the stdout from the git command

    cwd
        The path to the git checkout

    opts
        Any additional options to add to the command line, in a single string

        .. note::
            On the Salt CLI, if the opts are preceded with a dash, it is
            necessary to precede them with ``opts=`` (as in the CLI examples
            below) to avoid causing errors with Salt's own argument parsing.

    user
        User under which to run the git command. By default, the command is run
        by the user under which the minion is running.

    ignore_retcode : False
        If ``True``, do not log an error to the minion log if the git command
        returns a nonzero exit status.

        .. versionadded:: 2015.8.0

    .. _`git-reset(1)`: http://git-scm.com/docs/git-reset


    CLI Examples:

    .. code-block:: bash

        # Soft reset to a specific commit ID
        salt myminion git.reset /path/to/repo ac3ee5c
        # Hard reset
        salt myminion git.reset /path/to/repo opts='--hard origin/master'
    '''
    cwd = _expand_path(cwd, user)
    command = ['git', 'reset']
    command.extend(_format_opts(opts))
    return _git_run(command,
                    cwd=cwd,
                    runas=user,
                    ignore_retcode=ignore_retcode)['stdout']


def rev_parse(cwd, rev=None, opts='', user=None, ignore_retcode=False):
    '''
    .. versionadded:: 2015.8.0

    Interface to `git-rev-parse(1)`_

    cwd
        The path to the git checkout

    rev
        Revision to parse. See the `SPECIFYING REVISIONS`_ section of the
        `git-rev-parse(1)`_ manpage for details on how to format this argument.

        This argument is optional when using the options in the `Options for
        Files` section of the `git-rev-parse(1)`_ manpage.

    opts
        Any additional options to add to the command line, in a single string

    user
        User under which to run the git command. By default, the command is run
        by the user under which the minion is running.

    ignore_retcode : False
        If ``True``, do not log an error to the minion log if the git command
        returns a nonzero exit status.

    .. _`git-rev-parse(1)`: http://git-scm.com/docs/git-rev-parse
    .. _`SPECIFYING REVISIONS`: http://git-scm.com/docs/git-rev-parse#_specifying_revisions
    .. _`Options for Files`: http://git-scm.com/docs/git-rev-parse#_options_for_files


    CLI Examples:

    .. code-block:: bash

        # Get the full SHA1 for HEAD
        salt myminion git.rev_parse /path/to/repo HEAD
        # Get the short SHA1 for HEAD
        salt myminion git.rev_parse /path/to/repo HEAD opts='--short'
        # Get the develop branch's upstream tracking branch
        salt myminion git.rev_parse /path/to/repo 'develop@{upstream}' opts='--abbrev-ref'
        # Get the SHA1 for the commit corresponding to tag v1.2.3
        salt myminion git.rev_parse /path/to/repo 'v1.2.3^{commit}'
        # Find out whether or not the repo at /path/to/repo is a bare repository
        salt myminion git.rev_parse /path/to/repo opts='--is-bare-repository'
    '''
    cwd = _expand_path(cwd, user)
    command = ['git', 'rev-parse']
    command.extend(_format_opts(opts))
    if rev is not None:
        if not isinstance(rev, six.string_types):
            rev = str(rev)
        command.append(rev)
    return _git_run(command,
                    cwd=cwd,
                    runas=user,
                    ignore_retcode=ignore_retcode)['stdout']


def revision(cwd, rev='HEAD', short=False, user=None, ignore_retcode=False):
    '''
    Returns the SHA1 hash of a given identifier (hash, branch, tag, HEAD, etc.)

    cwd
        The path to the git checkout

    rev : HEAD
        The revision

    short : False
        If ``True``, return an abbreviated SHA1 git hash

    user
        User under which to run the git command. By default, the command is run
        by the user under which the minion is running.

    ignore_retcode : False
        If ``True``, do not log an error to the minion log if the git command
        returns a nonzero exit status.

        .. versionadded:: 2015.8.0

    CLI Example:

    .. code-block:: bash

        salt myminion git.revision /path/to/repo mybranch
    '''
    cwd = _expand_path(cwd, user)
    if not isinstance(rev, six.string_types):
        rev = str(rev)
    command = ['git', 'rev-parse']
    if short:
        command.append('--short')
    command.append(rev)
    return _git_run(command,
                    cwd=cwd,
                    runas=user,
                    ignore_retcode=ignore_retcode)['stdout']


def rm_(cwd, filename, opts='', user=None, ignore_retcode=False):
    '''
    Interface to `git-rm(1)`_

    cwd
        The path to the git checkout

    filename
        The location of the file/directory to remove, relative to ``cwd``

        .. note::
            To remove a directory, ``-r`` must be part of the ``opts``
            parameter.

    opts
        Any additional options to add to the command line, in a single string

        .. note::
            On the Salt CLI, if the opts are preceded with a dash, it is
            necessary to precede them with ``opts=`` (as in the CLI examples
            below) to avoid causing errors with Salt's own argument parsing.

    user
        User under which to run the git command. By default, the command is run
        by the user under which the minion is running.

    ignore_retcode : False
        If ``True``, do not log an error to the minion log if the git command
        returns a nonzero exit status.

        .. versionadded:: 2015.8.0

    .. _`git-rm(1)`: http://git-scm.com/docs/git-rm


    CLI Examples:

    .. code-block:: bash

        salt myminion git.rm /path/to/repo foo/bar.py
        salt myminion git.rm /path/to/repo foo/bar.py opts='--dry-run'
        salt myminion git.rm /path/to/repo foo/baz opts='-r'
    '''
    cwd = _expand_path(cwd, user)
    command = ['git', 'rm']
    command.extend(_format_opts(opts))
    command.extend(['--', filename])
    return _git_run(command,
                    cwd=cwd,
                    runas=user,
                    ignore_retcode=ignore_retcode)['stdout']


def stash(cwd, action='save', opts='', user=None, ignore_retcode=False):
    '''
    Interface to `git-stash(1)`_, returns the stdout from the git command

    cwd
        The path to the git checkout

    opts
        Any additional options to add to the command line, in a single string.
        Use this to complete the ``git stash`` command by adding the remaining
        arguments (i.e.  ``'save <stash comment>'``, ``'apply stash@{2}'``,
        ``'show'``, etc.).  Omitting this argument will simply run ``git
        stash``.

    user
        User under which to run the git command. By default, the command is run
        by the user under which the minion is running.

    ignore_retcode : False
        If ``True``, do not log an error to the minion log if the git command
        returns a nonzero exit status.

        .. versionadded:: 2015.8.0

    .. _`git-stash(1)`: http://git-scm.com/docs/git-stash


    CLI Examples:

    .. code-block:: bash

        salt myminion git.stash /path/to/repo save opts='work in progress'
        salt myminion git.stash /path/to/repo apply opts='stash@{1}'
        salt myminion git.stash /path/to/repo drop opts='stash@{1}'
        salt myminion git.stash /path/to/repo list
    '''
    cwd = _expand_path(cwd, user)
    if not isinstance(action, six.string_types):
        # No numeric actions but this will prevent a traceback when the git
        # command is run.
        action = str(action)
    command = ['git', 'stash', action]
    command.extend(_format_opts(opts))
    return _git_run(command,
                    cwd=cwd,
                    runas=user,
                    ignore_retcode=ignore_retcode)['stdout']


def status(cwd, user=None, ignore_retcode=False):
    '''
    .. versionchanged:: 2015.8.0
        Return data has changed from a list of lists to a dictionary

    Returns the changes to the repository

    cwd
        The path to the git checkout

    user
        User under which to run the git command. By default, the command is run
        by the user under which the minion is running.

    ignore_retcode : False
        If ``True``, do not log an error to the minion log if the git command
        returns a nonzero exit status.

        .. versionadded:: 2015.8.0


    CLI Example:

    .. code-block:: bash

        salt myminion git.status /path/to/repo
    '''
    cwd = _expand_path(cwd, user)
    state_map = {
        'M': 'modified',
        'A': 'new',
        'D': 'deleted',
        '??': 'untracked'
    }
    ret = {}
    command = ['git', 'status', '-z', '--porcelain']
    output = _git_run(command,
                      cwd=cwd,
                      runas=user,
                      ignore_retcode=ignore_retcode)['stdout']
    for line in output.split('\0'):
        try:
            state, filename = line.split(None, 1)
        except ValueError:
            continue
        ret.setdefault(state_map.get(state, state), []).append(filename)
    return ret


def submodule(cwd,
              command,
              opts='',
              user=None,
              identity=None,
              ignore_retcode=False,
              **kwargs):
    '''
    .. versionchanged:: 2015.8.0
        Added the ``command`` argument to allow for operations other than
        ``update`` to be run on submodules, and deprecated the ``init``
        argument. To do a submodule update with ``init=True`` moving forward,
        use ``command=update opts='--init'``

    Interface to `git-submodule(1)`_

    cwd
        The path to the submodule

    command
        Submodule command to run, see `git-submodule(1) <git submodule>` for
        more information. Any additional arguments after the command (such as
        the URL when adding a submodule) must be passed in the ``opts``
        parameter.

        .. versionadded:: 2015.8.0

    opts
        Any additional options to add to the command line, in a single string

        .. note::
            On the Salt CLI, if the opts are preceded with a dash, it is
            necessary to precede them with ``opts=`` (as in the CLI examples
            below) to avoid causing errors with Salt's own argument parsing.

    init : False
        If ``True``, ensures that new submodules are initialized

        .. deprecated:: 2015.8.0
            Pass ``init`` as the ``command`` parameter, or include ``--init``
            in the ``opts`` param with ``command`` set to update.

    user
        User under which to run the git command. By default, the command is run
        by the user under which the minion is running.

    identity
        Path to a private key to use for ssh URLs

        .. warning::

            Key must be passphraseless to allow for non-interactive login. For
            greater security with passphraseless private keys, see the
            `sshd(8)`_ manpage for information on securing the keypair from the
            remote side in the ``authorized_keys`` file.

            .. _`sshd(8)`: http://www.man7.org/linux/man-pages/man8/sshd.8.html#AUTHORIZED_KEYS_FILE%20FORMAT

        Key can also be specified as a SaltStack file server URL, eg. salt://location/identity_file

        .. versionadded:: Boron

    ignore_retcode : False
        If ``True``, do not log an error to the minion log if the git command
        returns a nonzero exit status.

        .. versionadded:: 2015.8.0

    .. _`git-submodule(1)`: http://git-scm.com/docs/git-submodule

    CLI Example:

    .. code-block:: bash

        # Update submodule and ensure it is initialized (before 2015.8.0)
        salt myminion git.submodule /path/to/repo/sub/repo init=True
        # Update submodule and ensure it is initialized (2015.8.0 and later)
        salt myminion git.submodule /path/to/repo/sub/repo update opts='--init'

        # Rebase submodule (2015.8.0 and later)
        salt myminion git.submodule /path/to/repo/sub/repo update opts='--rebase'

        # Add submodule (2015.8.0 and later)
        salt myminion git.submodule /path/to/repo/sub/repo add opts='https://mydomain.tld/repo.git'

        # Unregister submodule (2015.8.0 and later)
        salt myminion git.submodule /path/to/repo/sub/repo deinit
    '''
    kwargs = salt.utils.clean_kwargs(**kwargs)
    init_ = kwargs.pop('init', False)
    if kwargs:
        salt.utils.invalid_kwargs(kwargs)

    cwd = _expand_path(cwd, user)
    if init_:
        raise SaltInvocationError(
            'The \'init\' argument is no longer supported. Either set '
            '\'command\' to \'init\', or include \'--init\' in the \'opts\' '
            'argument and set \'command\' to \'update\'.'
        )
    if not isinstance(command, six.string_types):
        command = str(command)
    command = ['git', 'submodule', command]
    command.extend(_format_opts(opts))
    return _git_run(command,
                    cwd=cwd,
                    runas=user,
                    identity=identity,
                    ignore_retcode=ignore_retcode)['stdout']


def symbolic_ref(cwd,
                 ref,
                 value=None,
                 opts='',
                 user=None,
                 ignore_retcode=False):
    '''
    .. versionadded:: 2015.8.0

    Interface to `git-symbolic-ref(1)`_

    cwd
        The path to the git checkout

    ref
        Symbolic ref to read/modify

    value
        If passed, then the symbolic ref will be set to this value and an empty
        string will be returned.

        If not passed, then the ref to which ``ref`` points will be returned,
        unless ``--delete`` is included in ``opts`` (in which case the symbolic
        ref will be deleted).

    opts
        Any additional options to add to the command line, in a single string

    user
        User under which to run the git command. By default, the command is run
        by the user under which the minion is running.

    ignore_retcode : False
        If ``True``, do not log an error to the minion log if the git command
        returns a nonzero exit status.

        .. versionadded:: 2015.8.0

    .. _`git-symbolic-ref(1)`: http://git-scm.com/docs/git-symbolic-ref


    CLI Examples:

    .. code-block:: bash

        # Get ref to which HEAD is pointing
        salt myminion git.symbolic_ref /path/to/repo HEAD
        # Set/overwrite symbolic ref 'FOO' to local branch 'foo'
        salt myminion git.symbolic_ref /path/to/repo FOO refs/heads/foo
        # Delete symbolic ref 'FOO'
        salt myminion git.symbolic_ref /path/to/repo FOO opts='--delete'
    '''
    cwd = _expand_path(cwd, user)
    command = ['git', 'symbolic-ref']
    opts = _format_opts(opts)
    if value is not None and any(x in opts for x in ('-d', '--delete')):
        raise SaltInvocationError(
            'Value cannot be set for symbolic ref if -d/--delete is included '
            'in opts'
        )
    command.extend(opts)
    command.append(ref)
    if value:
        command.extend(value)
    return _git_run(command,
                    cwd=cwd,
                    runas=user,
                    ignore_retcode=ignore_retcode)['stdout']


def version(versioninfo=False):
    '''
    .. versionadded:: 2015.8.0

    Returns the version of Git installed on the minion

    versioninfo : False
        If ``True``, return the version in a versioninfo list (e.g. ``[2, 5,
        0]``)


    CLI Example:

    .. code-block:: bash

        salt myminion git.version
    '''
    contextkey = 'git.version'
    contextkey_info = 'git.versioninfo'
    if contextkey not in __context__:
        try:
            version_ = _git_run(['git', '--version'])['stdout']
        except CommandExecutionError as exc:
            log.error(
                'Failed to obtain the git version (error follows):\n{0}'
                .format(exc)
            )
            version_ = 'unknown'
        try:
            __context__[contextkey] = version_.split()[-1]
        except IndexError:
            # Somehow git --version returned no stdout while not raising an
            # error. Should never happen but we should still account for this
            # possible edge case.
            log.error('Running \'git --version\' returned no stdout')
            __context__[contextkey] = 'unknown'
    if not versioninfo:
        return __context__[contextkey]
    if contextkey_info not in __context__:
        # Set ptr to the memory location of __context__[contextkey_info] to
        # prevent repeated dict lookups
        ptr = __context__.setdefault(contextkey_info, [])
        for part in __context__[contextkey].split('.'):
            try:
                ptr.append(int(part))
            except ValueError:
                ptr.append(part)
    return __context__[contextkey_info]


def worktree_add(cwd,
                 worktree_path,
                 ref=None,
                 reset_branch=None,
                 force=None,
                 detach=False,
                 opts='',
                 user=None,
                 ignore_retcode=False,
                 **kwargs):
    '''
    .. versionadded:: 2015.8.0

    Interface to `git-worktree(1)`_, adds a worktree

    cwd
        The path to the git checkout

    worktree_path
        Path to the new worktree. Can be either absolute, or relative to
        ``cwd``.

    branch
        Name of new branch to create. If omitted, will be set to the basename
        of the ``worktree_path``. For example, if the ``worktree_path`` is
        ``/foo/bar/baz``, then ``branch`` will be ``baz``.

    ref
        Name of the ref on which to base the new worktree. If omitted, then
        ``HEAD`` is use, and a new branch will be created, named for the
        basename of the ``worktree_path``. For example, if the
        ``worktree_path`` is ``/foo/bar/baz`` then a new branch ``baz`` will be
        created, and pointed at ``HEAD``.

    reset_branch : False
        If ``False``, then `git-worktree(1)`_ will fail to create the worktree
        if the targeted branch already exists. Set this argument to ``True`` to
        reset the targeted branch to point at ``ref``, and checkout the
        newly-reset branch into the new worktree.

    force : False
        By default, `git-worktree(1)`_ will not permit the same branch to be
        checked out in more than one worktree. Set this argument to ``True`` to
        override this.

    opts
        Any additional options to add to the command line, in a single string

        .. note::
            On the Salt CLI, if the opts are preceded with a dash, it is
            necessary to precede them with ``opts=`` to avoid causing errors
            with Salt's own argument parsing.

            All CLI options for adding worktrees as of Git 2.5.0 are already
            supported by this function as of Salt 2015.8.0, so using this
            argument is unnecessary unless new CLI arguments are added to
            `git-worktree(1)`_ and are not yet supported in Salt.

    user
        User under which to run the git command. By default, the command is run
        by the user under which the minion is running.

    ignore_retcode : False
        If ``True``, do not log an error to the minion log if the git command
        returns a nonzero exit status.

        .. versionadded:: 2015.8.0

    .. _`git-worktree(1)`: http://git-scm.com/docs/git-worktree


    CLI Examples:

    .. code-block:: bash

        salt myminion git.worktree_add /path/to/repo/main ../hotfix ref=origin/master
        salt myminion git.worktree_add /path/to/repo/main ../hotfix branch=hotfix21 ref=v2.1.9.3
    '''
    kwargs = salt.utils.clean_kwargs(**kwargs)
    branch_ = kwargs.pop('branch', None)
    if kwargs:
        salt.utils.invalid_kwargs(kwargs)

    cwd = _expand_path(cwd, user)
    if branch_ and detach:
        raise SaltInvocationError(
            'Only one of \'branch\' and \'detach\' is allowed'
        )

    command = ['git', 'worktree', 'add']
    if detach:
        if force:
            log.warning(
                '\'force\' argument to git.worktree_add is ignored when '
                'detach=True'
            )
        command.append('--detach')
    else:
        if not branch_:
            branch_ = os.path.basename(worktree_path)
        command.extend(['-B' if reset_branch else '-b', branch_])
        if force:
            command.append('--force')
    command.extend(_format_opts(opts))
    if not isinstance(worktree_path, six.string_types):
        worktree_path = str(worktree_path)
    command.append(worktree_path)
    if ref:
        if not isinstance(ref, six.string_types):
            ref = str(ref)
        command.append(ref)
    # Checkout message goes to stderr
    return _git_run(command,
                    cwd=cwd,
                    runas=user,
                    ignore_retcode=ignore_retcode)['stderr']


def worktree_prune(cwd,
                   dry_run=False,
                   verbose=True,
                   expire=None,
                   opts='',
                   user=None,
                   ignore_retcode=False):
    '''
    .. versionadded:: 2015.8.0

    Interface to `git-worktree(1)`_, prunes stale worktree administrative data
    from the gitdir

    cwd
        The path to the main git checkout or a linked worktree

    dry_run : False
        If ``True``, then this function will report what would have been
        pruned, but no changes will be made.

    verbose : True
        Report all changes made. Set to ``False`` to suppress this output.

    expire
        Only prune unused worktree data older than a specific period of time.
        The date format for this parameter is described in the documentation
        for the ``gc.pruneWorktreesExpire`` config param in the
        `git-config(1)`_ manpage.

    opts
        Any additional options to add to the command line, in a single string

        .. note::
            On the Salt CLI, if the opts are preceded with a dash, it is
            necessary to precede them with ``opts=`` to avoid causing errors
            with Salt's own argument parsing.

            All CLI options for pruning worktrees as of Git 2.5.0 are already
            supported by this function as of Salt 2015.8.0, so using this
            argument is unnecessary unless new CLI arguments are added to
            `git-worktree(1)`_ and are not yet supported in Salt.

    user
        User under which to run the git command. By default, the command is run
        by the user under which the minion is running.

    ignore_retcode : False
        If ``True``, do not log an error to the minion log if the git command
        returns a nonzero exit status.

        .. versionadded:: 2015.8.0

    .. _`git-worktree(1)`: http://git-scm.com/docs/git-worktree
    .. _`git-config(1)`: http://git-scm.com/docs/git-config/2.5.1


    CLI Examples:

    .. code-block:: bash

        salt myminion git.worktree_prune /path/to/repo
        salt myminion git.worktree_prune /path/to/repo dry_run=True
        salt myminion git.worktree_prune /path/to/repo expire=1.day.ago
    '''
    cwd = _expand_path(cwd, user)
    command = ['git', 'worktree', 'prune']
    if dry_run:
        command.append('--dry-run')
    if verbose:
        command.append('--verbose')
    if expire:
        if not isinstance(expire, six.string_types):
            expire = str(expire)
        command.extend(['--expire', expire])
    command.extend(_format_opts(opts))
    return _git_run(command,
                    cwd=cwd,
                    runas=user,
                    ignore_retcode=ignore_retcode)['stdout']


def worktree_rm(cwd, user=None):
    '''
    .. versionadded:: 2015.8.0

    Recursively removes the worktree located at ``cwd``, returning ``True`` if
    successful. This function will attempt to determine if ``cwd`` is actually
    a worktree by invoking :py:func:`git.is_worktree
    <salt.modules.git.is_worktree>`. If the path does not correspond to a
    worktree, then an error will be raised and no action will be taken.

    .. warning::

        There is no undoing this action. Be **VERY** careful before running
        this function.

    cwd
        Path to the worktree to be removed

    user
        User under which to run the git command. By default, the command is run
        by the user under which the minion is running.


    CLI Examples:

    .. code-block:: bash

        salt myminion git.worktree_rm /path/to/worktree
    '''
    cwd = _expand_path(cwd, user)
    if not os.path.exists(cwd):
        raise CommandExecutionError(cwd + ' does not exist')
    elif not is_worktree(cwd):
        raise CommandExecutionError(cwd + ' is not a git worktree')
    try:
        salt.utils.rm_rf(cwd)
    except Exception as exc:
        raise CommandExecutionError(
            'Unable to remove {0}: {1}'.format(cwd, exc)
        )
    return True<|MERGE_RESOLUTION|>--- conflicted
+++ resolved
@@ -1394,11 +1394,6 @@
     command.extend(
         [x for x in _format_opts(opts) if x not in ('-f', '--force')]
     )
-<<<<<<< HEAD
-    if remote and not isinstance(remote, six.string_types):
-        remote = str(remote)
-=======
->>>>>>> 053ad408
     if remote:
         command.append(str(remote))
     if refspecs is not None:
