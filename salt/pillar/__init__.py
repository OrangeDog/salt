--- conflicted
+++ resolved
@@ -771,14 +771,10 @@
                             else:
                                 key = None
                             try:
-<<<<<<< HEAD
-                                matched_pstates = fnmatch.filter(self.avail[saltenv], sub_sls)
-=======
-                                matched_pstates.extend(fnmatch.filter(
+                                matched_pstates = fnmatch.filter(
                                     self.avail[saltenv],
                                     sub_sls.lstrip('.').replace('/', '.'),
                                 ))
->>>>>>> 6eb2bce9
                             except KeyError:
                                 errors.extend(
                                     ['No matching pillar environment for environment '
