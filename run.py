#!/usr/bin/env python3
# see issue: https://gitlab.com/saltstack/open/salt-pkg/-/issues/19
import contextlib
import multiprocessing
import os
import pathlib
import sys

import _pyio
import tiamatpip.cli
import tiamatpip.configure
import tiamatpip.utils

import salt.scripts
import salt.utils.platform

AVAIL = (
    "minion",
    "master",
    "call",
    "api",
    "cloud",
    "cp",
    "extend",
    "key",
    "proxy",
    "pip",
    "run",
    "shell",
    "spm",
    "ssh",
    "support",
    "syndic",
    "python",
)


if "TIAMAT_PIP_PYPATH" in os.environ:
    PIP_PATH = pathlib.Path(os.environ["TIAMAT_PIP_PYPATH"]).resolve()
elif not sys.platform.startswith("win"):
    PIP_PATH = pathlib.Path(f"{os.sep}opt", "saltstack", "salt", "pypath")
else:
    PIP_PATH = pathlib.Path(os.getenv("LocalAppData"), "salt", "pypath")
with contextlib.suppress(PermissionError):
    PIP_PATH.mkdir(mode=0o755, parents=True, exist_ok=True)
tiamatpip.configure.set_user_base_path(PIP_PATH)


def py_shell():
    if not sys.platform.startswith("win"):
        # optional, will allow Up/Down/History in the console
        import readline
    import code

    variables = globals().copy()
    variables.update(locals())
    shell = code.InteractiveConsole(variables)
    shell.interact()


def python_runtime():
<<<<<<< HEAD
=======
    import traceback

>>>>>>> 4bbdd653
    # extract the absolute script path to alter sys.path and specific dunder variables
    script = pathlib.Path(sys.argv[2]).expanduser().resolve()
    sys.path.insert(0, str(script.parent))

    # update passed args so they don't start with "<binary> python"
    sys.argv[:] = sys.argv[2:]
    exec_locals = {"__name__": "__main__", "__file__": str(script), "__doc__": None}
    with open(script, encoding="utf-8") as rfh:
        try:
            exec(rfh.read(), exec_locals)
        except Exception:
            traceback.print_exc()
            sys.exit(1)


def redirect(argv):
    """
    Change the args and redirect to another salt script
    """
    if len(argv) < 2:
        msg = "Must pass in a salt command, available commands are:"
        for cmd in AVAIL:
            msg += f"\n{cmd}"
        print(msg, file=sys.stderr, flush=True)
        sys.exit(1)
    cmd = sys.argv[1]
    if cmd == "shell":
        py_shell()
        return
    if cmd == "python":
        if len(argv) < 3:
            msg = "Must pass script location to this command"
            print(msg, file=sys.stderr, flush=True)
            sys.exit(1)

        python_runtime()
        return
    if tiamatpip.cli.should_redirect_argv(argv):
        tiamatpip.cli.process_pip_argv(argv)
        return
    if cmd not in AVAIL:
        # Fall back to the salt command
        args = ["salt"]
        s_fun = salt.scripts.salt_main
    else:
        args = [f"salt-{cmd}"]
        sys.argv.pop(1)
        s_fun = getattr(salt.scripts, f"salt_{cmd}")
    args.extend(argv[1:])
    with tiamatpip.utils.patched_sys_argv(args):
        s_fun()


if __name__ == "__main__":
    multiprocessing.freeze_support()
    redirect(sys.argv)<|MERGE_RESOLUTION|>--- conflicted
+++ resolved
@@ -59,11 +59,8 @@
 
 
 def python_runtime():
-<<<<<<< HEAD
-=======
     import traceback
 
->>>>>>> 4bbdd653
     # extract the absolute script path to alter sys.path and specific dunder variables
     script = pathlib.Path(sys.argv[2]).expanduser().resolve()
     sys.path.insert(0, str(script.parent))
