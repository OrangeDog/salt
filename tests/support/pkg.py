--- conflicted
+++ resolved
@@ -688,21 +688,8 @@
                 f"/etc/yum.repos.d/salt-{distro_name}.repo",
             )
 
-<<<<<<< HEAD
-            if "3007" in self.prev_version:
-                ret = self.proc.run(
-                    self.pkg_mngr, "config-manager", "--enable", "salt-repo-3007-sts"
-                )
-                self._check_retcode(ret)
-            else:
-                ret = self.proc.run(
-                    self.pkg_mngr, "config-manager", "--disable", "salt-repo-3007-sts"
-                )
-                self._check_retcode(ret)
-=======
             cmd_action = "downgrade" if downgrade else "install"
             pkgs_to_install = self.salt_pkgs.copy()
->>>>>>> 150ea3e4
 
             if self.distro_name == "photon":
                 orig_pkgs = pkgs_to_install[:]
