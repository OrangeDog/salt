# -*- coding: utf-8 -*-
'''
    :codeauthor: Pedro Algarvio (pedro@algarvio.me)


    ====================================
    Custom Salt TestCase Implementations
    ====================================

    Custom reusable :class:`TestCase<python2:unittest.TestCase>`
    implementations.
'''
# pylint: disable=repr-flag-used-in-string

# Import python libs
from __future__ import absolute_import
import os
import re
import sys
import time
import stat
import errno
import signal
import textwrap
import logging
import tempfile
import subprocess
from datetime import datetime, timedelta

# Import salt testing libs
from tests.support.unit import TestCase
from tests.support.helpers import (
    RedirectStdStreams, requires_sshd_server, win32_kill_process_tree
)
from tests.support.runtests import RUNTIME_VARS
from tests.support.mixins import AdaptedConfigurationTestCaseMixin, SaltClientTestCaseMixin
from tests.support.paths import ScriptPathMixin, INTEGRATION_TEST_DIR, CODE_DIR, PYEXEC, SCRIPT_DIR

# Import 3rd-party libs
from salt.ext import six
from salt.ext.six.moves import cStringIO  # pylint: disable=import-error

STATE_FUNCTION_RUNNING_RE = re.compile(
    r'''The function (?:"|')(?P<state_func>.*)(?:"|') is running as PID '''
    r'(?P<pid>[\d]+) and was started at (?P<date>.*) with jid (?P<jid>[\d]+)'
)
SCRIPT_TEMPLATES = {
    'salt': [
        'from salt.scripts import salt_main\n',
        'if __name__ == \'__main__\':'
        '    salt_main()'
    ],
    'salt-api': [
        'import salt.cli\n',
        'def main():',
        '    sapi = salt.cli.SaltAPI()',
        '    sapi.run()\n',
        'if __name__ == \'__main__\':',
        '    main()'
    ],
    'common': [
        'from salt.scripts import salt_{0}\n',
        'if __name__ == \'__main__\':',
        '    salt_{0}()'
    ]
}

log = logging.getLogger(__name__)


class ShellTestCase(TestCase, AdaptedConfigurationTestCaseMixin):
    '''
    Execute a test for a shell command
    '''

    def get_script_path(self, script_name):
        '''
        Return the path to a testing runtime script
        '''
        if not os.path.isdir(RUNTIME_VARS.TMP_SCRIPT_DIR):
            os.makedirs(RUNTIME_VARS.TMP_SCRIPT_DIR)

        script_path = os.path.join(RUNTIME_VARS.TMP_SCRIPT_DIR, script_name)
        if not os.path.isfile(script_path):
            log.debug('Generating {0}'.format(script_path))

            # Late import
            import salt.utils.files

            with salt.utils.files.fopen(script_path, 'w') as sfh:
                script_template = SCRIPT_TEMPLATES.get(script_name, None)
                if script_template is None:
                    script_template = SCRIPT_TEMPLATES.get('common', None)
                if script_template is None:
                    raise RuntimeError(
                        '{0} does not know how to handle the {1} script'.format(
                            self.__class__.__name__,
                            script_name
                        )
                    )
                contents = (
                    '#!{0}\n'.format(sys.executable) +
                    '\n'.join(script_template).format(script_name.replace('salt-', ''))
                )
                sfh.write(contents)
                log.debug(
                    'Wrote the following contents to temp script %s:\n%s',
                    script_path, contents
                )
            st = os.stat(script_path)
            os.chmod(script_path, st.st_mode | stat.S_IEXEC)

        return script_path

    def run_salt(self, arg_str, with_retcode=False, catch_stderr=False, timeout=15):
        r'''
        Run the ``salt`` CLI tool with the provided arguments

        .. code-block:: python

            class MatchTest(ShellTestCase):
                def test_list(self):
                    """
                    test salt -L matcher
                    """
                    data = self.run_salt('-L minion test.ping')
                    data = '\n'.join(data)
                    self.assertIn('minion', data)
        '''
        arg_str = '-c {0} -t {1} {2}'.format(self.get_config_dir(), timeout, arg_str)
        return self.run_script('salt', arg_str, with_retcode=with_retcode, catch_stderr=catch_stderr, timeout=timeout)

    def run_ssh(self, arg_str, with_retcode=False, timeout=25,
                catch_stderr=False, wipe=False, raw=False):
        '''
        Execute salt-ssh
        '''
        arg_str = '{0} {1} -c {2} -i --priv {3} --roster-file {4} localhost {5} --out=json'.format(
            ' -W' if wipe else '',
            ' -r' if raw else '',
            self.get_config_dir(),
            os.path.join(RUNTIME_VARS.TMP_CONF_DIR, 'key_test'),
            os.path.join(RUNTIME_VARS.TMP_CONF_DIR, 'roster'),
            arg_str
        )
        return self.run_script('salt-ssh', arg_str, with_retcode=with_retcode, catch_stderr=catch_stderr, raw=True)

    def run_run(self,
                arg_str,
                with_retcode=False,
                catch_stderr=False,
                async=False,
                timeout=60,
                config_dir=None):
        '''
        Execute salt-run
        '''
        arg_str = '-c {0}{async_flag} -t {timeout} {1}'.format(
                config_dir or self.get_config_dir(),
                arg_str,
                timeout=timeout,
                async_flag=' --async' if async else '')
        return self.run_script('salt-run',
                               arg_str,
                               with_retcode=with_retcode,
                               catch_stderr=catch_stderr,
                               timeout=timeout)

    def run_run_plus(self, fun, *arg, **kwargs):
        '''
        Execute the runner function and return the return data and output in a dict
        '''
        ret = {'fun': fun}

        # Late import
        import salt.config
        import salt.output
        import salt.runner
        from salt.ext.six.moves import cStringIO

        opts = salt.config.master_config(
            self.get_config_file_path('master')
        )

        opts_arg = list(arg)
        if kwargs:
            opts_arg.append({'__kwarg__': True})
            opts_arg[-1].update(kwargs)

        opts.update({'doc': False, 'fun': fun, 'arg': opts_arg})
        with RedirectStdStreams():
            runner = salt.runner.Runner(opts)
            ret['return'] = runner.run()
            try:
                ret['jid'] = runner.jid
            except AttributeError:
                ret['jid'] = None

        # Compile output
        # TODO: Support outputters other than nested
        opts['color'] = False
        opts['output_file'] = cStringIO()
        try:
            salt.output.display_output(ret['return'], opts=opts)
            ret['out'] = opts['output_file'].getvalue()
        finally:
            opts['output_file'].close()

        return ret

    def run_key(self, arg_str, catch_stderr=False, with_retcode=False):
        '''
        Execute salt-key
        '''
        arg_str = '-c {0} {1}'.format(self.get_config_dir(), arg_str)
        return self.run_script(
            'salt-key',
            arg_str,
            catch_stderr=catch_stderr,
            with_retcode=with_retcode
        )

    def run_cp(self, arg_str, with_retcode=False, catch_stderr=False):
        '''
        Execute salt-cp
        '''
        arg_str = '--config-dir {0} {1}'.format(self.get_config_dir(), arg_str)
        return self.run_script('salt-cp', arg_str, with_retcode=with_retcode, catch_stderr=catch_stderr)

    def run_call(self, arg_str, with_retcode=False, catch_stderr=False, local=False):
        arg_str = '{0} --config-dir {1} {2}'.format('--local' if local else '',
                                                    self.get_config_dir(), arg_str)

        return self.run_script('salt-call', arg_str, with_retcode=with_retcode, catch_stderr=catch_stderr)

    def run_cloud(self, arg_str, catch_stderr=False, timeout=None):
        '''
        Execute salt-cloud
        '''
        arg_str = '-c {0} {1}'.format(self.get_config_dir(), arg_str)
        return self.run_script('salt-cloud', arg_str, catch_stderr, timeout)

    def run_script(self,
                   script,
                   arg_str,
                   catch_stderr=False,
                   with_retcode=False,
                   catch_timeout=False,
                   # FIXME A timeout of zero or disabling timeouts may not return results!
                   timeout=15,
                   raw=False,
                   log_output=None):
        '''
        Execute a script with the given argument string

        The ``log_output`` argument is ternary, it can be True, False, or None.
        If the value is boolean, then it forces the results to either be logged
        or not logged. If it is None, then the return code of the subprocess
        determines whether or not to log results.
        '''
        script_path = self.get_script_path(script)
        if not os.path.isfile(script_path):
            return False

        python_path = os.environ.get('PYTHONPATH', None)

        if sys.platform.startswith('win'):
            cmd = 'set PYTHONPATH='
        else:
            cmd = 'PYTHONPATH='

        if python_path is not None:
            cmd += '{0}:'.format(python_path)

        if sys.version_info[0] < 3:
            cmd += '{0} '.format(':'.join(sys.path[1:]))
        else:
            cmd += '{0} '.format(':'.join(sys.path[0:]))
        cmd += 'python{0}.{1} '.format(*sys.version_info)
        cmd += '{0} '.format(script_path)
        cmd += '{0} '.format(arg_str)

        tmp_file = tempfile.SpooledTemporaryFile()

        popen_kwargs = {
            'shell': True,
            'stdout': tmp_file,
            'universal_newlines': True
        }

        if catch_stderr is True:
            popen_kwargs['stderr'] = subprocess.PIPE

        if not sys.platform.lower().startswith('win'):
            popen_kwargs['close_fds'] = True

            def detach_from_parent_group():
                # detach from parent group (no more inherited signals!)
                os.setpgrp()

            popen_kwargs['preexec_fn'] = detach_from_parent_group

        def format_return(retcode, stdout, stderr=None, timed_out=False):
            '''
            DRY helper to log script result if it failed, and then return the
            desired output based on whether or not stderr was desired, and
            wither or not a retcode was desired.
            '''
            log_func = log.debug
            if timed_out:
                log.error(
                    'run_script timed out after %d seconds (process killed)',
                    timeout
                )
                log_func = log.error

            if log_output is True \
                    or timed_out \
                    or (log_output is None and retcode != 0):
                log_func(
                    'run_script results for: %s %s\n'
                    'return code: %s\n'
                    'stdout:\n'
                    '%s\n\n'
                    'stderr:\n'
                    '%s',
                    script, arg_str, retcode, stdout, stderr
                )

            stdout = stdout or ''
            stderr = stderr or ''

            if not raw:
                stdout = stdout.splitlines()
                stderr = stderr.splitlines()

            ret = [stdout]
            if catch_stderr:
                ret.append(stderr)
            if with_retcode:
                ret.append(retcode)
            if catch_timeout:
                ret.append(timed_out)

            return ret[0] if len(ret) == 1 else tuple(ret)

        process = subprocess.Popen(cmd, **popen_kwargs)

        # Late import
        import salt.utils.platform

        if timeout is not None:
            stop_at = datetime.now() + timedelta(seconds=timeout)
            term_sent = False
            while True:
                process.poll()
                time.sleep(0.1)
                if datetime.now() <= stop_at:
                    # We haven't reached the timeout yet
                    if process.returncode is not None:
                        break
                else:
                    # We've reached the timeout
                    if term_sent is False:
                        # Kill the process group since sending the term signal
                        # would only terminate the shell, not the command
                        # executed in the shell
                        if salt.utils.platform.is_windows():
                            _, alive = win32_kill_process_tree(process.pid)
                            if alive:
                                log.error("Child processes still alive: %s", alive)
                        else:
                            os.killpg(os.getpgid(process.pid), signal.SIGINT)
                        term_sent = True
                        continue

                    try:
                        # As a last resort, kill the process group
                        if salt.utils.platform.is_windows():
                            _, alive = win32_kill_process_tree(process.pid)
                            if alive:
                                log.error("Child processes still alive: %s", alive)
                        else:
                            os.killpg(os.getpgid(process.pid), signal.SIGINT)
                    except OSError as exc:
                        if exc.errno != errno.ESRCH:
                            # If errno is not "no such process", raise
                            raise

                    return format_return(
                        process.returncode,
                        *process.communicate(),
                        timed_out=True
                    )

        tmp_file.seek(0)

        if sys.version_info >= (3,):
            try:
                out = tmp_file.read().decode(__salt_system_encoding__)
            except (NameError, UnicodeDecodeError):
                # Let's cross our fingers and hope for the best
                out = tmp_file.read().decode('utf-8')
        else:
            out = tmp_file.read()

        if catch_stderr:
            if sys.version_info < (2, 7):
                # On python 2.6, the subprocess'es communicate() method uses
                # select which, is limited by the OS to 1024 file descriptors
                # We need more available descriptors to run the tests which
                # need the stderr output.
                # So instead of .communicate() we wait for the process to
                # finish, but, as the python docs state "This will deadlock
                # when using stdout=PIPE and/or stderr=PIPE and the child
                # process generates enough output to a pipe such that it
                # blocks waiting for the OS pipe buffer to accept more data.
                # Use communicate() to avoid that." <- a catch, catch situation
                #
                # Use this work around were it's needed only, python 2.6
                process.wait()
                err = process.stderr.read()
            else:
                _, err = process.communicate()
            # Force closing stderr/stdout to release file descriptors
            if process.stdout is not None:
                process.stdout.close()
            if process.stderr is not None:
                process.stderr.close()

            # pylint: disable=maybe-no-member
            try:
                return format_return(process.returncode, out, err or '')
            finally:
                try:
                    if os.path.exists(tmp_file.name):
                        if isinstance(tmp_file.name, six.string_types):
                            # tmp_file.name is an int when using SpooledTemporaryFiles
                            # int types cannot be used with os.remove() in Python 3
                            os.remove(tmp_file.name)
                        else:
                            # Clean up file handles
                            tmp_file.close()
                    process.terminate()
                except OSError as err:
                    # process already terminated
                    pass
            # pylint: enable=maybe-no-member

        # TODO Remove this?
        process.communicate()
        if process.stdout is not None:
            process.stdout.close()

        try:
            return format_return(process.returncode, out)
        finally:
            try:
                if os.path.exists(tmp_file.name):
                    if isinstance(tmp_file.name, six.string_types):
                        # tmp_file.name is an int when using SpooledTemporaryFiles
                        # int types cannot be used with os.remove() in Python 3
                        os.remove(tmp_file.name)
                    else:
                        # Clean up file handles
                        tmp_file.close()
                process.terminate()
            except OSError as err:
                # process already terminated
                pass


class ShellCase(ShellTestCase, AdaptedConfigurationTestCaseMixin, ScriptPathMixin):
    '''
    Execute a test for a shell command
    '''

    _code_dir_ = CODE_DIR
    _script_dir_ = SCRIPT_DIR
    _python_executable_ = PYEXEC

    def chdir(self, dirname):
        try:
            os.chdir(dirname)
        except OSError:
            os.chdir(INTEGRATION_TEST_DIR)

    def run_salt(self, arg_str, with_retcode=False, catch_stderr=False, timeout=60):  # pylint: disable=W0221
        '''
        Execute salt
        '''
<<<<<<< HEAD
        arg_str = '-c {0} {1}'.format(self.get_config_dir(), arg_str)
        ret = self.run_script('salt',
                              arg_str,
                              with_retcode=with_retcode,
                              catch_stderr=catch_stderr,
                              timeout=timeout)
        log.debug('Result of run_salt for command \'%s\': %s', arg_str, ret)
        return ret
=======
        arg_str = '-c {0} -t {1} {2}'.format(self.get_config_dir(), timeout, arg_str)
        return self.run_script('salt',
                               arg_str,
                               with_retcode=with_retcode,
                               catch_stderr=catch_stderr,
                               timeout=timeout)
>>>>>>> df2a1563

    def run_spm(self, arg_str, with_retcode=False, catch_stderr=False, timeout=60):  # pylint: disable=W0221
        '''
        Execute spm
        '''
        ret = self.run_script('spm',
                              arg_str,
                              with_retcode=with_retcode,
                              catch_stderr=catch_stderr,
                              timeout=timeout)
        log.debug('Result of run_spm for command \'%s\': %s', arg_str, ret)
        return ret

    def run_ssh(self, arg_str, with_retcode=False, catch_stderr=False,  # pylint: disable=W0221
                timeout=60, wipe=True, raw=False):
        '''
        Execute salt-ssh
        '''
        arg_str = '{0} -ldebug{1} -c {2} -i --priv {3} --roster-file {4} --out=json localhost {5}'.format(
            ' -W' if wipe else '',
            ' -r' if raw else '',
            self.get_config_dir(),
            os.path.join(RUNTIME_VARS.TMP_CONF_DIR, 'key_test'),
            os.path.join(RUNTIME_VARS.TMP_CONF_DIR, 'roster'),
            arg_str)
        ret = self.run_script('salt-ssh',
                              arg_str,
                              with_retcode=with_retcode,
                              catch_stderr=catch_stderr,
                              timeout=timeout,
                              raw=True)
        log.debug('Result of run_ssh for command \'%s\': %s', arg_str, ret)
        return ret

    def run_run(self, arg_str, with_retcode=False, catch_stderr=False, async=False, timeout=180, config_dir=None):
        '''
        Execute salt-run
        '''
        arg_str = '-c {0}{async_flag} -t {timeout} {1}'.format(config_dir or self.get_config_dir(),
                                                               arg_str,
                                                               timeout=timeout,
                                                               async_flag=' --async' if async else '')
        ret = self.run_script('salt-run',
                              arg_str,
                              with_retcode=with_retcode,
                              catch_stderr=catch_stderr,
                              timeout=60)
        log.debug('Result of run_run for command \'%s\': %s', arg_str, ret)
        return ret

    def run_run_plus(self, fun, *arg, **kwargs):
        '''
        Execute the runner function and return the return data and output in a dict
        '''
        # Late import
        import salt.runner
        import salt.output
        ret = {'fun': fun}
        from_scratch = bool(kwargs.pop('__reload_config', False))
        # Have to create an empty dict and then update it, as the result from
        # self.get_config() is an ImmutableDict which cannot be updated.
        opts = {}
        opts.update(self.get_config('client_config', from_scratch=from_scratch))
        opts_arg = list(arg)
        if kwargs:
            opts_arg.append({'__kwarg__': True})
            opts_arg[-1].update(kwargs)
        opts.update({'doc': False, 'fun': fun, 'arg': opts_arg})
        with RedirectStdStreams():
            runner = salt.runner.Runner(opts)
            ret['return'] = runner.run()
            try:
                ret['jid'] = runner.jid
            except AttributeError:
                ret['jid'] = None

        # Compile output
        # TODO: Support outputters other than nested
        opts['color'] = False
        opts['output_file'] = cStringIO()
        try:
            salt.output.display_output(ret['return'], opts=opts)
            ret['out'] = opts['output_file'].getvalue().splitlines()
        finally:
            opts['output_file'].close()

        log.debug('Result of run_run_plus for fun \'%s\' with arg \'%s\': %s',
                  fun, opts_arg, ret)
        return ret

    def run_key(self, arg_str, catch_stderr=False, with_retcode=False):
        '''
        Execute salt-key
        '''
        arg_str = '-c {0} {1}'.format(self.get_config_dir(), arg_str)
        ret = self.run_script('salt-key',
                              arg_str,
                              catch_stderr=catch_stderr,
                              with_retcode=with_retcode,
                              timeout=60)
        log.debug('Result of run_key for command \'%s\': %s', arg_str, ret)
        return ret

    def run_cp(self, arg_str, with_retcode=False, catch_stderr=False):
        '''
        Execute salt-cp
        '''
        # Note: not logging result of run_cp because it will log a bunch of
        # bytes which will not be very helpful.
        arg_str = '--config-dir {0} {1}'.format(self.get_config_dir(), arg_str)
        return self.run_script('salt-cp',
                               arg_str,
                               with_retcode=with_retcode,
                               catch_stderr=catch_stderr,
                               timeout=60)

    def run_call(self, arg_str, with_retcode=False, catch_stderr=False, local=False):
        '''
        Execute salt-call.
        '''
        arg_str = '{0} --config-dir {1} {2}'.format('--local' if local else '',
                                                    self.get_config_dir(), arg_str)
        ret = self.run_script('salt-call',
                              arg_str,
                              with_retcode=with_retcode,
                              catch_stderr=catch_stderr,
                              timeout=60)
        log.debug('Result of run_call for command \'%s\': %s', arg_str, ret)
        return ret

    def run_cloud(self, arg_str, catch_stderr=False, timeout=30):
        '''
        Execute salt-cloud
        '''
        arg_str = '-c {0} {1}'.format(self.get_config_dir(), arg_str)
        ret = self.run_script('salt-cloud',
                              arg_str,
                              catch_stderr,
                              timeout=timeout)
        log.debug('Result of run_cloud for command \'%s\': %s', arg_str, ret)
        return ret


class SPMTestUserInterface(object):
    '''
    Test user interface to SPMClient
    '''
    def __init__(self):
        self._status = []
        self._confirm = []
        self._error = []

    def status(self, msg):
        self._status.append(msg)

    def confirm(self, action):
        self._confirm.append(action)

    def error(self, msg):
        self._error.append(msg)


class SPMCase(TestCase, AdaptedConfigurationTestCaseMixin):
    '''
    Class for handling spm commands
    '''

    def _spm_build_files(self, config):
        self.formula_dir = os.path.join(' '.join(config['file_roots']['base']), 'formulas')
        self.formula_sls_dir = os.path.join(self.formula_dir, 'apache')
        self.formula_sls = os.path.join(self.formula_sls_dir, 'apache.sls')
        self.formula_file = os.path.join(self.formula_dir, 'FORMULA')

        dirs = [self.formula_dir, self.formula_sls_dir]
        for f_dir in dirs:
            os.makedirs(f_dir)

        # Late import
        import salt.utils.files

        with salt.utils.files.fopen(self.formula_sls, 'w') as fp:
            fp.write(textwrap.dedent('''\
                     install-apache:
                       pkg.installed:
                         - name: apache2
                     '''))

        with salt.utils.files.fopen(self.formula_file, 'w') as fp:
            fp.write(textwrap.dedent('''\
                     name: apache
                     os: RedHat, Debian, Ubuntu, Suse, FreeBSD
                     os_family: RedHat, Debian, Suse, FreeBSD
                     version: 201506
                     release: 2
                     summary: Formula for installing Apache
                     description: Formula for installing Apache
                     '''))

    def _spm_config(self, assume_yes=True):
        self._tmp_spm = tempfile.mkdtemp()
        config = self.get_temp_config('minion', **{
            'spm_logfile': os.path.join(self._tmp_spm, 'log'),
            'spm_repos_config': os.path.join(self._tmp_spm, 'etc', 'spm.repos'),
            'spm_cache_dir': os.path.join(self._tmp_spm, 'cache'),
            'spm_build_dir': os.path.join(self._tmp_spm, 'build'),
            'spm_build_exclude': ['apache/.git'],
            'spm_db_provider': 'sqlite3',
            'spm_files_provider': 'local',
            'spm_db': os.path.join(self._tmp_spm, 'packages.db'),
            'extension_modules': os.path.join(self._tmp_spm, 'modules'),
            'file_roots': {'base': [self._tmp_spm, ]},
            'formula_path': os.path.join(self._tmp_spm, 'salt'),
            'pillar_path': os.path.join(self._tmp_spm, 'pillar'),
            'reactor_path': os.path.join(self._tmp_spm, 'reactor'),
            'assume_yes': True if assume_yes else False,
            'force': False,
            'verbose': False,
            'cache': 'localfs',
            'cachedir': os.path.join(self._tmp_spm, 'cache'),
            'spm_repo_dups': 'ignore',
            'spm_share_dir': os.path.join(self._tmp_spm, 'share'),
        })

        import salt.utils.files
        import salt.utils.yaml

        if not os.path.isdir(config['formula_path']):
            os.makedirs(config['formula_path'])

        with salt.utils.files.fopen(os.path.join(self._tmp_spm, 'spm'), 'w') as fp:
            salt.utils.yaml.safe_dump(config, fp)

        return config

    def _spm_create_update_repo(self, config):

        build_spm = self.run_spm('build', self.config, self.formula_dir)

        c_repo = self.run_spm('create_repo', self.config,
                              self.config['spm_build_dir'])

        repo_conf_dir = self.config['spm_repos_config'] + '.d'
        os.makedirs(repo_conf_dir)

        # Late import
        import salt.utils.files

        with salt.utils.files.fopen(os.path.join(repo_conf_dir, 'spm.repo'), 'w') as fp:
            fp.write(textwrap.dedent('''\
                     local_repo:
                       url: file://{0}
                     '''.format(self.config['spm_build_dir'])))

        u_repo = self.run_spm('update_repo', self.config)

    def _spm_client(self, config):
        import salt.spm
        self.ui = SPMTestUserInterface()
        client = salt.spm.SPMClient(self.ui, config)
        return client

    def run_spm(self, cmd, config, arg=None):
        client = self._spm_client(config)
        spm_cmd = client.run([cmd, arg])
        return self.ui._status


class ModuleCase(TestCase, SaltClientTestCaseMixin):
    '''
    Execute a module function
    '''

    def minion_run(self, _function, *args, **kw):
        '''
        Run a single salt function on the 'minion' target and condition
        the return down to match the behavior of the raw function call
        '''
        return self.run_function(_function, args, **kw)

    def run_function(self, function, arg=(), minion_tgt='minion', timeout=90, **kwargs):
        '''
        Run a single salt function and condition the return down to match the
        behavior of the raw function call
        '''
        know_to_return_none = (
            'file.chown', 'file.chgrp', 'ssh.recv_known_host_entries'
        )
        if 'f_arg' in kwargs:
            kwargs['arg'] = kwargs.pop('f_arg')
        if 'f_timeout' in kwargs:
            kwargs['timeout'] = kwargs.pop('f_timeout')
        orig = self.client.cmd(minion_tgt,
                               function,
                               arg,
                               timeout=timeout,
                               kwarg=kwargs)

        if minion_tgt not in orig:
            self.skipTest(
                'WARNING(SHOULD NOT HAPPEN #1935): Failed to get a reply '
                'from the minion \'{0}\'. Command output: {1}'.format(
                    minion_tgt, orig
                )
            )
        elif orig[minion_tgt] is None and function not in know_to_return_none:
            self.skipTest(
                'WARNING(SHOULD NOT HAPPEN #1935): Failed to get \'{0}\' from '
                'the minion \'{1}\'. Command output: {2}'.format(
                    function, minion_tgt, orig
                )
            )

        # Try to match stalled state functions
        orig[minion_tgt] = self._check_state_return(orig[minion_tgt])

        return orig[minion_tgt]

    def run_state(self, function, **kwargs):
        '''
        Run the state.single command and return the state return structure
        '''
        ret = self.run_function('state.single', [function], **kwargs)
        return self._check_state_return(ret)

    def _check_state_return(self, ret):
        if isinstance(ret, dict):
            # This is the supposed return format for state calls
            return ret

        if isinstance(ret, list):
            jids = []
            # These are usually errors
            for item in ret[:]:
                if not isinstance(item, six.string_types):
                    # We don't know how to handle this
                    continue
                match = STATE_FUNCTION_RUNNING_RE.match(item)
                if not match:
                    # We don't know how to handle this
                    continue
                jid = match.group('jid')
                if jid in jids:
                    continue

                jids.append(jid)

                job_data = self.run_function('saltutil.find_job', [jid])
                job_kill = self.run_function('saltutil.kill_job', [jid])
                msg = (
                    'A running state.single was found causing a state lock. '
                    'Job details: \'{0}\'  Killing Job Returned: \'{1}\''.format(
                        job_data, job_kill
                    )
                )
                ret.append('[TEST SUITE ENFORCED]{0}'
                           '[/TEST SUITE ENFORCED]'.format(msg))
        return ret


class SyndicCase(TestCase, SaltClientTestCaseMixin):
    '''
    Execute a syndic based execution test
    '''
    _salt_client_config_file_name_ = 'syndic_master'

    def run_function(self, function, arg=()):
        '''
        Run a single salt function and condition the return down to match the
        behavior of the raw function call
        '''
        orig = self.client.cmd('minion', function, arg, timeout=25)
        if 'minion' not in orig:
            self.skipTest(
                'WARNING(SHOULD NOT HAPPEN #1935): Failed to get a reply '
                'from the minion. Command output: {0}'.format(orig)
            )
        return orig['minion']


@requires_sshd_server
class SSHCase(ShellCase):
    '''
    Execute a command via salt-ssh
    '''
    def _arg_str(self, function, arg):
        return '{0} {1}'.format(function, ' '.join(arg))

    def run_function(self, function, arg=(), timeout=180, wipe=True, raw=False, **kwargs):
        '''
        We use a 180s timeout here, which some slower systems do end up needing
        '''
        ret = self.run_ssh(self._arg_str(function, arg), timeout=timeout,
                           wipe=wipe, raw=raw)
        log.debug('SSHCase run_function executed %s with arg %s', function, arg)
        log.debug('SSHCase JSON return: %s', ret)

        # Late import
        import salt.utils.json

        try:
            return salt.utils.json.loads(ret)['localhost']
        except Exception:
            return ret


class ClientCase(AdaptedConfigurationTestCaseMixin, TestCase):
    '''
    A base class containing relevant options for starting the various Salt
    Python API entrypoints
    '''
    def get_opts(self):
        # Late import
        import salt.config

        return salt.config.client_config(self.get_config_file_path('master'))

    def mkdir_p(self, path):
        try:
            os.makedirs(path)
        except OSError as exc:  # Python >2.5
            if exc.errno == errno.EEXIST and os.path.isdir(path):
                pass
            else:
                raise

# ----- Backwards Compatible Imports -------------------------------------------------------------------------------->
from tests.support.mixins import ShellCaseCommonTestsMixin  # pylint: disable=unused-import
# <---- Backwards Compatible Imports ---------------------------------------------------------------------------------<|MERGE_RESOLUTION|>--- conflicted
+++ resolved
@@ -489,8 +489,7 @@
         '''
         Execute salt
         '''
-<<<<<<< HEAD
-        arg_str = '-c {0} {1}'.format(self.get_config_dir(), arg_str)
+        arg_str = '-c {0} -t {1} {2}'.format(self.get_config_dir(), timeout, arg_str)
         ret = self.run_script('salt',
                               arg_str,
                               with_retcode=with_retcode,
@@ -498,14 +497,6 @@
                               timeout=timeout)
         log.debug('Result of run_salt for command \'%s\': %s', arg_str, ret)
         return ret
-=======
-        arg_str = '-c {0} -t {1} {2}'.format(self.get_config_dir(), timeout, arg_str)
-        return self.run_script('salt',
-                               arg_str,
-                               with_retcode=with_retcode,
-                               catch_stderr=catch_stderr,
-                               timeout=timeout)
->>>>>>> df2a1563
 
     def run_spm(self, arg_str, with_retcode=False, catch_stderr=False, timeout=60):  # pylint: disable=W0221
         '''
