import os
import pathlib
import subprocess
import sys
import time

import packaging.version
import psutil
import pytest
from saltfactories.utils.tempfiles import temp_directory

pytestmark = [
    pytest.mark.skip_unless_on_linux,
]


@pytest.fixture
def salt_systemd_setup(
    install_salt,
    salt_call_cli,
):
    """
    Fixture to set systemd for salt packages to enabled and active
    Note: assumes Salt packages already installed
    """
    install_salt.install()

    # ensure known state, enabled and active
    test_list = ["salt-api", "salt-minion", "salt-master"]
    for test_item in test_list:
        test_cmd = f"systemctl enable {test_item}"
        ret = salt_call_cli.run("--local", "cmd.run", test_cmd)
        assert ret.returncode == 0

        test_cmd = f"systemctl restart {test_item}"
        ret = salt_call_cli.run("--local", "cmd.run", test_cmd)
        assert ret.returncode == 0


@pytest.fixture
def pkg_paths():
    """
    Paths created by package installs
    """
    paths = [
        "/etc/salt",
        "/var/cache/salt",
        "/var/log/salt",
        "/var/run/salt",
        "/opt/saltstack/salt",
    ]
    return paths


@pytest.fixture
def pkg_paths_salt_user():
    """
    Paths created by package installs and owned by salt user
    """
    return [
        "/etc/salt/cloud.deploy.d",
        "/var/log/salt/cloud",
        "/opt/saltstack/salt/lib/python{}.{}/site-packages/salt/cloud/deploy".format(
            *sys.version_info
        ),
        "/etc/salt/pki/master",
        "/etc/salt/master.d",
        "/var/log/salt/master",
        "/var/log/salt/api",
        "/var/log/salt/key",
        "/var/log/salt/syndic",
        "/var/cache/salt/master",
        "/var/run/salt/master",
        "/run/salt-master.pid",
        "/run/salt-syndic.pid",
        "/run/salt-api.pid",
    ]


@pytest.fixture
def pkg_paths_salt_user_exclusions():
    """
    Exclusions from paths created by package installs and owned by salt user
    """
    paths = [
        "/var/cache/salt/master/.root_key"  # written by salt, salt-run and salt-key as root
    ]
    return paths


def test_salt_user_master(install_salt, salt_master):
    """
    Test the correct user is running the Salt Master
    """
    for count in range(0, 30):
        if salt_master.is_running():
            break
        else:
            time.sleep(2)

    assert salt_master.is_running()

    match = False
    for proc in psutil.Process(salt_master.pid).children():
        assert proc.username() == "salt"
        match = True

    assert match


def test_salt_user_home(install_salt, salt_master):
    """
    Test the salt user's home is /opt/saltstack/salt
    """
    assert salt_master.is_running()

    proc = subprocess.run(
        ["getent", "passwd", "salt"], check=False, capture_output=True
    )
    assert proc.returncode == 0
    home = ""
    try:
        home = proc.stdout.decode().split(":")[5]
    except Exception:  # pylint: disable=broad-except
        pass
    assert home == "/opt/saltstack/salt"


def test_salt_user_group(install_salt, salt_master):
    """
    Test the salt user is in the salt group
    """
    assert salt_master.is_running()

    proc = subprocess.run(["id", "salt"], check=False, capture_output=True)
    assert proc.returncode == 0
    in_group = False
    try:
        for group in proc.stdout.decode().split(" "):
            if "salt" in group:
                in_group = True
    except Exception:  # pylint: disable=broad-except
        pass
    assert in_group is True


def test_salt_user_shell(install_salt, salt_master):
    """
    Test the salt user's login shell
    """
    assert salt_master.is_running()

    proc = subprocess.run(
        ["getent", "passwd", "salt"], check=False, capture_output=True
    )
    assert proc.returncode == 0
    shell = ""
    shell_exists = False
    try:
        shell = proc.stdout.decode().split(":")[6].strip()
        shell_exists = pathlib.Path(shell).exists()
    except Exception:  # pylint: disable=broad-except
        pass
    assert shell_exists is True


def test_pkg_paths(
    install_salt,
    pkg_paths,
    pkg_paths_salt_user,
    pkg_paths_salt_user_exclusions,
    salt_call_cli,
):
    """
    Test package paths ownership
    """
    if packaging.version.parse(install_salt.version) <= packaging.version.parse(
        "3006.4"
    ):
        pytest.skip("Package path ownership was changed in salt 3006.4")

<<<<<<< HEAD
    if install_salt.prev_version == "3007.1":
        pytest.xfail("Fails due to syndic permissions bug")
=======
    if install_salt.distro_name == "photon" and install_salt.distro_version == "5":
        # Fails on upgrade tests but there is no way to check that we are running an upgrade test.
        pytest.skip("Package path ownership fails on photon 5")
>>>>>>> 150ea3e4

    salt_user_subdirs = []

    for _path in pkg_paths:
        pkg_path = pathlib.Path(_path)
        assert pkg_path.exists()
        for dirpath, sub_dirs, files in os.walk(pkg_path):
            path = pathlib.Path(dirpath)

            # Directories owned by salt:salt or their subdirs/files
            if (
                str(path) in pkg_paths_salt_user or str(path) in salt_user_subdirs
            ) and str(path) not in pkg_paths_salt_user_exclusions:
                assert path.owner() == "salt"
                assert path.group() == "salt"
                salt_user_subdirs.extend(
                    [str(path.joinpath(sub_dir)) for sub_dir in sub_dirs]
                )
                # Individual files owned by salt user
                for file in files:
                    file_path = path.joinpath(file)
                    if str(file_path) not in pkg_paths_salt_user_exclusions:
                        assert file_path.owner() == "salt"
            # Directories owned by root:root
            else:
                assert path.owner() == "root"
                assert path.group() == "root"
                for file in files:
                    if file.endswith("ipc"):
                        continue
                    file_path = path.joinpath(file)
                    # Individual files owned by salt user
                    if str(file_path) in pkg_paths_salt_user:
                        assert file_path.owner() == "salt"
                    else:
                        assert file_path.owner() == "root"
                        assert file_path.group() == "root"


@pytest.mark.skip_if_binaries_missing("logrotate")
def test_paths_log_rotation(
    install_salt,
    salt_master,
    salt_minion,
    salt_call_cli,
    pkg_tests_account,
):
    """
    Test the correct ownership is assigned when log rotation occurs
    Change the user in the Salt Master, chage ownership, force logrotation
    Check ownership and premissions.
    Assumes test_pkg_paths successful
    """
    pytest.skip(
        "Test has too many side effects that cause other tests to fail. needs refactor"
    )
    if packaging.version.parse(install_salt.version) <= packaging.version.parse(
        "3006.4"
    ):
        pytest.skip("Package path ownership was changed in salt 3006.4")

    if install_salt.distro_id not in (
        "almalinux",
        "rocky",
        "centos",
        "redhat",
        "amzn",
        "fedora",
    ):
        pytest.skip(
            "Only tests RedHat family packages till logrotation paths are resolved on Ubuntu/Debian, see issue 65231"
        )

    match = False
    for proc in psutil.Process(salt_master.pid).children():
        assert proc.username() == "salt"
        match = True

    assert match

    # Paths created by package installs with adjustment for current conf_dir /etc/salt
    log_pkg_paths = [
        install_salt.conf_dir,  # "bkup0"
        "/var/cache/salt",  # "bkup1"
        "/var/log/salt",  # "bkup2"
        "/var/run/salt",  # "bkup3"
        "/opt/saltstack/salt",  # "bkup4"
    ]

    # backup those about to change
    bkup_count = 0
    bkup_count_max = 5
    with temp_directory("bkup0") as temp_dir_path_0:
        with temp_directory("bkup1") as temp_dir_path_1:
            with temp_directory("bkup2") as temp_dir_path_2:
                with temp_directory("bkup3") as temp_dir_path_3:
                    with temp_directory("bkup4") as temp_dir_path_4:

                        assert temp_dir_path_0.is_dir()
                        assert temp_dir_path_1.is_dir()
                        assert temp_dir_path_2.is_dir()
                        assert temp_dir_path_3.is_dir()
                        assert temp_dir_path_4.is_dir()

                        # stop the salt_master, so can change user
                        with salt_master.stopped():
                            assert salt_master.is_running() is False

                            for _path in log_pkg_paths:
                                if bkup_count == 0:
                                    cmd_to_run = (
                                        f"cp -a {_path}/* {str(temp_dir_path_0)}/"
                                    )
                                elif bkup_count == 1:
                                    cmd_to_run = (
                                        f"cp -a {_path}/* {str(temp_dir_path_1)}/"
                                    )
                                elif bkup_count == 2:
                                    cmd_to_run = (
                                        f"cp -a {_path}/* {str(temp_dir_path_2)}/"
                                    )
                                elif bkup_count == 3:
                                    cmd_to_run = (
                                        f"cp -a {_path}/* {str(temp_dir_path_3)}/"
                                    )
                                elif bkup_count == 4:
                                    cmd_to_run = (
                                        f"cp -a {_path}/* {str(temp_dir_path_4)}/"
                                    )
                                elif bkup_count > 5:
                                    # force assertion
                                    assert bkup_count < bkup_count_max

                                ret = salt_call_cli.run(
                                    "--local", "cmd.run", cmd_to_run
                                )
                                bkup_count += 1
                                assert ret.returncode == 0

                            # change the user in the master's config file.
                            ret = salt_call_cli.run(
                                "--local",
                                "file.replace",
                                f"{install_salt.conf_dir}/master",
                                "user: salt",
                                f"user: {pkg_tests_account.username}",
                                "flags=['IGNORECASE']",
                                "append_if_not_found=True",
                            )
                            assert ret.returncode == 0

                            # change ownership of appropriate paths to user
                            for _path in log_pkg_paths:
                                chg_ownership_cmd = (
                                    f"chown -R {pkg_tests_account.username} {_path}"
                                )
                                ret = salt_call_cli.run(
                                    "--local", "cmd.run", chg_ownership_cmd
                                )
                                assert ret.returncode == 0

                            # restart the salt_master
                            with salt_master.started():
                                assert salt_master.is_running() is True

                                # ensure some data in files
                                log_files_list = [
                                    "/var/log/salt/api",
                                    "/var/log/salt/key",
                                    "/var/log/salt/master",
                                ]
                                for _path in log_files_list:
                                    log_path = pathlib.Path(_path)
                                    assert log_path.exists()
                                    with log_path.open("a", encoding="utf-8") as f:
                                        f.write("This is a log rotation test\n")

                                # force log rotation
                                logr_conf_file = "/etc/logrotate.d/salt"
                                logr_conf_path = pathlib.Path(logr_conf_file)
                                if not logr_conf_path.exists():
                                    logr_conf_file = "/etc/logrotate.conf"
                                    logr_conf_path = pathlib.Path(logr_conf_file)
                                    assert logr_conf_path.exists()

                                # force log rotation
                                log_rotate_cmd = f"logrotate -f  {logr_conf_file}"
                                ret = salt_call_cli.run(
                                    "--local", "cmd.run", log_rotate_cmd
                                )
                                assert ret.returncode == 0

                                for _path in log_files_list:
                                    log_path = pathlib.Path(_path)
                                    assert log_path.exists()
                                    assert (
                                        log_path.owner() == pkg_tests_account.username
                                    )
                                    assert log_path.stat().st_mode & 0o7777 == 0o640

                            # cleanup
                            assert salt_master.is_running() is False

                            # change the user in the master's config file.
                            ret = salt_call_cli.run(
                                "--local",
                                "file.replace",
                                f"{install_salt.conf_dir}/master",
                                f"user: {pkg_tests_account.username}",
                                "user: salt",
                                "flags=['IGNORECASE']",
                                "append_if_not_found=True",
                            )
                            assert ret.returncode == 0

                            # restore from backed up
                            bkup_count = 0
                            for _path in log_pkg_paths:
                                if bkup_count == 0:
                                    cmd_to_run = f"cp -a --force {str(temp_dir_path_0)}/* {_path}/"
                                elif bkup_count == 1:
                                    cmd_to_run = f"cp -a --force {str(temp_dir_path_1)}/* {_path}/"
                                elif bkup_count == 2:
                                    cmd_to_run = f"cp -a --force {str(temp_dir_path_2)}/* {_path}/"
                                elif bkup_count == 3:
                                    cmd_to_run = f"cp -a --force {str(temp_dir_path_3)}/* {_path}/"
                                elif bkup_count == 4:
                                    # use --update since /opt/saltstack/salt and would get SIGSEGV since mucking with running code
                                    cmd_to_run = f"cp -a --update --force {str(temp_dir_path_4)}/* {_path}/"
                                elif bkup_count > 5:
                                    # force assertion
                                    assert bkup_count < bkup_count_max

                                ret = salt_call_cli.run(
                                    "--local", "cmd.run", cmd_to_run
                                )

                                bkup_count += 1
                                assert ret.returncode == 0

    # ensure leave salt_master running
    salt_master.start()
    assert salt_master.is_running() is True<|MERGE_RESOLUTION|>--- conflicted
+++ resolved
@@ -179,14 +179,12 @@
     ):
         pytest.skip("Package path ownership was changed in salt 3006.4")
 
-<<<<<<< HEAD
     if install_salt.prev_version == "3007.1":
         pytest.xfail("Fails due to syndic permissions bug")
-=======
+
     if install_salt.distro_name == "photon" and install_salt.distro_version == "5":
         # Fails on upgrade tests but there is no way to check that we are running an upgrade test.
         pytest.skip("Package path ownership fails on photon 5")
->>>>>>> 150ea3e4
 
     salt_user_subdirs = []
 
