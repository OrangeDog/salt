--- conflicted
+++ resolved
@@ -1,8 +1,11 @@
 import ctypes
+import hashlib
 import logging
 import multiprocessing
+import os
 import threading
 import time
+import uuid
 
 import msgpack
 import pytest
@@ -17,7 +20,7 @@
 import salt.utils.stringutils
 from salt.master import SMaster
 from tests.conftest import FIPS_TESTRUN
-from tests.support.mock import AsyncMock, MagicMock
+from tests.support.mock import AsyncMock, MagicMock, patch
 
 log = logging.getLogger(__name__)
 
@@ -351,10 +354,7 @@
         TODO: something besides echo
         """
         cls.mock._handle_payload_hook()
-<<<<<<< HEAD
         raise tornado.gen.Return((payload, {"fun": "send_clear"}))
-=======
-        raise salt.ext.tornado.gen.Return((payload, {"fun": "send_clear"}))
 
 
 @pytest.mark.parametrize("message", ["", [], ()])
@@ -1434,7 +1434,6 @@
     finally:
         client.close()
         server.close()
->>>>>>> 2536ff63
 
 
 async def test_req_server_garbage_request(io_loop):
