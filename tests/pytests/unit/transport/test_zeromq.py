import ctypes
import hashlib
import logging
import multiprocessing
import os
import threading
import time
import uuid

import msgpack
import pytest
import tornado.gen
import zmq.eventloop.future

import salt.config
import salt.transport.base
import salt.transport.zeromq
import salt.utils.platform
import salt.utils.process
import salt.utils.stringutils
from salt.master import SMaster
from tests.conftest import FIPS_TESTRUN
from tests.support.mock import AsyncMock, MagicMock, patch

log = logging.getLogger(__name__)


pytestmark = [
    pytest.mark.core_test,
]


MASTER_PRIV_KEY = """
-----BEGIN RSA PRIVATE KEY-----
MIIEogIBAAKCAQEAoAsMPt+4kuIG6vKyw9r3+OuZrVBee/2vDdVetW+Js5dTlgrJ
aghWWn3doGmKlEjqh7E4UTa+t2Jd6w8RSLnyHNJ/HpVhMG0M07MF6FMfILtDrrt8
ZX7eDVt8sx5gCEpYI+XG8Y07Ga9i3Hiczt+fu6HYwu96HggmG2pqkOrn3iGfqBvV
YVFJzSZYe7e4c1PeEs0xYcrA4k+apyGsMtpef8vRUrNicRLc7dAcvfhtgt2DXEZ2
d72t/CR4ygtUvPXzisaTPW0G7OWAheCloqvTIIPQIjR8htFxGTz02STVXfnhnJ0Z
k8KhqKF2v1SQvIYxsZU7jaDgl5i3zpeh58cYOwIDAQABAoIBABZUJEO7Y91+UnfC
H6XKrZEZkcnH7j6/UIaOD9YhdyVKxhsnax1zh1S9vceNIgv5NltzIsfV6vrb6v2K
Dx/F7Z0O0zR5o+MlO8ZncjoNKskex10gBEWG00Uqz/WPlddiQ/TSMJTv3uCBAzp+
S2Zjdb4wYPUlgzSgb2ygxrhsRahMcSMG9PoX6klxMXFKMD1JxiY8QfAHahPzQXy9
F7COZ0fCVo6BE+MqNuQ8tZeIxu8mOULQCCkLFwXmkz1FpfK/kNRmhIyhxwvCS+z4
JuErW3uXfE64RLERiLp1bSxlDdpvRO2R41HAoNELTsKXJOEt4JANRHm/CeyA5wsh
NpscufUCgYEAxhgPfcMDy2v3nL6KtkgYjdcOyRvsAF50QRbEa8ldO+87IoMDD/Oe
osFERJ5hhyyEO78QnaLVegnykiw5DWEF02RKMhD/4XU+1UYVhY0wJjKQIBadsufB
2dnaKjvwzUhPh5BrBqNHl/FXwNCRDiYqXa79eWCPC9OFbZcUWWq70s8CgYEAztOI
61zRfmXJ7f70GgYbHg+GA7IrsAcsGRITsFR82Ho0lqdFFCxz7oK8QfL6bwMCGKyk
nzk+twh6hhj5UNp18KN8wktlo02zTgzgemHwaLa2cd6xKgmAyuPiTgcgnzt5LVNG
FOjIWkLwSlpkDTl7ZzY2QSy7t+mq5d750fpIrtUCgYBWXZUbcpPL88WgDB7z/Bjg
dlvW6JqLSqMK4b8/cyp4AARbNp12LfQC55o5BIhm48y/M70tzRmfvIiKnEc/gwaE
NJx4mZrGFFURrR2i/Xx5mt/lbZbRsmN89JM+iKWjCpzJ8PgIi9Wh9DIbOZOUhKVB
9RJEAgo70LvCnPTdS0CaVwKBgDJW3BllAvw/rBFIH4OB/vGnF5gosmdqp3oGo1Ik
jipmPAx6895AH4tquIVYrUl9svHsezjhxvjnkGK5C115foEuWXw0u60uiTiy+6Pt
2IS0C93VNMulenpnUrppE7CN2iWFAiaura0CY9fE/lsVpYpucHAWgi32Kok+ZxGL
WEttAoGAN9Ehsz4LeQxEj3x8wVeEMHF6OsznpwYsI2oVh6VxpS4AjgKYqeLVcnNi
TlZFsuQcqgod8OgzA91tdB+Rp86NygmWD5WzeKXpCOg9uA+y/YL+0sgZZHsuvbK6
PllUgXdYxqClk/hdBFB7v9AQoaj7K9Ga22v32msftYDQRJ94xOI=
-----END RSA PRIVATE KEY-----
"""


MASTER_PUB_KEY = """
-----BEGIN PUBLIC KEY-----
MIIBIjANBgkqhkiG9w0BAQEFAAOCAQ8AMIIBCgKCAQEAoAsMPt+4kuIG6vKyw9r3
+OuZrVBee/2vDdVetW+Js5dTlgrJaghWWn3doGmKlEjqh7E4UTa+t2Jd6w8RSLny
HNJ/HpVhMG0M07MF6FMfILtDrrt8ZX7eDVt8sx5gCEpYI+XG8Y07Ga9i3Hiczt+f
u6HYwu96HggmG2pqkOrn3iGfqBvVYVFJzSZYe7e4c1PeEs0xYcrA4k+apyGsMtpe
f8vRUrNicRLc7dAcvfhtgt2DXEZ2d72t/CR4ygtUvPXzisaTPW0G7OWAheCloqvT
IIPQIjR8htFxGTz02STVXfnhnJ0Zk8KhqKF2v1SQvIYxsZU7jaDgl5i3zpeh58cY
OwIDAQAB
-----END PUBLIC KEY-----
"""

MASTER2_PRIV_KEY = """
-----BEGIN RSA PRIVATE KEY-----
MIIEogIBAAKCAQEAp+8cTxguO6Vg+YO92VfHgNld3Zy8aM3JbZvpJcjTnis+YFJ7
Zlkcc647yPRRwY9nYBNywahnt5kIeuT1rTvTsMBZWvmUoEVUj1Xg8XXQkBvb9Ozy
Gqy/G/p8KDDpzMP/U+XCnUeHiXTZrgnqgBIc2cKeCVvWFqDi0GRFGzyaXLaX3PPm
M7DJ0MIPL1qgmcDq6+7Ze0gJ9SrDYFAeLmbuT1OqDfufXWQl/82JXeiwU2cOpqWq
7n5fvPOWim7l1tzQ+dSiMRRm0xa6uNexCJww3oJSwvMbAmgzvOhqqhlqv+K7u0u7
FrFFojESsL36Gq4GBrISnvu2tk7u4GGNTYYQbQIDAQABAoIBAADrqWDQnd5DVZEA
lR+WINiWuHJAy/KaIC7K4kAMBgbxrz2ZbiY9Ok/zBk5fcnxIZDVtXd1sZicmPlro
GuWodIxdPZAnWpZ3UtOXUayZK/vCP1YsH1agmEqXuKsCu6Fc+K8VzReOHxLUkmXn
FYM+tixGahXcjEOi/aNNTWitEB6OemRM1UeLJFzRcfyXiqzHpHCIZwBpTUAsmzcG
QiVDkMTKubwo/m+PVXburX2CGibUydctgbrYIc7EJvyx/cpRiPZXo1PhHQWdu4Y1
SOaC66WLsP/wqvtHo58JQ6EN/gjSsbAgGGVkZ1xMo66nR+pLpR27coS7o03xCks6
DY/0mukCgYEAuLIGgBnqoh7YsOBLd/Bc1UTfDMxJhNseo+hZemtkSXz2Jn51322F
Zw/FVN4ArXgluH+XsOhvG/MFFpojwZSrb0Qq5b1MRdo9qycq8lGqNtlN1WHqosDQ
zW29kpL0tlRrSDpww3wRESsN9rH5XIrJ1b3ZXuO7asR+KBVQMy/+NcUCgYEA6MSC
c+fywltKPgmPl5j0DPoDe5SXE/6JQy7w/vVGrGfWGf/zEJmhzS2R+CcfTTEqaT0T
Yw8+XbFgKAqsxwtE9MUXLTVLI3sSUyE4g7blCYscOqhZ8ItCUKDXWkSpt++rG0Um
1+cEJP/0oCazG6MWqvBC4NpQ1nzh46QpjWqMwokCgYAKDLXJ1p8rvx3vUeUJW6zR
dfPlEGCXuAyMwqHLxXgpf4EtSwhC5gSyPOtx2LqUtcrnpRmt6JfTH4ARYMW9TMef
QEhNQ+WYj213mKP/l235mg1gJPnNbUxvQR9lkFV8bk+AGJ32JRQQqRUTbU+yN2MQ
HEptnVqfTp3GtJIultfwOQKBgG+RyYmu8wBP650izg33BXu21raEeYne5oIqXN+I
R5DZ0JjzwtkBGroTDrVoYyuH1nFNEh7YLqeQHqvyufBKKYo9cid8NQDTu+vWr5UK
tGvHnwdKrJmM1oN5JOAiq0r7+QMAOWchVy449VNSWWV03aeftB685iR5BXkstbIQ
EVopAoGAfcGBTAhmceK/4Q83H/FXBWy0PAa1kZGg/q8+Z0KY76AqyxOVl0/CU/rB
3tO3sKhaMTHPME/MiQjQQGoaK1JgPY6JHYvly2KomrJ8QTugqNGyMzdVJkXAK2AM
GAwC8ivAkHf8CHrHa1W7l8t2IqBjW1aRt7mOW92nfG88Hck0Mbo=
-----END RSA PRIVATE KEY-----
"""


MASTER2_PUB_KEY = """
-----BEGIN PUBLIC KEY-----
MIIBIjANBgkqhkiG9w0BAQEFAAOCAQ8AMIIBCgKCAQEAp+8cTxguO6Vg+YO92VfH
gNld3Zy8aM3JbZvpJcjTnis+YFJ7Zlkcc647yPRRwY9nYBNywahnt5kIeuT1rTvT
sMBZWvmUoEVUj1Xg8XXQkBvb9OzyGqy/G/p8KDDpzMP/U+XCnUeHiXTZrgnqgBIc
2cKeCVvWFqDi0GRFGzyaXLaX3PPmM7DJ0MIPL1qgmcDq6+7Ze0gJ9SrDYFAeLmbu
T1OqDfufXWQl/82JXeiwU2cOpqWq7n5fvPOWim7l1tzQ+dSiMRRm0xa6uNexCJww
3oJSwvMbAmgzvOhqqhlqv+K7u0u7FrFFojESsL36Gq4GBrISnvu2tk7u4GGNTYYQ
bQIDAQAB
-----END PUBLIC KEY-----
"""


MASTER_SIGNING_PRIV = """
-----BEGIN RSA PRIVATE KEY-----
MIIEpAIBAAKCAQEAtieqrBMTM0MSIbhPKkDcozHqyXKyL/+bXYYw+iVPsns7c7bJ
zBqenLQlWoRVyrVyBFrrwQSrKu/0Mqn3l639iOGPlUoR3I7aZKIpyEdDkqd3xGIC
e+BtNNDqhUai67L63hEdG+iYAchi8UZw3LZGtcGpJ3FkBH4cYFX9EOam2QjbD7WY
EO7m1+j6XEYIOTCmAP9dGAvBbU0Jblc+wYxG3qNr+2dBWsK76QXWEqib2VSOGP+z
gjJa8tqY7PXXdOJpalQXNphmD/4o4pHKR4Euy0yL/1oMkpacmrV61LWB8Trnx9nS
9gdVrUteQF/cL1KAGwOsdVmiLpHfvqLLRqSAAQIDAQABAoIBABjB+HEN4Kixf4fk
wKHKEhL+SF6b/7sFX00NXZ/KLXRhSnnWSMQ8g/1hgMg2P2DfW4FbCDsCUu9xkLvI
HTZY+CJAIh9U42uaYPWXkt09TmJi76TZ+2Nx4/XvRUjbCm7Fs1I2ekHeUbbAUS5g
+BsPjTnL+h05zLHNoDa5yT0gVGIgFsQcX/w38arZCe8Rjp9le7PXUB5IIqASsDiw
t8zJvdyWToeXd0WswCHTQu5coHvKo5MCjIZZ1Ink1yJcCCc3rKDc+q3jB2z9T9oW
cUsKzJ4VuleiYj1eRxFITBmXbjKrb/GPRRUkeqCQbs68Hyj2d3UtOFDPeF4vng/3
jGsHPq8CgYEA0AHAbwykVC6NMa37BTvEqcKoxbjTtErxR+yczlmVDfma9vkwtZvx
FJdbS/+WGA/ucDby5x5b2T5k1J9ueMR86xukb+HnyS0WKsZ94Ie8WnJAcbp+38M6
7LD0u74Cgk93oagDAzUHqdLq9cXxv/ppBpxVB1Uvu8DfVMHj+wt6ie8CgYEA4C7u
u+6b8EmbGqEdtlPpScKG0WFstJEDGXRARDCRiVP2w6wm25v8UssCPvWcwf8U1Hoq
lhMY+H6a5dnRRiNYql1MGQAsqMi7VeJNYb0B1uxi7X8MPM+SvXoAglX7wm1z0cVy
O4CE5sEKbBg6aQabx1x9tzdrm80SKuSsLc5HRQ8CgYEAp/mCKSuQWNru8ruJBwTp
IB4upN1JOUN77ZVKW+lD0XFMjz1U9JPl77b65ziTQQM8jioRpkqB6cHVM088qxIh
vssn06Iex/s893YrmPKETJYPLMhqRNEn+JQ+To53ADykY0uGg0SD18SYMbmULHBP
+CKvF6jXT0vGDnA1ZzoxzskCgYEA2nQhYrRS9EVlhP93KpJ+A8gxA5tCCHo+YPFt
JoWFbCKLlYUNoHZR3IPCPoOsK0Zbj+kz0mXtsUf9vPkR+py669haLQqEejyQgFIz
QYiiYEKc6/0feapzvXtDP751w7JQaBtVAzJrT0jQ1SCO2oT8C7rPLlgs3fdpOq72
MPSPcnUCgYBWHm6bn4HvaoUSr0v2hyD9fHZS/wDTnlXVe5c1XXgyKlJemo5dvycf
HUCmN/xIuO6AsiMdqIzv+arNJdboz+O+bNtS43LkTJfEH3xj2/DdUogdvOgG/iPM
u9KBT1h+euws7PqC5qt4vqLwCTTCZXmUS8Riv+62RCC3kZ5AbpT3ZA==
-----END RSA PRIVATE KEY-----
"""

MASTER_SIGNING_PUB = """
-----BEGIN PUBLIC KEY-----
MIIBIjANBgkqhkiG9w0BAQEFAAOCAQ8AMIIBCgKCAQEAtieqrBMTM0MSIbhPKkDc
ozHqyXKyL/+bXYYw+iVPsns7c7bJzBqenLQlWoRVyrVyBFrrwQSrKu/0Mqn3l639
iOGPlUoR3I7aZKIpyEdDkqd3xGICe+BtNNDqhUai67L63hEdG+iYAchi8UZw3LZG
tcGpJ3FkBH4cYFX9EOam2QjbD7WYEO7m1+j6XEYIOTCmAP9dGAvBbU0Jblc+wYxG
3qNr+2dBWsK76QXWEqib2VSOGP+zgjJa8tqY7PXXdOJpalQXNphmD/4o4pHKR4Eu
y0yL/1oMkpacmrV61LWB8Trnx9nS9gdVrUteQF/cL1KAGwOsdVmiLpHfvqLLRqSA
AQIDAQAB
-----END PUBLIC KEY-----
"""

MINION_PRIV_KEY = """
-----BEGIN RSA PRIVATE KEY-----
MIIEowIBAAKCAQEAsT6TwnlI0L7urjXu6D5E11tFJ/NglQ45jW/WN9tAUNvphq6Q
cjJCd/aWmdqlqe7ix8y9M/8rgwghRQsnPXblVBvPwFcUEXhMRnOGzqbq/0zyQX01
KecT0plBhlDt2lTyCLU6E4XCqyLbPfOxgXzsVqM0/TnzRtpVvGNy+5N4eFGylrjb
cJhPxKt2G9TDOCM/hYacDs5RVIYQQmcYb8LJq7G3++FfWpYRDaxdKoHNFDspEynd
jzr67hgThnwzc388OKNJx/7B2atwPTunPb3YBjgwDyRO/01OKK4gUHdw5KoctFgp
kDCDjwjemlyXV+MYODRTIdtOlAP83ZkntEuLoQIDAQABAoIBAAJOKNtvFGfF2l9H
S4CXZSUGU0a+JaCkR+wmnjsPwPn/dXDpAe8nGpidpNicPWqRm6WABjeQHaxda+fB
lpSrRtEdo3zoi2957xQJ5wddDtI1pmXJQrdbm0H/K39oIg/Xtv/IZT769TM6OtVg
paUxG/aftmeGXDtGfIL8w1jkuPABRBLOakWQA9uVdeG19KTU0Ag8ilpJdEX64uFJ
W75bpVjT+KO/6aV1inuCntQSP097aYvUWajRwuiYVJOxoBZHme3IObcE6mdnYXeQ
wblyWBpJUHrOS4MP4HCODV2pHKZ2rr7Nwhh8lMNw/eY9OP0ifz2AcAqe3sUMQOKP
T0qRC6ECgYEAyeU5JvUPOpxXvvChYh6gJ8pYTIh1ueDP0O5e4t3vhz6lfy9DKtRN
ROJLUorHvw/yVXMR72nT07a0z2VswcrUSw8ov3sI53F0NkLGEafQ35lVhTGs4vTl
CFoQCuAKPsxeUl4AIbfbpkDsLGQqzW1diFArK7YeQkpGuGaGodXl480CgYEA4L40
x5cUXnAhTPsybo7sbcpiwFHoGblmdkvpYvHA2QxtNSi2iHHdqGo8qP1YsZjKQn58
371NhtqidrJ6i/8EBFP1dy+y/jr9qYlZNNGcQeBi+lshrEOIf1ct56KePG79s8lm
DmD1OY8tO2R37+Py46Nq1n6viT/ST4NjLQI3GyUCgYEAiOswSDA3ZLs0cqRD/gPg
/zsliLmehTFmHj4aEWcLkz+0Ar3tojUaNdX12QOPFQ7efH6uMhwl8NVeZ6xUBlTk
hgbAzqLE1hjGBCpiowSZDZqyOcMHiV8ll/VkHcv0hsQYT2m6UyOaDXTH9g70TB6Y
KOKddGZsvO4cad/1+/jQkB0CgYAzDEEkzLY9tS57M9uCrUgasAu6L2CO50PUvu1m
Ig9xvZbYqkS7vVFhva/FmrYYsOHQNLbcgz0m0mZwm52mSuh4qzFoPxdjE7cmWSJA
ExRxCiyxPR3q6PQKKJ0urgtPIs7RlX9u6KsKxfC6OtnbTWWQO0A7NE9e13ZHxUoz
oPsvWQKBgCa0+Fb2lzUeiQz9bV1CBkWneDZUXuZHmabAZomokX+h/bq+GcJFzZjW
3kAHwYkIy9IAy3SyO/6CP0V3vAye1p+XbotiwsQ/XZnr0pflSQL3J1l1CyN3aopg
Niv7k/zBn15B72aK73R/CpUSk9W/eJGqk1NcNwf8hJHsboRYx6BR
-----END RSA PRIVATE KEY-----
"""


MINION_PUB_KEY = """
-----BEGIN PUBLIC KEY-----
MIIBIjANBgkqhkiG9w0BAQEFAAOCAQ8AMIIBCgKCAQEAsT6TwnlI0L7urjXu6D5E
11tFJ/NglQ45jW/WN9tAUNvphq6QcjJCd/aWmdqlqe7ix8y9M/8rgwghRQsnPXbl
VBvPwFcUEXhMRnOGzqbq/0zyQX01KecT0plBhlDt2lTyCLU6E4XCqyLbPfOxgXzs
VqM0/TnzRtpVvGNy+5N4eFGylrjbcJhPxKt2G9TDOCM/hYacDs5RVIYQQmcYb8LJ
q7G3++FfWpYRDaxdKoHNFDspEyndjzr67hgThnwzc388OKNJx/7B2atwPTunPb3Y
BjgwDyRO/01OKK4gUHdw5KoctFgpkDCDjwjemlyXV+MYODRTIdtOlAP83ZkntEuL
oQIDAQAB
-----END PUBLIC KEY-----
"""

AES_KEY = "8wxWlOaMMQ4d3yT74LL4+hGrGTf65w8VgrcNjLJeLRQ2Q6zMa8ItY2EQUgMKKDb7JY+RnPUxbB0="


@pytest.fixture
def signing_algorithm():
    if FIPS_TESTRUN:
        return salt.crypt.PKCS1v15_SHA224
    return salt.crypt.PKCS1v15_SHA1


@pytest.fixture
def encryption_algorithm():
    if FIPS_TESTRUN:
        return salt.crypt.OAEP_SHA224
    return salt.crypt.OAEP_SHA1


@pytest.fixture
def pki_dir(tmp_path):
    _pki_dir = tmp_path / "pki"
    _pki_dir.mkdir()
    madir = _pki_dir / "master"
    madir.mkdir()

    mapriv = madir / "master.pem"
    mapriv.write_text(MASTER_PRIV_KEY.strip())
    mapub = madir / "master.pub"
    mapub.write_text(MASTER_PUB_KEY.strip())

    maspriv = madir / "master_sign.pem"
    maspriv.write_text(MASTER_SIGNING_PRIV.strip())
    maspub = madir / "master_sign.pub"
    maspub.write_text(MASTER_SIGNING_PUB.strip())

    misdir = madir / "minions"
    misdir.mkdir()
    misdir.joinpath("minion").write_text(MINION_PUB_KEY.strip())
    for sdir in [
        "minions_autosign",
        "minions_denied",
        "minions_pre",
        "minions_rejected",
    ]:
        madir.joinpath(sdir).mkdir()

    midir = _pki_dir / "minion"
    midir.mkdir()
    mipub = midir / "minion.pub"
    mipub.write_text(MINION_PUB_KEY.strip())
    mipriv = midir / "minion.pem"
    mipriv.write_text(MINION_PRIV_KEY.strip())
    mimapriv = midir / "minion_master.pub"
    mimapriv.write_text(MASTER_PUB_KEY.strip())
    mimaspriv = midir / "master_sign.pub"
    mimaspriv.write_text(MASTER_SIGNING_PUB.strip())
    yield _pki_dir


def run_loop_in_thread(loop, evt):
    """
    Run the provided loop until an event is set
    """
    loop.make_current()

    @tornado.gen.coroutine
    def stopper():
        yield tornado.gen.sleep(0.1)
        while True:
            if not evt.is_set():
                loop.stop()
                break
            yield tornado.gen.sleep(0.3)

    loop.add_callback(evt.set)
    loop.add_callback(stopper)
    try:
        loop.start()
    finally:
        loop.close()


class MockSaltMinionMaster:
    mock = MagicMock()

    def __init__(self, temp_salt_minion, temp_salt_master):
        SMaster.secrets["aes"] = {
            "secret": multiprocessing.Array(
                ctypes.c_char,
                salt.utils.stringutils.to_bytes(
                    salt.crypt.Crypticle.generate_key_string()
                ),
            ),
            "reload": salt.crypt.Crypticle.generate_key_string,
        }
        self.process_manager = salt.utils.process.ProcessManager(
            name="ReqServer_ProcessManager"
        )

        master_opts = temp_salt_master.config.copy()
        master_opts.update({"transport": "zeromq"})
        self.server_channel = salt.channel.server.ReqServerChannel.factory(master_opts)
        self.server_channel.pre_fork(self.process_manager)

        self.io_loop = tornado.ioloop.IOLoop()
        self.evt = threading.Event()
        self.server_channel.post_fork(self._handle_payload, io_loop=self.io_loop)
        self.server_thread = threading.Thread(
            target=run_loop_in_thread, args=(self.io_loop, self.evt)
        )
        self.server_thread.start()
        minion_opts = temp_salt_minion.config.copy()
        minion_opts.update(
            {
                "master_ip": "127.0.0.1",
                "transport": "zeromq",
            }
        )
        self.channel = salt.channel.client.ReqChannel.factory(
            minion_opts, crypt="clear"
        )

    def __enter__(self):
        self.channel.__enter__()
        self.evt.wait()
        return self

    def __exit__(self, *args, **kwargs):
        self.channel.__exit__(*args, **kwargs)
        del self.channel
        # Attempting to kill the children hangs the test suite.
        # Let the test suite handle this instead.
        self.process_manager.stop_restarting()
        self.process_manager.kill_children()
        self.evt.clear()
        self.server_thread.join()
        # Give the procs a chance to fully close before we stop the io_loop
        time.sleep(2)
        self.server_channel.close()
        SMaster.secrets.pop("aes")
        del self.server_channel
        del self.io_loop
        del self.process_manager
        del self.server_thread

    # pylint: enable=W1701
    @classmethod
    @tornado.gen.coroutine
    def _handle_payload(cls, payload):
        """
        TODO: something besides echo
        """
        cls.mock._handle_payload_hook()
        raise tornado.gen.Return((payload, {"fun": "send_clear"}))


@pytest.mark.parametrize("message", ["", [], ()])
def test_badload(temp_salt_minion, temp_salt_master, message):
    """
    Test a variety of bad requests, make sure that we get some sort of error
    """
    with MockSaltMinionMaster(temp_salt_minion, temp_salt_master) as minion_master:
        ret = minion_master.channel.send(message, timeout=5, tries=1)
        assert ret == "payload and load must be a dict"


def test_payload_handling_exception(temp_salt_minion, temp_salt_master):
    """
    test of getting exception on payload handling
    """
    with MockSaltMinionMaster(temp_salt_minion, temp_salt_master) as minion_master:
        with patch.object(minion_master.mock, "_handle_payload_hook") as _mock:
            _mock.side_effect = Exception()
            ret = minion_master.channel.send({}, timeout=5, tries=1)
            assert ret == "Some exception handling minion payload"


def test_serverside_exception(temp_salt_minion, temp_salt_master):
    """
    test of getting server side exception on payload handling
    """
    with MockSaltMinionMaster(temp_salt_minion, temp_salt_master) as minion_master:
        with patch.object(minion_master.mock, "_handle_payload_hook") as _mock:
            _mock.side_effect = tornado.gen.Return(({}, {"fun": "madeup-fun"}))
            ret = minion_master.channel.send({}, timeout=5, tries=1)
            assert ret == "Server-side exception handling payload"


async def test_zeromq_async_pub_channel_publish_port(temp_salt_master):
    """
    test when connecting that we use the publish_port set in opts when its not 4506
    """
    opts = dict(
        temp_salt_master.config.copy(),
        ipc_mode="ipc",
        pub_hwm=0,
        recon_randomize=False,
        publish_port=455505,
        recon_default=1,
        recon_max=2,
        master_ip="127.0.0.1",
        acceptance_wait_time=5,
        acceptance_wait_time_max=5,
        sign_pub_messages=False,
    )
    opts["master_uri"] = "tcp://{interface}:{publish_port}".format(**opts)
    ioloop = tornado.ioloop.IOLoop()
    transport = salt.transport.zeromq.PublishClient(
        opts, ioloop, host=opts["interface"], port=opts["publish_port"]
    )
    with transport:
        patch_socket = MagicMock(return_value=True)
        patch_auth = MagicMock(return_value=True)
        with patch.object(transport, "_socket", patch_socket):
            await transport.connect(455505)
    assert str(opts["publish_port"]) in patch_socket.mock_calls[0][1][0]


def test_zeromq_async_pub_channel_filtering_decode_message_no_match(
    temp_salt_master,
):
    """
    test zeromq PublishClient _decode_messages when
    zmq_filtering enabled and minion does not match
    """
    message = [
        b"4f26aeafdb2367620a393c973eddbe8f8b846eb",
        b"\x82\xa3enc\xa3aes\xa4load\xda\x00`\xeeR\xcf"
        b"\x0eaI#V\x17if\xcf\xae\x05\xa7\xb3bN\xf7\xb2\xe2"
        b'\xd0sF\xd1\xd4\xecB\xe8\xaf"/*ml\x80Q3\xdb\xaexg'
        b"\x8e\x8a\x8c\xd3l\x03\\,J\xa7\x01i\xd1:]\xe3\x8d"
        b"\xf4\x03\x88K\x84\n`\xe8\x9a\xad\xad\xc6\x8ea\x15>"
        b"\x92m\x9e\xc7aM\x11?\x18;\xbd\x04c\x07\x85\x99\xa3\xea[\x00D",
    ]

    opts = dict(
        temp_salt_master.config.copy(),
        ipc_mode="ipc",
        pub_hwm=0,
        zmq_filtering=True,
        recon_randomize=False,
        recon_default=1,
        recon_max=2,
        master_ip="127.0.0.1",
        acceptance_wait_time=5,
        acceptance_wait_time_max=5,
        sign_pub_messages=False,
    )
    opts["master_uri"] = "tcp://{interface}:{publish_port}".format(**opts)

    ioloop = tornado.ioloop.IOLoop()
    channel = salt.transport.zeromq.PublishClient(
        opts, ioloop, host=opts["interface"], port=opts["publish_port"]
    )
    with channel:
        with patch(
            "salt.crypt.AsyncAuth.crypticle",
            MagicMock(return_value={"tgt_type": "glob", "tgt": "*", "jid": 1}),
        ):
            res = channel._decode_messages(message)
    assert res is None


def test_zeromq_async_pub_channel_filtering_decode_message(
    temp_salt_master, temp_salt_minion
):
    """
    test AsyncZeroMQPublishClient _decode_messages when zmq_filtered enabled
    """
    minion_hexid = salt.utils.stringutils.to_bytes(
        hashlib.sha1(salt.utils.stringutils.to_bytes(temp_salt_minion.id)).hexdigest()
    )

    message = [
        minion_hexid,
        b"\x82\xa3enc\xa3aes\xa4load\xda\x00`\xeeR\xcf"
        b"\x0eaI#V\x17if\xcf\xae\x05\xa7\xb3bN\xf7\xb2\xe2"
        b'\xd0sF\xd1\xd4\xecB\xe8\xaf"/*ml\x80Q3\xdb\xaexg'
        b"\x8e\x8a\x8c\xd3l\x03\\,J\xa7\x01i\xd1:]\xe3\x8d"
        b"\xf4\x03\x88K\x84\n`\xe8\x9a\xad\xad\xc6\x8ea\x15>"
        b"\x92m\x9e\xc7aM\x11?\x18;\xbd\x04c\x07\x85\x99\xa3\xea[\x00D",
    ]

    opts = dict(
        temp_salt_master.config.copy(),
        id=temp_salt_minion.id,
        ipc_mode="ipc",
        pub_hwm=0,
        zmq_filtering=True,
        recon_randomize=False,
        recon_default=1,
        recon_max=2,
        master_ip="127.0.0.1",
        acceptance_wait_time=5,
        acceptance_wait_time_max=5,
        sign_pub_messages=False,
    )
    opts["master_uri"] = "tcp://{interface}:{publish_port}".format(**opts)

    ioloop = tornado.ioloop.IOLoop()
    channel = salt.transport.zeromq.PublishClient(
        opts, ioloop, host=opts["interface"], port=opts["publish_port"]
    )
    with channel:
        with patch(
            "salt.crypt.AsyncAuth.crypticle",
            MagicMock(return_value={"tgt_type": "glob", "tgt": "*", "jid": 1}),
        ) as mock_test:
            res = channel._decode_messages(message)

    assert res["enc"] == "aes"


def test_req_server_chan_encrypt_v2(
    pki_dir, encryption_algorithm, signing_algorithm, master_opts
):
    loop = tornado.ioloop.IOLoop.current()
    master_opts.update(
        {
            "worker_threads": 1,
            "master_uri": "tcp://127.0.0.1:4506",
            "interface": "127.0.0.1",
            "ret_port": 4506,
            "ipv6": False,
            "zmq_monitor": False,
            "mworker_queue_niceness": False,
            "sock_dir": ".",
            "pki_dir": str(pki_dir.joinpath("master")),
            "id": "minion",
            "__role": "minion",
            "keysize": 4096,
        }
    )
    server = salt.channel.server.ReqServerChannel.factory(master_opts)
    dictkey = "pillar"
    nonce = "abcdefg"
    pillar_data = {"pillar1": "meh"}
    ret = server._encrypt_private(
        pillar_data,
        dictkey,
        "minion",
        nonce,
        encryption_algorithm=encryption_algorithm,
        signing_algorithm=signing_algorithm,
    )
    assert "key" in ret
    assert dictkey in ret

    key = salt.crypt.PrivateKey(str(pki_dir.joinpath("minion", "minion.pem")))
    aes = key.decrypt(ret["key"], encryption_algorithm)
    pcrypt = salt.crypt.Crypticle(master_opts, aes)
    signed_msg = pcrypt.loads(ret[dictkey])

    assert "sig" in signed_msg
    assert "data" in signed_msg
    data = salt.payload.loads(signed_msg["data"])
    assert "key" in data
    assert data["key"] == ret["key"]
    assert "key" in data
    assert data["nonce"] == nonce
    assert "pillar" in data
    assert data["pillar"] == pillar_data


def test_req_server_chan_encrypt_v1(pki_dir, encryption_algorithm, master_opts):
    loop = tornado.ioloop.IOLoop.current()
    master_opts.update(
        {
            "worker_threads": 1,
            "master_uri": "tcp://127.0.0.1:4506",
            "interface": "127.0.0.1",
            "ret_port": 4506,
            "ipv6": False,
            "zmq_monitor": False,
            "mworker_queue_niceness": False,
            "sock_dir": ".",
            "pki_dir": str(pki_dir.joinpath("master")),
            "id": "minion",
            "__role": "minion",
            "keysize": 4096,
        }
    )
    server = salt.channel.server.ReqServerChannel.factory(master_opts)
    dictkey = "pillar"
    nonce = "abcdefg"
    pillar_data = {"pillar1": "meh"}
    ret = server._encrypt_private(
        pillar_data,
        dictkey,
        "minion",
        sign_messages=False,
        encryption_algorithm=encryption_algorithm,
    )

    assert "key" in ret
    assert dictkey in ret

    key = salt.crypt.PrivateKey(str(pki_dir.joinpath("minion", "minion.pem")))
    aes = key.decrypt(ret["key"], encryption_algorithm)
    pcrypt = salt.crypt.Crypticle(master_opts, aes)
    data = pcrypt.loads(ret[dictkey])
    assert data == pillar_data


def test_req_chan_decode_data_dict_entry_v1(
    pki_dir, encryption_algorithm, minion_opts, master_opts
):
    mockloop = MagicMock()
    minion_opts.update(
        {
            "master_uri": "tcp://127.0.0.1:4506",
            "interface": "127.0.0.1",
            "ret_port": 4506,
            "ipv6": False,
            "sock_dir": ".",
            "pki_dir": str(pki_dir.joinpath("minion")),
            "id": "minion",
            "__role": "minion",
            "keysize": 4096,
            "acceptance_wait_time": 3,
            "acceptance_wait_time_max": 3,
        }
    )
    master_opts = dict(master_opts, pki_dir=str(pki_dir.joinpath("master")))
    server = salt.channel.server.ReqServerChannel.factory(master_opts)
    client = salt.channel.client.ReqChannel.factory(minion_opts, io_loop=mockloop)
    dictkey = "pillar"
    target = "minion"
    pillar_data = {"pillar1": "meh"}
    ret = server._encrypt_private(
        pillar_data,
        dictkey,
        target,
        sign_messages=False,
        encryption_algorithm=encryption_algorithm,
    )
    key = client.auth.get_keys()
    aes = key.decrypt(ret["key"], encryption_algorithm)
    pcrypt = salt.crypt.Crypticle(client.opts, aes)
    ret_pillar_data = pcrypt.loads(ret[dictkey])
    assert ret_pillar_data == pillar_data


async def test_req_chan_decode_data_dict_entry_v2(minion_opts, master_opts, pki_dir):
    mockloop = MagicMock()
    minion_opts.update(
        {
            "master_uri": "tcp://127.0.0.1:4506",
            "interface": "127.0.0.1",
            "ret_port": 4506,
            "ipv6": False,
            "sock_dir": ".",
            "pki_dir": str(pki_dir.joinpath("minion")),
            "id": "minion",
            "__role": "minion",
            "keysize": 4096,
            "acceptance_wait_time": 3,
            "acceptance_wait_time_max": 3,
        }
    )
    master_opts.update(pki_dir=str(pki_dir.joinpath("master")))
    server = salt.channel.server.ReqServerChannel.factory(master_opts)
    client = salt.channel.client.AsyncReqChannel.factory(minion_opts, io_loop=mockloop)

    dictkey = "pillar"
    target = "minion"
    pillar_data = {"pillar1": "meh"}

    # Mock auth and message client.
    auth = client.auth
    auth._crypticle = salt.crypt.Crypticle(minion_opts, AES_KEY)
    auth._session_crypticle = salt.crypt.Crypticle(
        minion_opts, server.session_key(target)
    )
    client.auth = MagicMock()
    client.auth.mpub = auth.mpub
    client.auth.authenticated = True
    client.auth.get_keys = auth.get_keys
    client.auth.gen_token = auth.gen_token
    client.auth.crypticle.dumps = auth.crypticle.dumps
    client.auth.crypticle.loads = auth.crypticle.loads
    client.auth.session_crypticle.dumps = auth.session_crypticle.dumps
    client.auth.session_crypticle.loads = auth.session_crypticle.loads
    client.transport = MagicMock()

<<<<<<< HEAD
    print(minion_opts["encryption_algorithm"])

    @tornado.gen.coroutine
=======
    @salt.ext.tornado.gen.coroutine
>>>>>>> 41d834bf
    def mocksend(msg, timeout=60, tries=3):
        client.transport.msg = msg
        load = client.auth.session_crypticle.loads(msg["load"])
        ret = server._encrypt_private(
            pillar_data,
            dictkey,
            target,
            nonce=load["nonce"],
            sign_messages=True,
            encryption_algorithm=minion_opts["encryption_algorithm"],
            signing_algorithm=minion_opts["signing_algorithm"],
        )
        raise tornado.gen.Return(ret)

    client.transport.send = mocksend

    # Note the 'ver' value in 'load' does not represent the the 'version' sent
    # in the top level of the transport's message.
    load = {
        "id": target,
        "grains": {},
        "saltenv": "base",
        "pillarenv": "base",
        "pillar_override": True,
        "extra_minion_data": {},
        "ver": "3",
        "cmd": "_pillar",
    }
    ret = await client.crypted_transfer_decode_dictentry(  # pylint: disable=E1121,E1123
        load,
        dictkey="pillar",
    )
    assert "version" in client.transport.msg
    assert client.transport.msg["version"] == 3
    assert ret == {"pillar1": "meh"}


async def test_req_chan_decode_data_dict_entry_v2_bad_nonce(
    pki_dir, minion_opts, master_opts
):
    mockloop = MagicMock()
    minion_opts.update(
        {
            "master_uri": "tcp://127.0.0.1:4506",
            "interface": "127.0.0.1",
            "ret_port": 4506,
            "ipv6": False,
            "sock_dir": ".",
            "pki_dir": str(pki_dir.joinpath("minion")),
            "id": "minion",
            "__role": "minion",
            "keysize": 4096,
            "acceptance_wait_time": 3,
            "acceptance_wait_time_max": 3,
        }
    )
    master_opts.update(pki_dir=str(pki_dir.joinpath("master")))
    server = salt.channel.server.ReqServerChannel.factory(master_opts)
    client = salt.channel.client.AsyncReqChannel.factory(minion_opts, io_loop=mockloop)

    dictkey = "pillar"
    badnonce = "abcdefg"
    target = "minion"
    pillar_data = {"pillar1": "meh"}

    # Mock auth and message client.
    auth = client.auth
    auth._crypticle = salt.crypt.Crypticle(minion_opts, AES_KEY)
    client.auth = MagicMock()
    client.auth.mpub = auth.mpub
    client.auth.authenticated = True
    client.auth.get_keys = auth.get_keys
    client.auth.crypticle.dumps = auth.crypticle.dumps
    client.auth.crypticle.loads = auth.crypticle.loads
    client.transport = MagicMock()
    ret = server._encrypt_private(
        pillar_data,
        dictkey,
        target,
        nonce=badnonce,
        sign_messages=True,
        encryption_algorithm=minion_opts["encryption_algorithm"],
        signing_algorithm=minion_opts["signing_algorithm"],
    )

    @tornado.gen.coroutine
    def mocksend(msg, timeout=60, tries=3):
        client.transport.msg = msg
        raise tornado.gen.Return(ret)

    client.transport.send = mocksend

    # Note the 'ver' value in 'load' does not represent the the 'version' sent
    # in the top level of the transport's message.
    load = {
        "id": target,
        "grains": {},
        "saltenv": "base",
        "pillarenv": "base",
        "pillar_override": True,
        "extra_minion_data": {},
        "ver": "2",
        "cmd": "_pillar",
    }

    with pytest.raises(salt.crypt.AuthenticationError) as excinfo:
        ret = await client.crypted_transfer_decode_dictentry(  # pylint: disable=E1121,E1123
            load,
            dictkey="pillar",
        )
    assert "Pillar nonce verification failed." == excinfo.value.message


async def test_req_chan_decode_data_dict_entry_v2_bad_signature(
    pki_dir, minion_opts, master_opts
):
    mockloop = MagicMock()
    minion_opts.update(
        {
            "master_uri": "tcp://127.0.0.1:4506",
            "interface": "127.0.0.1",
            "ret_port": 4506,
            "ipv6": False,
            "sock_dir": ".",
            "pki_dir": str(pki_dir.joinpath("minion")),
            "id": "minion",
            "__role": "minion",
            "keysize": 4096,
            "acceptance_wait_time": 3,
            "acceptance_wait_time_max": 3,
        }
    )
    master_opts.update(pki_dir=str(pki_dir.joinpath("master")))
    server = salt.channel.server.ReqServerChannel.factory(master_opts)
    client = salt.channel.client.AsyncReqChannel.factory(minion_opts, io_loop=mockloop)

    dictkey = "pillar"
    badnonce = "abcdefg"
    target = "minion"
    pillar_data = {"pillar1": "meh"}

    # Mock auth and message client.
    auth = client.auth
    auth._crypticle = salt.crypt.Crypticle(minion_opts, AES_KEY)
    auth._session_crypticle = salt.crypt.Crypticle(
        minion_opts, server.session_key(target)
    )
    client.auth = MagicMock()
    client.auth.mpub = auth.mpub
    client.auth.authenticated = True
    client.auth.get_keys = auth.get_keys
    client.auth.gen_token = auth.gen_token
    client.auth.crypticle.dumps = auth.crypticle.dumps
    client.auth.crypticle.loads = auth.crypticle.loads
    client.auth.session_crypticle.dumps = auth.session_crypticle.dumps
    client.auth.session_crypticle.loads = auth.session_crypticle.loads
    client.transport = MagicMock()

    @tornado.gen.coroutine
    def mocksend(msg, timeout=60, tries=3):
        client.transport.msg = msg
        load = client.auth.session_crypticle.loads(msg["load"])
        ret = server._encrypt_private(
            pillar_data,
            dictkey,
            target,
            nonce=load["nonce"],
            sign_messages=True,
            encryption_algorithm=minion_opts["encryption_algorithm"],
            signing_algorithm=minion_opts["signing_algorithm"],
        )

        key = client.auth.get_keys()
        aes = key.decrypt(ret["key"], minion_opts["encryption_algorithm"])
        pcrypt = salt.crypt.Crypticle(client.opts, aes)
        signed_msg = pcrypt.loads(ret[dictkey])
        # Changing the pillar data will cause the signature verification to
        # fail.
        data = salt.payload.loads(signed_msg["data"])
        data["pillar"] = {"pillar1": "bar"}
        signed_msg["data"] = salt.payload.dumps(data)
        ret[dictkey] = pcrypt.dumps(signed_msg)
        raise tornado.gen.Return(ret)

    client.transport.send = mocksend

    # Note the 'ver' value in 'load' does not represent the the 'version' sent
    # in the top level of the transport's message.
    load = {
        "id": target,
        "grains": {},
        "saltenv": "base",
        "pillarenv": "base",
        "pillar_override": True,
        "extra_minion_data": {},
        "ver": "3",
        "cmd": "_pillar",
    }

    with pytest.raises(salt.crypt.AuthenticationError) as excinfo:
        ret = await client.crypted_transfer_decode_dictentry(  # pylint: disable=E1121,E1123
            load,
            dictkey="pillar",
        )
    assert "Pillar payload signature failed to validate." == excinfo.value.message


async def test_req_chan_decode_data_dict_entry_v2_bad_key(
    pki_dir, minion_opts, master_opts
):
    mockloop = MagicMock()
    minion_opts.update(
        {
            "master_uri": "tcp://127.0.0.1:4506",
            "interface": "127.0.0.1",
            "ret_port": 4506,
            "ipv6": False,
            "sock_dir": ".",
            "pki_dir": str(pki_dir.joinpath("minion")),
            "id": "minion",
            "__role": "minion",
            "keysize": 4096,
            "acceptance_wait_time": 3,
            "acceptance_wait_time_max": 3,
        }
    )
    master_opts.update(pki_dir=str(pki_dir.joinpath("master")))
    server = salt.channel.server.ReqServerChannel.factory(master_opts)
    client = salt.channel.client.AsyncReqChannel.factory(minion_opts, io_loop=mockloop)

    dictkey = "pillar"
    badnonce = "abcdefg"
    target = "minion"
    pillar_data = {"pillar1": "meh"}

    # Mock auth and message client.
    auth = client.auth
    auth._crypticle = salt.crypt.Crypticle(master_opts, AES_KEY)
    auth._session_crypticle = salt.crypt.Crypticle(
        minion_opts, server.session_key(target)
    )
    client.auth = MagicMock()
    client.auth.mpub = auth.mpub
    client.auth.authenticated = True
    client.auth.get_keys = auth.get_keys
    client.auth.gen_token = auth.gen_token
    client.auth.crypticle.dumps = auth.crypticle.dumps
    client.auth.crypticle.loads = auth.crypticle.loads
    client.auth.session_crypticle.dumps = auth.session_crypticle.dumps
    client.auth.session_crypticle.loads = auth.session_crypticle.loads
    client.transport = MagicMock()

    @tornado.gen.coroutine
    def mocksend(msg, timeout=60, tries=3):
        client.transport.msg = msg
        load = client.auth.session_crypticle.loads(msg["load"])
        ret = server._encrypt_private(
            pillar_data,
            dictkey,
            target,
            nonce=load["nonce"],
            sign_messages=True,
            encryption_algorithm=minion_opts["encryption_algorithm"],
            signing_algorithm=minion_opts["signing_algorithm"],
        )

        mkey = client.auth.get_keys()
        aes = mkey.decrypt(ret["key"], minion_opts["encryption_algorithm"])
        pcrypt = salt.crypt.Crypticle(client.opts, aes)
        signed_msg = pcrypt.loads(ret[dictkey])

        # Now encrypt with a different key
        key = salt.crypt.Crypticle.generate_key_string()
        pcrypt = salt.crypt.Crypticle(master_opts, key)
        pubfn = os.path.join(master_opts["pki_dir"], "minions", "minion")
        pub = salt.crypt.PublicKey(pubfn)
        ret[dictkey] = pcrypt.dumps(signed_msg)
        key = salt.utils.stringutils.to_bytes(key)
        ret["key"] = pub.encrypt(key, minion_opts["encryption_algorithm"])
        raise tornado.gen.Return(ret)

    client.transport.send = mocksend

    # Note the 'ver' value in 'load' does not represent the the 'version' sent
    # in the top level of the transport's message.
    load = {
        "id": target,
        "grains": {},
        "saltenv": "base",
        "pillarenv": "base",
        "pillar_override": True,
        "extra_minion_data": {},
        "ver": "2",
        "cmd": "_pillar",
    }
    try:
        with pytest.raises(salt.crypt.AuthenticationError) as excinfo:
            await client.crypted_transfer_decode_dictentry(  # pylint: disable=E1121,E1123
                load,
                dictkey="pillar",
            )
        assert "Key verification failed." == excinfo.value.message
    finally:
        client.close()
        server.close()


async def test_req_serv_auth_v1(pki_dir, minion_opts, master_opts):
    minion_opts.update(
        {
            "master_uri": "tcp://127.0.0.1:4506",
            "interface": "127.0.0.1",
            "ret_port": 4506,
            "ipv6": False,
            "sock_dir": ".",
            "pki_dir": str(pki_dir.joinpath("minion")),
            "id": "minion",
            "__role": "minion",
            "keysize": 4096,
            "max_minions": 0,
            "auto_accept": False,
            "open_mode": False,
            "key_pass": None,
            "master_sign_pubkey": False,
            "publish_port": 4505,
            "auth_mode": 1,
        }
    )
    SMaster.secrets["aes"] = {
        "secret": multiprocessing.Array(
            ctypes.c_char,
            salt.utils.stringutils.to_bytes(salt.crypt.Crypticle.generate_key_string()),
        ),
        "reload": salt.crypt.Crypticle.generate_key_string,
    }
    master_opts.update(pki_dir=str(pki_dir.joinpath("master")))
    server = salt.channel.server.ReqServerChannel.factory(master_opts)

    server.auto_key = salt.daemons.masterapi.AutoKey(server.opts)
    server.cache_cli = False
    server.event = salt.utils.event.get_master_event(
        master_opts, master_opts["sock_dir"], listen=False
    )
    server.master_key = salt.crypt.MasterKeys(server.opts)

    pub = salt.crypt.get_rsa_pub_key(str(pki_dir.joinpath("minion", "minion.pub")))
    token = salt.utils.stringutils.to_bytes(salt.crypt.Crypticle.generate_key_string())
    nonce = uuid.uuid4().hex

    # We need to read the public key with fopen otherwise the newlines might
    # not match on windows.
    with salt.utils.files.fopen(
        str(pki_dir.joinpath("minion", "minion.pub")), "r"
    ) as fp:
        pub_key = salt.crypt.clean_key(fp.read())

    load = {
        "cmd": "_auth",
        "id": "minion",
        "token": token,
        "pub": pub_key,
        "enc_algo": minion_opts["encryption_algorithm"],
        "sig_algo": minion_opts["signing_algorithm"],
    }
    ret = server._auth(load, sign_messages=False)
    assert "load" not in ret


async def test_req_serv_auth_v2(pki_dir, minion_opts, master_opts):
    minion_opts.update(
        {
            "master_uri": "tcp://127.0.0.1:4506",
            "interface": "127.0.0.1",
            "ret_port": 4506,
            "ipv6": False,
            "sock_dir": ".",
            "pki_dir": str(pki_dir.joinpath("minion")),
            "id": "minion",
            "__role": "minion",
            "keysize": 4096,
            "max_minions": 0,
            "auto_accept": False,
            "open_mode": False,
            "key_pass": None,
            "master_sign_pubkey": False,
            "publish_port": 4505,
            "auth_mode": 1,
        }
    )
    SMaster.secrets["aes"] = {
        "secret": multiprocessing.Array(
            ctypes.c_char,
            salt.utils.stringutils.to_bytes(salt.crypt.Crypticle.generate_key_string()),
        ),
        "reload": salt.crypt.Crypticle.generate_key_string,
    }
    master_opts.update(pki_dir=str(pki_dir.joinpath("master")))
    server = salt.channel.server.ReqServerChannel.factory(master_opts)
    server.auto_key = salt.daemons.masterapi.AutoKey(server.opts)
    server.cache_cli = False
    server.event = salt.utils.event.get_master_event(
        master_opts, master_opts["sock_dir"], listen=False
    )
    server.master_key = salt.crypt.MasterKeys(server.opts)

    pub = salt.crypt.get_rsa_pub_key(str(pki_dir.joinpath("minion", "minion.pub")))
    token = salt.utils.stringutils.to_bytes(salt.crypt.Crypticle.generate_key_string())
    nonce = uuid.uuid4().hex

    # We need to read the public key with fopen otherwise the newlines might
    # not match on windows.
    with salt.utils.files.fopen(
        str(pki_dir.joinpath("minion", "minion.pub")), "r"
    ) as fp:
        pub_key = fp.read()

    load = {
        "cmd": "_auth",
        "id": "minion",
        "nonce": nonce,
        "token": token,
        "pub": pub_key,
        "enc_algo": minion_opts["encryption_algorithm"],
        "sig_algo": minion_opts["signing_algorithm"],
    }
    ret = server._auth(load, sign_messages=True)
    assert "sig" in ret
    assert "load" in ret


async def test_req_chan_auth_v2(pki_dir, io_loop, minion_opts, master_opts):
    minion_opts.update(
        {
            "master_uri": "tcp://127.0.0.1:4506",
            "interface": "127.0.0.1",
            "ret_port": 4506,
            "ipv6": False,
            "sock_dir": ".",
            "pki_dir": str(pki_dir.joinpath("minion")),
            "id": "minion",
            "__role": "minion",
            "keysize": 4096,
            "max_minions": 0,
            "auto_accept": False,
            "open_mode": False,
            "key_pass": None,
            "publish_port": 4505,
            "auth_mode": 1,
            "acceptance_wait_time": 3,
            "acceptance_wait_time_max": 3,
        }
    )
    SMaster.secrets["aes"] = {
        "secret": multiprocessing.Array(
            ctypes.c_char,
            salt.utils.stringutils.to_bytes(salt.crypt.Crypticle.generate_key_string()),
        ),
        "reload": salt.crypt.Crypticle.generate_key_string,
    }
    master_opts.update(pki_dir=str(pki_dir.joinpath("master")))
    master_opts["master_sign_pubkey"] = False
    server = salt.channel.server.ReqServerChannel.factory(master_opts)
    server.auto_key = salt.daemons.masterapi.AutoKey(server.opts)
    server.cache_cli = False
    server.event = salt.utils.event.get_master_event(
        master_opts, master_opts["sock_dir"], listen=False
    )
    server.master_key = salt.crypt.MasterKeys(server.opts)
    minion_opts["verify_master_pubkey_sign"] = False
    minion_opts["always_verify_signature"] = False
    client = salt.channel.client.AsyncReqChannel.factory(minion_opts, io_loop=io_loop)
    client = salt.channel.client.AsyncReqChannel.factory(minion_opts, io_loop=io_loop)
    auth_client = salt.channel.client.AsyncReqChannel.factory(
        minion_opts, io_loop=io_loop, crypt="clear"
    )
    signin_payload = client.auth.minion_sign_in_payload()
    pload = auth_client._package_load(signin_payload)
    assert "version" in pload
    assert pload["version"] == 3

    ret = server._auth(pload["load"], sign_messages=True)
    assert "sig" in ret
    ret = client.auth.handle_signin_response(signin_payload, ret)
    assert "aes" in ret
    assert "master_uri" in ret
    assert "publish_port" in ret


async def test_req_chan_auth_v2_with_master_signing(
    pki_dir, io_loop, minion_opts, master_opts
):
    minion_opts.update(
        {
            "master_uri": "tcp://127.0.0.1:4506",
            "interface": "127.0.0.1",
            "ret_port": 4506,
            "ipv6": False,
            "sock_dir": ".",
            "pki_dir": str(pki_dir.joinpath("minion")),
            "id": "minion",
            "__role": "minion",
            "keysize": 4096,
            "max_minions": 0,
            "auto_accept": False,
            "open_mode": False,
            "key_pass": None,
            "publish_port": 4505,
            "auth_mode": 1,
            "acceptance_wait_time": 3,
            "acceptance_wait_time_max": 3,
        }
    )
    SMaster.secrets["aes"] = {
        "secret": multiprocessing.Array(
            ctypes.c_char,
            salt.utils.stringutils.to_bytes(salt.crypt.Crypticle.generate_key_string()),
        ),
        "reload": salt.crypt.Crypticle.generate_key_string,
    }
    master_opts = dict(master_opts, pki_dir=str(pki_dir.joinpath("master")))
    master_opts["master_sign_pubkey"] = True
    master_opts["master_use_pubkey_signature"] = False
    master_opts["signing_key_pass"] = ""
    master_opts["master_sign_key_name"] = "master_sign"
    server = salt.channel.server.ReqServerChannel.factory(master_opts)
    server.auto_key = salt.daemons.masterapi.AutoKey(server.opts)
    server.cache_cli = False
    server.event = salt.utils.event.get_master_event(
        master_opts, master_opts["sock_dir"], listen=False
    )
    server.master_key = salt.crypt.MasterKeys(server.opts)
    minion_opts["verify_master_pubkey_sign"] = True
    minion_opts["always_verify_signature"] = True
    minion_opts["master_sign_key_name"] = "master_sign"
    minion_opts["master"] = "master"

    assert (
        pki_dir.joinpath("minion", "minion_master.pub").read_text()
        == pki_dir.joinpath("master", "master.pub").read_text()
    )

    client = salt.channel.client.AsyncReqChannel.factory(minion_opts, io_loop=io_loop)
    auth_client = salt.channel.client.AsyncReqChannel.factory(
        minion_opts, io_loop=io_loop, crypt="clear"
    )
    signin_payload = client.auth.minion_sign_in_payload()
    pload = auth_client._package_load(signin_payload)
    assert "version" in pload
    assert pload["version"] == 3

    server_reply = server._auth(pload["load"], sign_messages=True)
    # With version 2 we always get a clear signed response
    assert "enc" in server_reply
    assert server_reply["enc"] == "clear"
    assert "sig" in server_reply
    assert "load" in server_reply
    ret = client.auth.handle_signin_response(signin_payload, server_reply)
    assert "aes" in ret
    assert "master_uri" in ret
    assert "publish_port" in ret

    # Now create a new master key pair and try auth with it.
    mapriv = pki_dir.joinpath("master", "master.pem")
    mapriv.unlink()
    mapriv.write_text(MASTER2_PRIV_KEY.strip())
    mapub = pki_dir.joinpath("master", "master.pub")
    mapub.unlink()
    mapub.write_text(MASTER2_PUB_KEY.strip())

    server = salt.channel.server.ReqServerChannel.factory(master_opts)
    server.auto_key = salt.daemons.masterapi.AutoKey(server.opts)
    server.cache_cli = False
    server.event = salt.utils.event.get_master_event(
        master_opts, master_opts["sock_dir"], listen=False
    )
    server.master_key = salt.crypt.MasterKeys(server.opts)

    signin_payload = client.auth.minion_sign_in_payload()

    pload = auth_client._package_load(signin_payload)
    server_reply = server._auth(pload["load"], sign_messages=True)
    ret = client.auth.handle_signin_response(signin_payload, server_reply)

    assert "aes" in ret
    assert "master_uri" in ret
    assert "publish_port" in ret

    assert (
        pki_dir.joinpath("minion", "minion_master.pub").read_text()
        == pki_dir.joinpath("master", "master.pub").read_text()
    )


async def test_req_chan_auth_v2_new_minion_with_master_pub(
    pki_dir, io_loop, minion_opts, master_opts
):

    pki_dir.joinpath("master", "minions", "minion").unlink()
    minion_opts.update(
        {
            "master_uri": "tcp://127.0.0.1:4506",
            "interface": "127.0.0.1",
            "ret_port": 4506,
            "ipv6": False,
            "sock_dir": ".",
            "pki_dir": str(pki_dir.joinpath("minion")),
            "id": "minion",
            "__role": "minion",
            "keysize": 4096,
            "max_minions": 0,
            "auto_accept": False,
            "open_mode": False,
            "key_pass": None,
            "publish_port": 4505,
            "auth_mode": 1,
            "acceptance_wait_time": 3,
            "acceptance_wait_time_max": 3,
        }
    )
    SMaster.secrets["aes"] = {
        "secret": multiprocessing.Array(
            ctypes.c_char,
            salt.utils.stringutils.to_bytes(salt.crypt.Crypticle.generate_key_string()),
        ),
        "reload": salt.crypt.Crypticle.generate_key_string,
    }
    master_opts.update(pki_dir=str(pki_dir.joinpath("master")))
    master_opts["master_sign_pubkey"] = False
    server = salt.channel.server.ReqServerChannel.factory(master_opts)
    server.auto_key = salt.daemons.masterapi.AutoKey(server.opts)
    server.cache_cli = False
    server.event = salt.utils.event.get_master_event(
        master_opts, master_opts["sock_dir"], listen=False
    )
    server.master_key = salt.crypt.MasterKeys(server.opts)
    minion_opts["verify_master_pubkey_sign"] = False
    minion_opts["always_verify_signature"] = False
    client = salt.channel.client.AsyncReqChannel.factory(minion_opts, io_loop=io_loop)
    auth_client = salt.channel.client.AsyncReqChannel.factory(
        minion_opts, io_loop=io_loop, crypt="clear"
    )
    signin_payload = client.auth.minion_sign_in_payload()
    pload = auth_client._package_load(signin_payload)
    assert "version" in pload
    assert pload["version"] == 3

    ret = server._auth(pload["load"], sign_messages=True)
    assert "sig" in ret
    ret = client.auth.handle_signin_response(signin_payload, ret)
    assert ret == "retry"


async def test_req_chan_auth_v2_new_minion_with_master_pub_bad_sig(
    pki_dir, io_loop, minion_opts, master_opts
):

    pki_dir.joinpath("master", "minions", "minion").unlink()

    # Give the master a different key than the minion has.
    mapriv = pki_dir.joinpath("master", "master.pem")
    mapriv.unlink()
    mapriv.write_text(MASTER2_PRIV_KEY.strip())
    mapub = pki_dir.joinpath("master", "master.pub")
    mapub.unlink()
    mapub.write_text(MASTER2_PUB_KEY.strip())

    minion_opts.update(
        {
            "master_uri": "tcp://127.0.0.1:4506",
            "interface": "127.0.0.1",
            "ret_port": 4506,
            "ipv6": False,
            "sock_dir": ".",
            "pki_dir": str(pki_dir.joinpath("minion")),
            "id": "minion",
            "__role": "minion",
            "keysize": 4096,
            "max_minions": 0,
            "auto_accept": False,
            "open_mode": False,
            "key_pass": None,
            "publish_port": 4505,
            "auth_mode": 1,
            "acceptance_wait_time": 3,
            "acceptance_wait_time_max": 3,
        }
    )
    SMaster.secrets["aes"] = {
        "secret": multiprocessing.Array(
            ctypes.c_char,
            salt.utils.stringutils.to_bytes(salt.crypt.Crypticle.generate_key_string()),
        ),
        "reload": salt.crypt.Crypticle.generate_key_string,
    }
    master_opts.update(
        pki_dir=str(pki_dir.joinpath("master")), master_sign_pubkey=False
    )
    server = salt.channel.server.ReqServerChannel.factory(master_opts)
    server.auto_key = salt.daemons.masterapi.AutoKey(server.opts)
    server.cache_cli = False
    server.event = salt.utils.event.get_master_event(
        master_opts, master_opts["sock_dir"], listen=False
    )
    server.master_key = salt.crypt.MasterKeys(server.opts)
    minion_opts["verify_master_pubkey_sign"] = False
    minion_opts["always_verify_signature"] = False
    client = salt.channel.client.AsyncReqChannel.factory(minion_opts, io_loop=io_loop)
    signin_payload = client.auth.minion_sign_in_payload()
    auth_client = salt.channel.client.AsyncReqChannel.factory(
        minion_opts, io_loop=io_loop, crypt="clear"
    )
    pload = auth_client._package_load(signin_payload)
    assert "version" in pload
    assert pload["version"] == 3

    ret = server._auth(pload["load"], sign_messages=True)
    assert "sig" in ret
    with pytest.raises(salt.crypt.SaltClientError, match="Invalid signature"):
        ret = client.auth.handle_signin_response(signin_payload, ret)


async def test_req_chan_auth_v2_new_minion_without_master_pub(
    minion_opts,
    master_opts,
    pki_dir,
    io_loop,
):

    pki_dir.joinpath("master", "minions", "minion").unlink()
    pki_dir.joinpath("minion", "minion_master.pub").unlink()
    minion_opts.update(
        {
            "master_uri": "tcp://127.0.0.1:4506",
            "interface": "127.0.0.1",
            "ret_port": 4506,
            "ipv6": False,
            "sock_dir": ".",
            "pki_dir": str(pki_dir.joinpath("minion")),
            "id": "minion",
            "__role": "minion",
            "keysize": 4096,
            "max_minions": 0,
            "auto_accept": False,
            "open_mode": False,
            "key_pass": None,
            "publish_port": 4505,
            "auth_mode": 1,
            "acceptance_wait_time": 3,
            "acceptance_wait_time_max": 3,
        }
    )
    SMaster.secrets["aes"] = {
        "secret": multiprocessing.Array(
            ctypes.c_char,
            salt.utils.stringutils.to_bytes(salt.crypt.Crypticle.generate_key_string()),
        ),
        "reload": salt.crypt.Crypticle.generate_key_string,
    }
    master_opts.update(pki_dir=str(pki_dir.joinpath("master")))
    master_opts["master_sign_pubkey"] = False
    server = salt.channel.server.ReqServerChannel.factory(master_opts)
    server.auto_key = salt.daemons.masterapi.AutoKey(server.opts)
    server.cache_cli = False
    server.event = salt.utils.event.get_master_event(
        master_opts, master_opts["sock_dir"], listen=False
    )
    server.master_key = salt.crypt.MasterKeys(server.opts)
    minion_opts["verify_master_pubkey_sign"] = False
    minion_opts["always_verify_signature"] = False
    client = salt.channel.client.AsyncReqChannel.factory(minion_opts, io_loop=io_loop)
    auth_client = salt.channel.client.AsyncReqChannel.factory(
        minion_opts, io_loop=io_loop, crypt="clear"
    )
    signin_payload = client.auth.minion_sign_in_payload()
    pload = auth_client._package_load(signin_payload)
    try:
        assert "version" in pload
        assert pload["version"] == 3

        ret = server._auth(pload["load"], sign_messages=True)
        assert "sig" in ret
        ret = client.auth.handle_signin_response(signin_payload, ret)
        assert ret == "retry"
    finally:
        client.close()
        server.close()


async def test_req_server_garbage_request(io_loop):
    """
    Validate invalid msgpack messages will not raise exceptions in the
    RequestServers's message handler.
    """
    opts = salt.config.master_config("")
    request_server = salt.transport.zeromq.RequestServer(opts)

    def message_handler(payload):
        return payload

    request_server.post_fork(message_handler, io_loop)

    byts = msgpack.dumps({"foo": "bar"})
    badbyts = byts[:3] + b"^M" + byts[3:]

    try:
        ret = await request_server.handle_message(None, badbyts)
    except Exception as exc:  # pylint: disable=broad-except
        pytest.fail(f"Exception was raised {exc}")
    finally:
        request_server.close()

<<<<<<< HEAD
    assert ret == {"msg": "bad load"}
=======
    request_server.stream.send.assert_called_once_with(valid_response)


async def test_req_chan_bad_payload_to_decode(pki_dir, io_loop, caplog):
    opts = {
        "master_uri": "tcp://127.0.0.1:4506",
        "interface": "127.0.0.1",
        "ret_port": 4506,
        "ipv6": False,
        "sock_dir": ".",
        "cachedir": "",
        "pki_dir": str(pki_dir.joinpath("minion")),
        "id": "minion",
        "__role": "minion",
        "keysize": 4096,
        "max_minions": 0,
        "auto_accept": False,
        "open_mode": False,
        "key_pass": None,
        "publish_port": 4505,
        "auth_mode": 1,
        "acceptance_wait_time": 3,
        "acceptance_wait_time_max": 3,
    }
    SMaster.secrets["aes"] = {
        "secret": multiprocessing.Array(
            ctypes.c_char,
            salt.utils.stringutils.to_bytes(salt.crypt.Crypticle.generate_key_string()),
        ),
        "reload": salt.crypt.Crypticle.generate_key_string,
    }
    master_opts = dict(opts, pki_dir=str(pki_dir.joinpath("master")))
    master_opts["master_sign_pubkey"] = False
    server = salt.channel.server.ReqServerChannel.factory(master_opts)

    with caplog.at_level(logging.WARNING):
        await server.handle_message(None)
        assert "bad load received on socket" in caplog.text
    caplog.clear()

    with caplog.at_level(logging.WARNING):
        await server.handle_message({})
        assert "bad load received on socket" in caplog.text
    caplog.clear()

    with caplog.at_level(logging.WARNING):
        await server.handle_message(12345)
        assert "bad load received on socket" in caplog.text
>>>>>>> 41d834bf


async def test_client_timeout_msg(minion_opts):
    client = salt.transport.zeromq.AsyncReqMessageClient(
        minion_opts, "tcp://127.0.0.1:4506"
    )
    client.connect()
    try:
        with pytest.raises(salt.exceptions.SaltReqTimeoutError):
            await client.send({"meh": "bah"}, 1)
    finally:
        client.close()


async def test_client_send_recv_on_cancelled_error(minion_opts):
    client = salt.transport.zeromq.AsyncReqMessageClient(
        minion_opts, "tcp://127.0.0.1:4506"
    )

    mock_future = MagicMock(**{"done.return_value": True})

    try:
        client.socket = AsyncMock()
        client.socket.recv.side_effect = zmq.eventloop.future.CancelledError
        await client._send_recv({"meh": "bah"}, mock_future)

        mock_future.set_exception.assert_not_called()
    finally:
        client.close()


async def test_client_send_recv_on_exception(minion_opts):
    client = salt.transport.zeromq.AsyncReqMessageClient(
        minion_opts, "tcp://127.0.0.1:4506"
    )

    mock_future = MagicMock(**{"done.return_value": True})

    try:
        client.socket = None
        await client._send_recv({"meh": "bah"}, mock_future)

        mock_future.set_exception.assert_not_called()
    finally:
        client.close()


def test_pub_client_init(minion_opts, io_loop):
    minion_opts["id"] = "minion"
    minion_opts["__role"] = "syndic"
    minion_opts["master_ip"] = "127.0.0.1"
    minion_opts["zmq_filtering"] = True
    minion_opts["zmq_monitor"] = True
    with salt.transport.zeromq.PublishClient(
        minion_opts, io_loop, host=minion_opts["master_ip"], port=121212
    ) as client:
        client.send(b"asf")


async def test_unclosed_request_client(minion_opts, io_loop):
    minion_opts["master_uri"] = "tcp://127.0.0.1:4506"
    client = salt.transport.zeromq.RequestClient(minion_opts, io_loop)
    await client.connect()
    try:
        assert client._closing is False
        with pytest.warns(salt.transport.base.TransportWarning):
            client.__del__()  # pylint: disable=unnecessary-dunder-call
    finally:
        client.close()


async def test_unclosed_publish_client(minion_opts, io_loop):
    minion_opts["id"] = "minion"
    minion_opts["__role"] = "minion"
    minion_opts["master_ip"] = "127.0.0.1"
    minion_opts["zmq_filtering"] = True
    minion_opts["zmq_monitor"] = True
    client = salt.transport.zeromq.PublishClient(
        minion_opts, io_loop, host=minion_opts["master_ip"], port=121212
    )
    await client.connect()
    try:
        assert client._closing is False
        with pytest.warns(salt.transport.base.TransportWarning):
            client.__del__()  # pylint: disable=unnecessary-dunder-call
    finally:
        client.close()<|MERGE_RESOLUTION|>--- conflicted
+++ resolved
@@ -686,13 +686,7 @@
     client.auth.session_crypticle.loads = auth.session_crypticle.loads
     client.transport = MagicMock()
 
-<<<<<<< HEAD
-    print(minion_opts["encryption_algorithm"])
-
     @tornado.gen.coroutine
-=======
-    @salt.ext.tornado.gen.coroutine
->>>>>>> 41d834bf
     def mocksend(msg, timeout=60, tries=3):
         client.transport.msg = msg
         load = client.auth.session_crypticle.loads(msg["load"])
@@ -1504,10 +1498,7 @@
     finally:
         request_server.close()
 
-<<<<<<< HEAD
     assert ret == {"msg": "bad load"}
-=======
-    request_server.stream.send.assert_called_once_with(valid_response)
 
 
 async def test_req_chan_bad_payload_to_decode(pki_dir, io_loop, caplog):
@@ -1555,7 +1546,6 @@
     with caplog.at_level(logging.WARNING):
         await server.handle_message(12345)
         assert "bad load received on socket" in caplog.text
->>>>>>> 41d834bf
 
 
 async def test_client_timeout_msg(minion_opts):
