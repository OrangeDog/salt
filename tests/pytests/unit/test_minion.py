import copy
import logging
import os

import pytest
import tornado
import tornado.gen
import tornado.testing

import salt.minion
import salt.syspaths
import salt.utils.crypt
import salt.utils.event as event
import salt.utils.jid
import salt.utils.platform
import salt.utils.process
from salt._compat import ipaddress
from salt.exceptions import SaltClientError, SaltMasterUnresolvableError, SaltSystemExit
from tests.support.mock import MagicMock, patch

log = logging.getLogger(__name__)


def test_minion_load_grains_false(minion_opts):
    """
    Minion does not generate grains when load_grains is False
    """
    minion_opts["grains"] = {"foo": "bar"}
    with patch("salt.loader.grains") as grainsfunc:
<<<<<<< HEAD
        minion = salt.minion.Minion(opts, load_grains=False)
        try:
            assert minion.opts["grains"] == opts["grains"]
            grainsfunc.assert_not_called()
        finally:
            minion.destroy()
=======
        minion = salt.minion.Minion(minion_opts, load_grains=False)
        assert minion.opts["grains"] == minion_opts["grains"]
        grainsfunc.assert_not_called()
>>>>>>> 5d86ead7


def test_minion_load_grains_true(minion_opts):
    """
    Minion generates grains when load_grains is True
    """
    with patch("salt.loader.grains") as grainsfunc:
<<<<<<< HEAD
        minion = salt.minion.Minion(opts, load_grains=True)
        try:
            assert minion.opts["grains"] != {}
            grainsfunc.assert_called()
        finally:
            minion.destroy()
=======
        minion = salt.minion.Minion(minion_opts, load_grains=True)
        assert minion.opts["grains"] != {}
        grainsfunc.assert_called()
>>>>>>> 5d86ead7


def test_minion_load_grains_default(minion_opts):
    """
    Minion load_grains defaults to True
    """
    with patch("salt.loader.grains") as grainsfunc:
<<<<<<< HEAD
        minion = salt.minion.Minion(opts)
        try:
            assert minion.opts["grains"] != {}
            grainsfunc.assert_called()
        finally:
            minion.destroy()
=======
        minion = salt.minion.Minion(minion_opts)
        assert minion.opts["grains"] != {}
        grainsfunc.assert_called()
>>>>>>> 5d86ead7


@pytest.mark.parametrize(
    "event",
    [
        (
            "fire_event",
            lambda data, tag, cb=None, timeout=60: True,
        ),
        (
            "fire_event_async",
            lambda data, tag, cb=None, timeout=60: tornado.gen.maybe_future(True),
        ),
    ],
)
def test_send_req_fires_completion_event(event, minion_opts):
    event_enter = MagicMock()
    event_enter.send.side_effect = event[1]
    event = MagicMock()
    event.__enter__.return_value = event_enter

    with patch("salt.utils.event.get_event", return_value=event):
        minion_opts["random_startup_delay"] = 0
        minion_opts["return_retry_tries"] = 30
        minion_opts["grains"] = {}
        with patch("salt.loader.grains"):
            minion = salt.minion.Minion(minion_opts)

<<<<<<< HEAD
            try:
                load = {"load": "value"}
                timeout = 60

                # XXX This is buggy because "async" in event[0] will never evaluate
                # to True and if it *did* evaluate to true the test would fail
                # because you Mock isn't a co-routine.
                if "async" in event[0]:
                    rtn = minion._send_req_async(load, timeout).result()
                else:
                    rtn = minion._send_req_sync(load, timeout)

                # get the
                for idx, call in enumerate(event.mock_calls, 1):
                    if "fire_event" in call[0]:
                        condition_event_tag = (
                            len(call.args) > 1
                            and call.args[1] == "__master_req_channel_payload"
                        )
                        condition_event_tag_error = (
                            "{} != {}; Call(number={}): {}".format(
                                idx, call, call.args[1], "__master_req_channel_payload"
                            )
                        )
                        condition_timeout = (
                            len(call.kwargs) == 1 and call.kwargs["timeout"] == timeout
                        )
                        condition_timeout_error = (
                            "{} != {}; Call(number={}): {}".format(
                                idx, call, call.kwargs["timeout"], timeout
                            )
                        )

                        fire_event_called = True
                        assert condition_event_tag, condition_event_tag_error
                        assert condition_timeout, condition_timeout_error

                assert fire_event_called
                assert rtn
            finally:
                minion.destroy()
=======
            load = {"load": "value"}
            timeout = 60

            # XXX This is buggy because "async" in event[0] will never evaluate
            # to True and if it *did* evaluate to true the test would fail
            # because you Mock isn't a co-routine.
            if "async" in event[0]:
                rtn = minion._send_req_async(load, timeout).result()
            else:
                rtn = minion._send_req_sync(load, timeout)

            # get the
            for idx, call in enumerate(event.mock_calls, 1):
                if "fire_event" in call[0]:
                    condition_event_tag = (
                        len(call.args) > 1
                        and call.args[1]
                        == f"__master_req_channel_payload/{minion_opts['master']}"
                    )
                    condition_event_tag_error = "{} != {}; Call(number={}): {}".format(
                        idx, call, call.args[1], "__master_req_channel_payload"
                    )
                    condition_timeout = (
                        len(call.kwargs) == 1 and call.kwargs["timeout"] == timeout
                    )
                    condition_timeout_error = "{} != {}; Call(number={}): {}".format(
                        idx, call, call.kwargs["timeout"], timeout
                    )

                    fire_event_called = True
                    assert condition_event_tag, condition_event_tag_error
                    assert condition_timeout, condition_timeout_error

            assert fire_event_called
            assert rtn
>>>>>>> 5d86ead7


async def test_send_req_async_regression_62453(minion_opts):
    event_enter = MagicMock()
    event_enter.send.side_effect = (
        lambda data, tag, cb=None, timeout=60: tornado.gen.maybe_future(True)
    )
    event = MagicMock()
    event.__enter__.return_value = event_enter

    minion_opts["random_startup_delay"] = 0
    minion_opts["return_retry_tries"] = 30
    minion_opts["grains"] = {}
    minion_opts["ipc_mode"] = "tcp"
    with patch("salt.loader.grains"):
        minion = salt.minion.Minion(minion_opts)

        load = {"load": "value"}
        timeout = 60

        # We are just validating no exception is raised
        rtn = await minion._send_req_async(load, timeout)
        assert rtn is False


def test_mine_send_tries(minion_opts):
    channel_enter = MagicMock()
    channel_enter.send.side_effect = lambda load, timeout, tries: tries
    channel = MagicMock()
    channel.__enter__.return_value = channel_enter

    minion_opts["return_retry_tries"] = 20
    with patch("salt.channel.client.ReqChannel.factory", return_value=channel), patch(
        "salt.loader.grains"
    ):
        minion = salt.minion.Minion(minion_opts)
        minion.tok = "token"

        data = {}
        tag = "tag"

        rtn = minion._mine_send(tag, data)
        assert rtn == 20


def test_invalid_master_address(minion_opts):
    minion_opts.update(
        {
            "ipv6": False,
            "master": float("127.0"),
            "master_port": "4555",
            "retry_dns": False,
        }
    )
    with pytest.raises(SaltSystemExit):
        salt.minion.resolve_dns(minion_opts)


def test_source_int_name_local(minion_opts):
    """
    test when file_client local and
    source_interface_name is set
    """
    interfaces = {
        "bond0.1234": {
            "hwaddr": "01:01:01:d0:d0:d0",
            "up": True,
            "inet": [
                {
                    "broadcast": "111.1.111.255",
                    "netmask": "111.1.0.0",
                    "label": "bond0",
                    "address": "111.1.0.1",
                }
            ],
        }
    }
    minion_opts.update(
        {
            "ipv6": False,
            "master": "127.0.0.1",
            "master_port": "4555",
            "file_client": "local",
            "source_interface_name": "bond0.1234",
            "source_ret_port": 49017,
            "source_publish_port": 49018,
        },
    )
    with patch("salt.utils.network.interfaces", MagicMock(return_value=interfaces)):
        assert salt.minion.resolve_dns(minion_opts) == {
            "master_ip": "127.0.0.1",
            "source_ip": "111.1.0.1",
            "source_ret_port": 49017,
            "source_publish_port": 49018,
            "master_uri": "tcp://127.0.0.1:4555",
        }


@pytest.mark.slow_test
def test_source_int_name_remote(minion_opts):
    """
    test when file_client remote and
    source_interface_name is set and
    interface is down
    """
    interfaces = {
        "bond0.1234": {
            "hwaddr": "01:01:01:d0:d0:d0",
            "up": False,
            "inet": [
                {
                    "broadcast": "111.1.111.255",
                    "netmask": "111.1.0.0",
                    "label": "bond0",
                    "address": "111.1.0.1",
                }
            ],
        }
    }
    minion_opts.update(
        {
            "ipv6": False,
            "master": "127.0.0.1",
            "master_port": "4555",
            "file_client": "remote",
            "source_interface_name": "bond0.1234",
            "source_ret_port": 49017,
            "source_publish_port": 49018,
        },
    )
    with patch("salt.utils.network.interfaces", MagicMock(return_value=interfaces)):
        assert salt.minion.resolve_dns(minion_opts) == {
            "master_ip": "127.0.0.1",
            "source_ret_port": 49017,
            "source_publish_port": 49018,
            "master_uri": "tcp://127.0.0.1:4555",
        }


@pytest.mark.slow_test
def test_source_address(minion_opts):
    """
    test when source_address is set
    """
    interfaces = {
        "bond0.1234": {
            "hwaddr": "01:01:01:d0:d0:d0",
            "up": False,
            "inet": [
                {
                    "broadcast": "111.1.111.255",
                    "netmask": "111.1.0.0",
                    "label": "bond0",
                    "address": "111.1.0.1",
                }
            ],
        }
    }
    minion_opts.update(
        {
            "ipv6": False,
            "master": "127.0.0.1",
            "master_port": "4555",
            "file_client": "local",
            "source_interface_name": "",
            "source_address": "111.1.0.1",
            "source_ret_port": 49017,
            "source_publish_port": 49018,
        },
    )
    with patch("salt.utils.network.interfaces", MagicMock(return_value=interfaces)):
        assert salt.minion.resolve_dns(minion_opts) == {
            "source_publish_port": 49018,
            "source_ret_port": 49017,
            "master_uri": "tcp://127.0.0.1:4555",
            "source_ip": "111.1.0.1",
            "master_ip": "127.0.0.1",
        }


# Tests for _handle_decoded_payload in the salt.minion.Minion() class: 3
@pytest.mark.slow_test
def test_handle_decoded_payload_jid_match_in_jid_queue(minion_opts):
    """
    Tests that the _handle_decoded_payload function returns when a jid is given that is already present
    in the jid_queue.

    Note: This test doesn't contain all of the patch decorators above the function like the other tests
    for _handle_decoded_payload below. This is essential to this test as the call to the function must
    return None BEFORE any of the processes are spun up because we should be avoiding firing duplicate
    jobs.
    """
    mock_data = {"fun": "foo.bar", "jid": 123}
    mock_jid_queue = [123]
    minion = salt.minion.Minion(
        minion_opts,
        jid_queue=copy.copy(mock_jid_queue),
        io_loop=tornado.ioloop.IOLoop(),
    )
    try:
        ret = minion._handle_decoded_payload(mock_data).result()
        assert minion.jid_queue == mock_jid_queue
        assert ret is None
    finally:
        minion.destroy()


@pytest.mark.slow_test
def test_handle_decoded_payload_jid_queue_addition(minion_opts):
    """
    Tests that the _handle_decoded_payload function adds a jid to the minion's jid_queue when the new
    jid isn't already present in the jid_queue.
    """
    with patch("salt.minion.Minion.ctx", MagicMock(return_value={})), patch(
        "salt.utils.process.SignalHandlingProcess.start",
        MagicMock(return_value=True),
    ), patch(
        "salt.utils.process.SignalHandlingProcess.join",
        MagicMock(return_value=True),
    ):
        mock_jid = 11111
        mock_data = {"fun": "foo.bar", "jid": mock_jid}
        mock_jid_queue = [123, 456]
        minion = salt.minion.Minion(
            minion_opts,
            jid_queue=copy.copy(mock_jid_queue),
            io_loop=tornado.ioloop.IOLoop(),
        )
        try:

            # Assert that the minion's jid_queue attribute matches the mock_jid_queue as a baseline
            # This can help debug any test failures if the _handle_decoded_payload call fails.
            assert minion.jid_queue == mock_jid_queue

            # Call the _handle_decoded_payload function and update the mock_jid_queue to include the new
            # mock_jid. The mock_jid should have been added to the jid_queue since the mock_jid wasn't
            # previously included. The minion's jid_queue attribute and the mock_jid_queue should be equal.
            minion._handle_decoded_payload(mock_data).result()
            mock_jid_queue.append(mock_jid)
            assert minion.jid_queue == mock_jid_queue
        finally:
            minion.destroy()


@pytest.mark.slow_test
def test_handle_decoded_payload_jid_queue_reduced_minion_jid_queue_hwm(minion_opts):
    """
    Tests that the _handle_decoded_payload function removes a jid from the minion's jid_queue when the
    minion's jid_queue high water mark (minion_jid_queue_hwm) is hit.
    """
    with patch("salt.minion.Minion.ctx", MagicMock(return_value={})), patch(
        "salt.utils.process.SignalHandlingProcess.start",
        MagicMock(return_value=True),
    ), patch(
        "salt.utils.process.SignalHandlingProcess.join",
        MagicMock(return_value=True),
    ):
        minion_opts["minion_jid_queue_hwm"] = 2
        mock_data = {"fun": "foo.bar", "jid": 789}
        mock_jid_queue = [123, 456]
        minion = salt.minion.Minion(
            minion_opts,
            jid_queue=copy.copy(mock_jid_queue),
            io_loop=tornado.ioloop.IOLoop(),
        )
        try:

            # Assert that the minion's jid_queue attribute matches the mock_jid_queue as a baseline
            # This can help debug any test failures if the _handle_decoded_payload call fails.
            assert minion.jid_queue == mock_jid_queue

            # Call the _handle_decoded_payload function and check that the queue is smaller by one item
            # and contains the new jid
            minion._handle_decoded_payload(mock_data).result()
            assert len(minion.jid_queue) == 2
            assert minion.jid_queue == [456, 789]
        finally:
            minion.destroy()


@pytest.mark.slow_test
def test_process_count_max(minion_opts):
    """
    Tests that the _handle_decoded_payload function does not spawn more than the configured amount of processes,
    as per process_count_max.
    """
    with patch("salt.minion.Minion.ctx", MagicMock(return_value={})), patch(
        "salt.utils.process.SignalHandlingProcess.start",
        MagicMock(return_value=True),
    ), patch(
        "salt.utils.process.SignalHandlingProcess.join",
        MagicMock(return_value=True),
    ), patch(
        "salt.utils.minion.running", MagicMock(return_value=[])
    ), patch(
        "tornado.gen.sleep",
        MagicMock(return_value=tornado.concurrent.Future()),
    ):
        process_count_max = 10
        minion_opts["__role"] = "minion"
        minion_opts["minion_jid_queue_hwm"] = 100
        minion_opts["process_count_max"] = process_count_max

        io_loop = tornado.ioloop.IOLoop()
        minion = salt.minion.Minion(minion_opts, jid_queue=[], io_loop=io_loop)
        try:

            # mock gen.sleep to throw a special Exception when called, so that we detect it
            class SleepCalledException(Exception):
                """Thrown when sleep is called"""

            tornado.gen.sleep.return_value.set_exception(SleepCalledException())

            # up until process_count_max: gen.sleep does not get called, processes are started normally
            for i in range(process_count_max):
                mock_data = {"fun": "foo.bar", "jid": i}
                io_loop.run_sync(
                    lambda data=mock_data: minion._handle_decoded_payload(data)
                )
                assert (
                    salt.utils.process.SignalHandlingProcess.start.call_count == i + 1
                )
                assert len(minion.jid_queue) == i + 1
                salt.utils.minion.running.return_value += [i]

            # above process_count_max: gen.sleep does get called, JIDs are created but no new processes are started
            mock_data = {"fun": "foo.bar", "jid": process_count_max + 1}

            pytest.raises(
                SleepCalledException,
                lambda: io_loop.run_sync(
                    lambda: minion._handle_decoded_payload(mock_data)
                ),
            )
            assert (
                salt.utils.process.SignalHandlingProcess.start.call_count
                == process_count_max
            )
            assert len(minion.jid_queue) == process_count_max + 1
        finally:
            minion.destroy()


@pytest.mark.slow_test
def test_beacons_before_connect(minion_opts):
    """
    Tests that the 'beacons_before_connect' option causes the beacons to be initialized before connect.
    """
    with patch("salt.minion.Minion.ctx", MagicMock(return_value={})), patch(
        "salt.minion.Minion.sync_connect_master",
        MagicMock(side_effect=RuntimeError("stop execution")),
    ), patch(
        "salt.utils.process.SignalHandlingProcess.start",
        MagicMock(return_value=True),
    ), patch(
        "salt.utils.process.SignalHandlingProcess.join",
        MagicMock(return_value=True),
    ):
        minion_opts["beacons_before_connect"] = True
        io_loop = tornado.ioloop.IOLoop()
        minion = salt.minion.Minion(minion_opts, io_loop=io_loop)
        try:

            try:
                minion.tune_in(start=True)
            except RuntimeError:
                pass

            # Make sure beacons are initialized but the sheduler is not
            assert "beacons" in minion.periodic_callbacks
            assert "schedule" not in minion.periodic_callbacks
        finally:
            minion.destroy()


@pytest.mark.slow_test
def test_scheduler_before_connect(minion_opts):
    """
    Tests that the 'scheduler_before_connect' option causes the scheduler to be initialized before connect.
    """
    with patch("salt.minion.Minion.ctx", MagicMock(return_value={})), patch(
        "salt.minion.Minion.sync_connect_master",
        MagicMock(side_effect=RuntimeError("stop execution")),
    ), patch(
        "salt.utils.process.SignalHandlingProcess.start",
        MagicMock(return_value=True),
    ), patch(
        "salt.utils.process.SignalHandlingProcess.join",
        MagicMock(return_value=True),
    ):
        minion_opts["scheduler_before_connect"] = True
        io_loop = tornado.ioloop.IOLoop()
        minion = salt.minion.Minion(minion_opts, io_loop=io_loop)
        try:
            try:
                minion.tune_in(start=True)
            except RuntimeError:
                pass

            # Make sure the scheduler is initialized but the beacons are not
            assert "schedule" in minion.periodic_callbacks
            assert "beacons" not in minion.periodic_callbacks
        finally:
            minion.destroy()


def test_minion_module_refresh(minion_opts):
    """
    Tests that the 'module_refresh' just return in case there is no 'schedule'
    because destroy method was already called.
    """
    with patch("salt.minion.Minion.ctx", MagicMock(return_value={})), patch(
        "salt.utils.process.SignalHandlingProcess.start",
        MagicMock(return_value=True),
    ), patch(
        "salt.utils.process.SignalHandlingProcess.join",
        MagicMock(return_value=True),
    ):
        try:
            minion = salt.minion.Minion(
                minion_opts,
                io_loop=tornado.ioloop.IOLoop(),
            )
            minion.schedule = salt.utils.schedule.Schedule(
                minion_opts, {}, returners={}
            )
            assert hasattr(minion, "schedule")
            minion.destroy()
            assert not hasattr(minion, "schedule")
            assert not minion.module_refresh()
        finally:
            minion.destroy()


def test_minion_module_refresh_beacons_refresh(minion_opts):
    """
    Tests that 'module_refresh' calls beacons_refresh and that the
    minion object has a beacons attribute with beacons.
    """
    with patch("salt.minion.Minion.ctx", MagicMock(return_value={})), patch(
        "salt.utils.process.SignalHandlingProcess.start",
        MagicMock(return_value=True),
    ), patch(
        "salt.utils.process.SignalHandlingProcess.join",
        MagicMock(return_value=True),
    ):
        try:
            minion = salt.minion.Minion(
                minion_opts,
                io_loop=tornado.ioloop.IOLoop(),
            )
            minion.schedule = salt.utils.schedule.Schedule(
                minion_opts, {}, returners={}
            )
            assert not hasattr(minion, "beacons")
            minion.module_refresh()
            assert hasattr(minion, "beacons")
            assert hasattr(minion.beacons, "beacons")
            assert "service.beacon" in minion.beacons.beacons
            minion.destroy()
        finally:
            minion.destroy()


@pytest.mark.slow_test
def test_when_ping_interval_is_set_the_callback_should_be_added_to_periodic_callbacks(
    minion_opts,
):
    with patch("salt.minion.Minion.ctx", MagicMock(return_value={})), patch(
        "salt.minion.Minion.sync_connect_master",
        MagicMock(side_effect=RuntimeError("stop execution")),
    ), patch(
        "salt.utils.process.SignalHandlingProcess.start",
        MagicMock(return_value=True),
    ), patch(
        "salt.utils.process.SignalHandlingProcess.join",
        MagicMock(return_value=True),
    ):
        minion_opts["ping_interval"] = 10
        io_loop = tornado.ioloop.IOLoop()
        minion = salt.minion.Minion(minion_opts, io_loop=io_loop)
        try:
            try:
                minion.connected = MagicMock(side_effect=(False, True))
                minion._fire_master_minion_start = MagicMock()
                minion.tune_in(start=False)
            except RuntimeError:
                pass

            # Make sure the scheduler is initialized but the beacons are not
            assert "ping" in minion.periodic_callbacks
        finally:
            minion.destroy()


@pytest.mark.slow_test
def test_when_passed_start_event_grains(minion_opts):
    # provide mock opts an os grain since we'll look for it later.
    minion_opts["grains"]["os"] = "linux"
    minion_opts["start_event_grains"] = ["os"]
    io_loop = tornado.ioloop.IOLoop()
    minion = salt.minion.Minion(minion_opts, io_loop=io_loop)
    try:
        minion.tok = MagicMock()
        minion._send_req_sync = MagicMock()
        minion._fire_master(
            "Minion has started", "minion_start", include_startup_grains=True
        )
        load = minion._send_req_sync.call_args[0][0]

        assert "grains" in load
        assert "os" in load["grains"]
    finally:
        minion.destroy()


@pytest.mark.slow_test
def test_when_not_passed_start_event_grains(minion_opts):
    io_loop = tornado.ioloop.IOLoop()
    minion = salt.minion.Minion(minion_opts, io_loop=io_loop)
    try:
        minion.tok = MagicMock()
        minion._send_req_sync = MagicMock()
        minion._fire_master("Minion has started", "minion_start")
        load = minion._send_req_sync.call_args[0][0]

        assert "grains" not in load
    finally:
        minion.destroy()


@pytest.mark.slow_test
def test_when_other_events_fired_and_start_event_grains_are_set(minion_opts):
    minion_opts["start_event_grains"] = ["os"]
    io_loop = tornado.ioloop.IOLoop()
    minion = salt.minion.Minion(minion_opts, io_loop=io_loop)
    try:
        minion.tok = MagicMock()
        minion._send_req_sync = MagicMock()
        minion._fire_master("Custm_event_fired", "custom_event")
        load = minion._send_req_sync.call_args[0][0]

        assert "grains" not in load
    finally:
        minion.destroy()


@pytest.mark.slow_test
def test_minion_retry_dns_count(minion_opts):
    """
    Tests that the resolve_dns will retry dns look ups for a maximum of
    3 times before raising a SaltMasterUnresolvableError exception.
    """
    minion_opts.update(
        {
            "ipv6": False,
            "master": "dummy",
            "master_port": "4555",
            "retry_dns": 1,
            "retry_dns_count": 3,
        },
    )
    with pytest.raises(SaltMasterUnresolvableError):
        salt.minion.resolve_dns(minion_opts)


@pytest.mark.slow_test
def test_gen_modules_executors(minion_opts):
    """
    Ensure gen_modules is called with the correct arguments #54429
    """
    io_loop = tornado.ioloop.IOLoop()
    minion = salt.minion.Minion(minion_opts, io_loop=io_loop)

    class MockPillarCompiler:
        def compile_pillar(self):
            return {}

    try:
        with patch("salt.pillar.get_pillar", return_value=MockPillarCompiler()):
            with patch("salt.loader.executors", mock=MagicMock()) as execmock:
                minion.gen_modules()
<<<<<<< HEAD
        execmock.assert_called_with(
=======
        execmock.assert_called_once_with(
>>>>>>> 5d86ead7
            minion.opts, functions=minion.functions, proxy=minion.proxy, context={}
        )
    finally:
        minion.destroy()


def test_reinit_crypto_on_fork(minion_opts):
    """
    Ensure salt.utils.crypt.reinit_crypto() is executed when forking for new job
    """
    minion_opts["multiprocessing"] = True
    with patch("salt.utils.process.default_signals"):

        io_loop = tornado.ioloop.IOLoop()
        minion = salt.minion.Minion(minion_opts, io_loop=io_loop)

        job_data = {"jid": "test-jid", "fun": "test.ping"}

        def mock_start(self):
            # pylint: disable=comparison-with-callable
            assert (
                len(
                    [
                        x
                        for x in self._after_fork_methods
                        if x[0] == salt.utils.crypt.reinit_crypto
                    ]
                )
                == 1
            )
            # pylint: enable=comparison-with-callable

        with patch.object(
            salt.utils.process.SignalHandlingProcess, "start", mock_start
        ):
            io_loop.run_sync(lambda: minion._handle_decoded_payload(job_data))


def test_minion_manage_schedule(minion_opts):
    """
    Tests that the manage_schedule will call the add function, adding
    schedule data into opts.
    """
    with patch("salt.minion.Minion.ctx", MagicMock(return_value={})), patch(
        "salt.minion.Minion.sync_connect_master",
        MagicMock(side_effect=RuntimeError("stop execution")),
    ), patch(
        "salt.utils.process.SignalHandlingProcess.start",
        MagicMock(return_value=True),
    ), patch(
        "salt.utils.process.SignalHandlingProcess.join",
        MagicMock(return_value=True),
    ):
        io_loop = tornado.ioloop.IOLoop()

        with patch("salt.utils.schedule.clean_proc_dir", MagicMock(return_value=None)):
            try:
                mock_functions = {"test.ping": None}

                minion = salt.minion.Minion(minion_opts, io_loop=io_loop)
                minion.schedule = salt.utils.schedule.Schedule(
                    minion_opts,
                    mock_functions,
                    returners={},
                    new_instance=True,
                )

                minion.opts["foo"] = "bar"
                schedule_data = {
                    "test_job": {
                        "function": "test.ping",
                        "return_job": False,
                        "jid_include": True,
                        "maxrunning": 2,
                        "seconds": 10,
                    }
                }

                data = {
                    "name": "test-item",
                    "schedule": schedule_data,
                    "func": "add",
                    "persist": False,
                }
                tag = "manage_schedule"

                minion.manage_schedule(tag, data)
                assert "test_job" in minion.opts["schedule"]
            finally:
                del minion.schedule
                minion.destroy()
                del minion


def test_minion_manage_beacons(minion_opts):
    """
    Tests that the manage_beacons will call the add function, adding
    beacon data into opts.
    """
    with patch("salt.minion.Minion.ctx", MagicMock(return_value={})), patch(
        "salt.minion.Minion.sync_connect_master",
        MagicMock(side_effect=RuntimeError("stop execution")),
    ), patch(
        "salt.utils.process.SignalHandlingProcess.start",
        MagicMock(return_value=True),
    ), patch(
        "salt.utils.process.SignalHandlingProcess.join",
        MagicMock(return_value=True),
    ):
        try:
            minion_opts["beacons"] = {}

            io_loop = MagicMock()

            mock_functions = {"test.ping": None}
            minion = salt.minion.Minion(minion_opts, io_loop=io_loop)
            minion.beacons = salt.beacons.Beacon(minion_opts, mock_functions)

            bdata = [{"salt-master": "stopped"}, {"apache2": "stopped"}]
            data = {"name": "ps", "beacon_data": bdata, "func": "add"}

            tag = "manage_beacons"
            log.debug("==== minion.opts %s ====", minion.opts)

            minion.manage_beacons(tag, data)
            assert "ps" in minion.opts["beacons"]
            assert minion.opts["beacons"]["ps"] == bdata
        finally:
            minion.destroy()


def test_prep_ip_port():
    _ip = ipaddress.ip_address

    opts = {"master": "10.10.0.3", "master_uri_format": "ip_only"}
    ret = salt.minion.prep_ip_port(opts)
    assert ret == {"master": _ip("10.10.0.3")}

    opts = {
        "master": "10.10.0.3",
        "master_port": 1234,
        "master_uri_format": "default",
    }
    ret = salt.minion.prep_ip_port(opts)
    assert ret == {"master": "10.10.0.3"}

    opts = {"master": "10.10.0.3:1234", "master_uri_format": "default"}
    ret = salt.minion.prep_ip_port(opts)
    assert ret == {"master": "10.10.0.3", "master_port": 1234}

    opts = {"master": "host name", "master_uri_format": "default"}
    pytest.raises(SaltClientError, salt.minion.prep_ip_port, opts)

    opts = {"master": "10.10.0.3:abcd", "master_uri_format": "default"}
    pytest.raises(SaltClientError, salt.minion.prep_ip_port, opts)

    opts = {"master": "10.10.0.3::1234", "master_uri_format": "default"}
    pytest.raises(SaltClientError, salt.minion.prep_ip_port, opts)


@pytest.mark.skip_if_not_root
def test_sock_path_len(minion_opts):
    """
    This tests whether or not a larger hash causes the sock path to exceed
    the system's max sock path length. See the below link for more
    information.

    https://github.com/saltstack/salt/issues/12172#issuecomment-43903643
    """
    minion_opts.update(
        {
            "id": "salt-testing",
            "hash_type": "sha512",
            "sock_dir": os.path.join(salt.syspaths.SOCK_DIR, "minion"),
            "extension_modules": "",
        }
    )
    try:
        event_publisher = event.AsyncEventPublisher(minion_opts)
        result = True
    except ValueError:
        #  There are rare cases where we operate a closed socket, especially in containers.
        # In this case, don't fail the test because we'll catch it down the road.
        result = True
    except SaltSystemExit:
        result = False
    assert result


@pytest.mark.skip_on_windows(reason="Skippin, no Salt master running on Windows.")
async def test_master_type_failover(minion_opts):
    """
    Tests master_type "failover" to not fall back to 127.0.0.1 address when master does not resolve in DNS
    """
    minion_opts.update(
        {
            "master_type": "failover",
            "master": ["master1", "master2"],
            "__role": "",
            "retry_dns": 0,
        }
    )

    class MockPubChannel:
        def connect(self):
            raise SaltClientError("MockedChannel")

        def close(self):
            return

    def mock_resolve_dns(opts, fallback=False):
        assert not fallback

        if opts["master"] == "master1":
            raise SaltClientError("Cannot resolve {}".format(opts["master"]))

        return {
            "master_ip": "192.168.2.1",
            "master_uri": "tcp://192.168.2.1:4505",
        }

    def mock_channel_factory(opts, **kwargs):
        assert opts["master"] == "master2"
        return MockPubChannel()

    with patch("salt.minion.resolve_dns", mock_resolve_dns), patch(
        "salt.channel.client.AsyncPubChannel.factory", mock_channel_factory
    ), patch("salt.loader.grains", MagicMock(return_value=[])):
        with pytest.raises(SaltClientError):
            minion = salt.minion.Minion(minion_opts)
            await minion.connect_master()


async def test_master_type_failover_no_masters(minion_opts):
    """
    Tests master_type "failover" to not fall back to 127.0.0.1 address when no master can be resolved
    """
    minion_opts.update(
        {
            "master_type": "failover",
            "master": ["master1", "master2"],
            "__role": "",
            "retry_dns": 0,
        }
    )

    def mock_resolve_dns(opts, fallback=False):
        assert not fallback
        raise SaltClientError("Cannot resolve {}".format(opts["master"]))

    with patch("salt.minion.resolve_dns", mock_resolve_dns), patch(
        "salt.loader.grains", MagicMock(return_value=[])
    ):
        with pytest.raises(SaltClientError):
            minion = salt.minion.Minion(minion_opts)
            # Mock the io_loop so calls to stop/close won't happen.
            minion.io_loop = MagicMock()
            await minion.connect_master()


def test_config_cache_path_overrides():
    cachedir = os.path.abspath("/path/to/master/cache")
    opts = {"cachedir": cachedir, "conf_file": None}

    mminion = salt.minion.MasterMinion(opts)
    assert mminion.opts["cachedir"] == cachedir


def test_minion_grains_refresh_pre_exec_false(minion_opts):
    """
    Minion does not refresh grains when grains_refresh_pre_exec is False
    """
    minion_opts["multiprocessing"] = False
    minion_opts["grains_refresh_pre_exec"] = False
    mock_data = {"fun": "foo.bar", "jid": 123}
    with patch("salt.loader.grains") as grainsfunc, patch(
        "salt.minion.Minion._target", MagicMock(return_value=True)
    ):
        minion = salt.minion.Minion(
            minion_opts,
            jid_queue=None,
            io_loop=tornado.ioloop.IOLoop(),
            load_grains=False,
        )
        try:
            ret = minion._handle_decoded_payload(mock_data).result()
            grainsfunc.assert_not_called()
        finally:
            minion.destroy()


def test_minion_grains_refresh_pre_exec_true(minion_opts):
    """
    Minion refreshes grains when grains_refresh_pre_exec is True
    """
    minion_opts["multiprocessing"] = False
    minion_opts["grains_refresh_pre_exec"] = True
    mock_data = {"fun": "foo.bar", "jid": 123}
    with patch("salt.loader.grains") as grainsfunc, patch(
        "salt.minion.Minion._target", MagicMock(return_value=True)
    ):
        minion = salt.minion.Minion(
            minion_opts,
            jid_queue=None,
            io_loop=tornado.ioloop.IOLoop(),
            load_grains=False,
        )
        try:
            ret = minion._handle_decoded_payload(mock_data).result()
            grainsfunc.assert_called()
        finally:
            minion.destroy()


@pytest.mark.skip_on_darwin(
    reason="Skip on MacOS, where this does not raise an exception."
)
def test_valid_ipv4_master_address_ipv6_enabled(minion_opts):
    """
    Tests that the lookups fail back to ipv4 when ipv6 fails.
    """
    interfaces = {
        "bond0.1234": {
            "hwaddr": "01:01:01:d0:d0:d0",
            "up": False,
            "inet": [
                {
                    "broadcast": "111.1.111.255",
                    "netmask": "111.1.0.0",
                    "label": "bond0",
                    "address": "111.1.0.1",
                }
            ],
        }
    }
    minion_opts.update(
        {
            "ipv6": True,
            "master": "127.0.0.1",
            "master_port": "4555",
            "retry_dns": False,
            "source_address": "111.1.0.1",
            "source_interface_name": "bond0.1234",
            "source_ret_port": 49017,
            "source_publish_port": 49018,
        },
    )
    with patch("salt.utils.network.interfaces", MagicMock(return_value=interfaces)):
        expected = {
            "source_publish_port": 49018,
            "master_uri": "tcp://127.0.0.1:4555",
            "source_ret_port": 49017,
            "master_ip": "127.0.0.1",
        }
        assert salt.minion.resolve_dns(minion_opts) == expected


async def test_master_type_disable(minion_opts):
    """
    Tests master_type "disable" to not even attempt connecting to a master.
    """
    minion_opts.update(
        {
            "master_type": "disable",
            "master": None,
            "__role": "",
            "pub_ret": False,
            "file_client": "local",
        }
    )

    minion = salt.minion.Minion(minion_opts)
    try:

        try:
            minion_man = salt.minion.MinionManager(minion_opts)
            await minion_man._connect_minion(minion)
        except RuntimeError:
            pytest.fail("_connect_minion(minion) threw an error, This was not expected")

        # Make sure beacons and sheduler are initialized
        assert "beacons" in minion.periodic_callbacks
        assert "schedule" in minion.periodic_callbacks
        assert minion.connected is False
    finally:
<<<<<<< HEAD
        # Mock the io_loop so calls to stop/close won't happen.
        minion.io_loop = MagicMock()
        minion.destroy()
=======
        minion.destroy()


async def test_syndic_async_req_channel(syndic_opts):
    syndic_opts["_minion_conf_file"] = ""
    syndic_opts["master_uri"] = "tcp://127.0.0.1:4506"
    syndic = salt.minion.Syndic(syndic_opts)
    syndic.pub_channel = MagicMock()
    syndic.tune_in_no_block()
    assert isinstance(syndic.async_req_channel, salt.channel.client.AsyncReqChannel)
>>>>>>> 5d86ead7
<|MERGE_RESOLUTION|>--- conflicted
+++ resolved
@@ -27,18 +27,12 @@
     """
     minion_opts["grains"] = {"foo": "bar"}
     with patch("salt.loader.grains") as grainsfunc:
-<<<<<<< HEAD
-        minion = salt.minion.Minion(opts, load_grains=False)
-        try:
-            assert minion.opts["grains"] == opts["grains"]
+        minion = salt.minion.Minion(minion_opts, load_grains=False)
+        try:
+            assert minion.opts["grains"] == minion_opts["grains"]
             grainsfunc.assert_not_called()
         finally:
             minion.destroy()
-=======
-        minion = salt.minion.Minion(minion_opts, load_grains=False)
-        assert minion.opts["grains"] == minion_opts["grains"]
-        grainsfunc.assert_not_called()
->>>>>>> 5d86ead7
 
 
 def test_minion_load_grains_true(minion_opts):
@@ -46,18 +40,12 @@
     Minion generates grains when load_grains is True
     """
     with patch("salt.loader.grains") as grainsfunc:
-<<<<<<< HEAD
-        minion = salt.minion.Minion(opts, load_grains=True)
+        minion = salt.minion.Minion(minion_opts, load_grains=True)
         try:
             assert minion.opts["grains"] != {}
             grainsfunc.assert_called()
         finally:
             minion.destroy()
-=======
-        minion = salt.minion.Minion(minion_opts, load_grains=True)
-        assert minion.opts["grains"] != {}
-        grainsfunc.assert_called()
->>>>>>> 5d86ead7
 
 
 def test_minion_load_grains_default(minion_opts):
@@ -65,18 +53,12 @@
     Minion load_grains defaults to True
     """
     with patch("salt.loader.grains") as grainsfunc:
-<<<<<<< HEAD
-        minion = salt.minion.Minion(opts)
+        minion = salt.minion.Minion(minion_opts)
         try:
             assert minion.opts["grains"] != {}
             grainsfunc.assert_called()
         finally:
             minion.destroy()
-=======
-        minion = salt.minion.Minion(minion_opts)
-        assert minion.opts["grains"] != {}
-        grainsfunc.assert_called()
->>>>>>> 5d86ead7
 
 
 @pytest.mark.parametrize(
@@ -105,7 +87,6 @@
         with patch("salt.loader.grains"):
             minion = salt.minion.Minion(minion_opts)
 
-<<<<<<< HEAD
             try:
                 load = {"load": "value"}
                 timeout = 60
@@ -123,7 +104,8 @@
                     if "fire_event" in call[0]:
                         condition_event_tag = (
                             len(call.args) > 1
-                            and call.args[1] == "__master_req_channel_payload"
+                            and call.args[1]
+                            == f"__master_req_channel_payload/{minion_opts['master']}"
                         )
                         condition_event_tag_error = (
                             "{} != {}; Call(number={}): {}".format(
@@ -147,43 +129,6 @@
                 assert rtn
             finally:
                 minion.destroy()
-=======
-            load = {"load": "value"}
-            timeout = 60
-
-            # XXX This is buggy because "async" in event[0] will never evaluate
-            # to True and if it *did* evaluate to true the test would fail
-            # because you Mock isn't a co-routine.
-            if "async" in event[0]:
-                rtn = minion._send_req_async(load, timeout).result()
-            else:
-                rtn = minion._send_req_sync(load, timeout)
-
-            # get the
-            for idx, call in enumerate(event.mock_calls, 1):
-                if "fire_event" in call[0]:
-                    condition_event_tag = (
-                        len(call.args) > 1
-                        and call.args[1]
-                        == f"__master_req_channel_payload/{minion_opts['master']}"
-                    )
-                    condition_event_tag_error = "{} != {}; Call(number={}): {}".format(
-                        idx, call, call.args[1], "__master_req_channel_payload"
-                    )
-                    condition_timeout = (
-                        len(call.kwargs) == 1 and call.kwargs["timeout"] == timeout
-                    )
-                    condition_timeout_error = "{} != {}; Call(number={}): {}".format(
-                        idx, call, call.kwargs["timeout"], timeout
-                    )
-
-                    fire_event_called = True
-                    assert condition_event_tag, condition_event_tag_error
-                    assert condition_timeout, condition_timeout_error
-
-            assert fire_event_called
-            assert rtn
->>>>>>> 5d86ead7
 
 
 async def test_send_req_async_regression_62453(minion_opts):
@@ -766,11 +711,7 @@
         with patch("salt.pillar.get_pillar", return_value=MockPillarCompiler()):
             with patch("salt.loader.executors", mock=MagicMock()) as execmock:
                 minion.gen_modules()
-<<<<<<< HEAD
-        execmock.assert_called_with(
-=======
         execmock.assert_called_once_with(
->>>>>>> 5d86ead7
             minion.opts, functions=minion.functions, proxy=minion.proxy, context={}
         )
     finally:
@@ -1156,11 +1097,8 @@
         assert "schedule" in minion.periodic_callbacks
         assert minion.connected is False
     finally:
-<<<<<<< HEAD
         # Mock the io_loop so calls to stop/close won't happen.
         minion.io_loop = MagicMock()
-        minion.destroy()
-=======
         minion.destroy()
 
 
@@ -1170,5 +1108,4 @@
     syndic = salt.minion.Syndic(syndic_opts)
     syndic.pub_channel = MagicMock()
     syndic.tune_in_no_block()
-    assert isinstance(syndic.async_req_channel, salt.channel.client.AsyncReqChannel)
->>>>>>> 5d86ead7
+    assert isinstance(syndic.async_req_channel, salt.channel.client.AsyncReqChannel)