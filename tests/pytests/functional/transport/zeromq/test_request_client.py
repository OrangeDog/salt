import asyncio
import logging

import pytest
import pytestshellutils.utils.ports
import zmq
import zmq.eventloop.zmqstream

import salt.exceptions
<<<<<<< HEAD
=======
import salt.ext.tornado.gen
import salt.ext.tornado.locks
>>>>>>> e9433222
import salt.transport.zeromq

log = logging.getLogger(__name__)


@pytest.fixture
def port():
    return pytestshellutils.utils.ports.get_unused_localhost_port()


@pytest.fixture
def request_client(io_loop, minion_opts, port):
    minion_opts["master_uri"] = f"tcp://127.0.0.1:{port}"
    client = salt.transport.zeromq.RequestClient(minion_opts, io_loop)
    try:
        yield client
    finally:
        client.close()


async def test_request_channel_issue_64627(io_loop, request_client, minion_opts, port):
    """
    Validate socket is preserved until request channel is explicitly closed.
    """
    minion_opts["master_uri"] = f"tcp://127.0.0.1:{port}"

    ctx = zmq.Context()
    socket = ctx.socket(zmq.REP)
    socket.bind(minion_opts["master_uri"])
    stream = zmq.eventloop.zmqstream.ZMQStream(socket, io_loop=io_loop)
    try:

        async def req_handler(stream, msg):
            stream.send(msg[0])

        stream.on_recv_stream(req_handler)

        rep = await request_client.send(b"foo")
        req_socket = request_client.socket
        rep = await request_client.send(b"foo")
        assert req_socket is request_client.socket
        request_client.close()
        assert request_client.socket is None

    finally:
        stream.close()
        ctx.term()


async def test_request_channel_issue_65265(io_loop, request_client, minion_opts, port):

    minion_opts["master_uri"] = f"tcp://127.0.0.1:{port}"

    ctx = zmq.Context()
    socket = ctx.socket(zmq.REP)
    socket.bind(minion_opts["master_uri"])
    stream = zmq.eventloop.zmqstream.ZMQStream(socket, io_loop=io_loop)

    try:
        send_complete = asyncio.Event()

        async def no_handler(stream, msg):
            """
            The server never responds.
            """
            stream.close()

        stream.on_recv_stream(no_handler)

        async def send_request():
            """
            The request will timeout becuse the server does not respond.
            """
            ret = None
            with pytest.raises(salt.exceptions.SaltReqTimeoutError):
                await request_client.send("foo", timeout=3)
            send_complete.set()
            return ret

        io_loop.spawn_callback(send_request)

        await send_complete.wait()

    finally:
        stream.close()

    # Create a new server, the old socket has been closed.

    async def req_handler(stream, msg):
        """
        The server responds
        """
        stream.send(salt.payload.dumps("bar"))

    socket = ctx.socket(zmq.REP)
    socket.bind(minion_opts["master_uri"])
    stream = zmq.eventloop.zmqstream.ZMQStream(socket, io_loop=io_loop)
    try:
        stream.on_recv_stream(req_handler)
        await asyncio.sleep(1)

        ret = await request_client.send("foo", timeout=1)
        assert ret == "bar"
    finally:
        stream.close()
<<<<<<< HEAD
        ctx.term()
=======


async def test_request_client_send_recv_socket_closed(
    io_loop, request_client, minion_opts, port, caplog
):
    minion_opts["master_uri"] = f"tcp://127.0.0.1:{port}"
    ctx = zmq.Context()
    socket = ctx.socket(zmq.REP)
    socket.bind(minion_opts["master_uri"])
    stream = zmq.eventloop.zmqstream.ZMQStream(socket, io_loop=io_loop)

    request_client.connect()
    socket = request_client.message_client.socket
    with caplog.at_level(logging.TRACE):
        request_client.close()
        await salt.ext.tornado.gen.sleep(0.5)
        assert "Send socket closed while polling." in caplog.messages
        assert f"Send and receive coroutine ending {socket}" in caplog.messages


def test_request_client_send_recv_loop_closed(minion_opts, port, caplog):
    io_loop = salt.ext.tornado.ioloop.IOLoop()
    minion_opts["master_uri"] = f"tcp://127.0.0.1:{port}"
    ctx = zmq.Context()
    serve_socket = ctx.socket(zmq.REP)
    serve_socket.bind(minion_opts["master_uri"])
    minion_opts["master_uri"] = f"tcp://127.0.0.1:{port}"
    request_client = salt.transport.zeromq.RequestClient(minion_opts, io_loop)

    request_client.connect()

    def poll(*args, **kwargs):
        """
        Mock this error because it is incredibly hard to time this.
        """
        raise zmq.eventloop.future.CancelledError()

    socket = request_client.message_client.socket
    socket.poll = poll

    with caplog.at_level(logging.TRACE):

        @salt.ext.tornado.gen.coroutine
        def testit():
            yield salt.ext.tornado.gen.sleep(0.5)
            io_loop.stop()

        io_loop.add_callback(testit)
        io_loop.start()

        try:
            assert "Loop closed while polling send socket." in caplog.messages
            assert f"Send and receive coroutine ending {socket}" in caplog.messages
        finally:
            request_client.close()
            serve_socket.close()


@pytest.mark.parametrize(
    "errno", [zmq.ETERM, zmq.ENOTSOCK, zmq.error.EINTR, zmq.EFSM, 321]
)
async def test_request_client_send_msg_socket_closed(
    io_loop, request_client, minion_opts, port, caplog, errno
):
    minion_opts["master_uri"] = f"tcp://127.0.0.1:{port}"
    ctx = zmq.Context()
    serve_socket = ctx.socket(zmq.REP)
    serve_socket.bind(minion_opts["master_uri"])

    request_client.connect()

    @salt.ext.tornado.gen.coroutine
    def send(*args, **kwargs):
        """
        Mock this error because it is incredibly hard to time this.
        """
        raise zmq.ZMQError(errno=errno)

    socket = request_client.message_client.socket
    socket.send = send
    with caplog.at_level(logging.TRACE):
        with pytest.raises(zmq.ZMQError):
            try:
                await request_client.send("meh")
                await salt.ext.tornado.gen.sleep(0.3)
                if errno == zmq.EFSM:
                    assert "Socket was found in invalid state." in caplog.messages
                elif errno != 321:
                    assert "Recieve socket closed while polling." in caplog.messages
                else:
                    assert (
                        "Unhandled Zeromq error durring send/receive: Unknown error 321"
                        in caplog.messages
                    )
                assert (
                    "The request timed out or ended with an error before sending completed. reconnecting."
                    in caplog.messages
                )
                assert f"Send and receive coroutine ending {socket}" in caplog.messages
            finally:
                request_client.close()
                serve_socket.close()


async def test_request_client_send_msg_loop_closed(
    io_loop, request_client, minion_opts, port, caplog
):
    minion_opts["master_uri"] = f"tcp://127.0.0.1:{port}"
    ctx = zmq.Context()
    serve_socket = ctx.socket(zmq.REP)
    serve_socket.bind(minion_opts["master_uri"])

    request_client.connect()

    @salt.ext.tornado.gen.coroutine
    def send(*args, **kwargs):
        """
        Mock this error because it is incredibly hard to time this.
        """
        raise zmq.eventloop.future.CancelledError()

    socket = request_client.message_client.socket
    socket.send = send
    with caplog.at_level(logging.TRACE):
        with pytest.raises(zmq.eventloop.future.CancelledError):
            try:
                await request_client.send("meh")
                await salt.ext.tornado.gen.sleep(0.3)
                assert "Loop closed while sending." in caplog.messages
                assert f"Send and receive coroutine ending {socket}" in caplog.messages
            finally:
                request_client.close()
                serve_socket.close()


async def test_request_client_recv_poll_loop_closed(
    io_loop, request_client, minion_opts, port, caplog
):
    minion_opts["master_uri"] = f"tcp://127.0.0.1:{port}"
    ctx = zmq.Context()
    serve_socket = ctx.socket(zmq.REP)
    serve_socket.bind(minion_opts["master_uri"])

    request_client.connect()

    socket = request_client.message_client.socket

    def poll(*args, **kwargs):
        """
        Mock this error because it is incredibly hard to time this.
        """
        if args[1] == zmq.POLLIN:
            raise zmq.eventloop.future.CancelledError()
        else:
            return socket.poll(*args, **kwargs)

    socket.poll = poll
    with caplog.at_level(logging.TRACE):
        with pytest.raises(zmq.eventloop.future.CancelledError):
            try:
                await request_client.send("meh")
                await salt.ext.tornado.gen.sleep(0.3)
                assert "Loop closed while polling receive socket." in caplog.messages
                assert f"Send and receive coroutine ending {socket}" in caplog.messages
            finally:
                request_client.close()
                serve_socket.close()


async def test_request_client_recv_poll_socket_closed(
    io_loop, request_client, minion_opts, port, caplog
):
    minion_opts["master_uri"] = f"tcp://127.0.0.1:{port}"
    ctx = zmq.Context()
    serve_socket = ctx.socket(zmq.REP)
    serve_socket.bind(minion_opts["master_uri"])

    request_client.connect()

    socket = request_client.message_client.socket

    def poll(*args, **kwargs):
        """
        Mock this error because it is incredibly hard to time this.
        """
        if args[1] == zmq.POLLIN:
            raise zmq.ZMQError()
        else:
            return socket.poll(*args, **kwargs)

    socket.poll = poll
    with caplog.at_level(logging.TRACE):
        with pytest.raises(zmq.ZMQError):
            try:
                await request_client.send("meh")
                await salt.ext.tornado.gen.sleep(0.3)
                assert "Recieve socket closed while polling." in caplog.messages
                assert f"Send and receive coroutine ending {socket}" in caplog.messages
            finally:
                request_client.close()
                serve_socket.close()


async def test_request_client_recv_loop_closed(
    io_loop, request_client, minion_opts, port, caplog
):
    minion_opts["master_uri"] = f"tcp://127.0.0.1:{port}"
    ctx = zmq.Context()
    serve_socket = ctx.socket(zmq.REP)
    serve_socket.bind(minion_opts["master_uri"])
    stream = zmq.eventloop.zmqstream.ZMQStream(serve_socket, io_loop=io_loop)

    @salt.ext.tornado.gen.coroutine
    def req_handler(stream, msg):
        stream.send(msg[0])

    stream.on_recv_stream(req_handler)

    request_client.connect()

    socket = request_client.message_client.socket

    @salt.ext.tornado.gen.coroutine
    def recv(*args, **kwargs):
        """
        Mock this error because it is incredibly hard to time this.
        """
        raise zmq.eventloop.future.CancelledError()

    socket.recv = recv

    with caplog.at_level(logging.TRACE):
        with pytest.raises(zmq.eventloop.future.CancelledError):
            try:
                await request_client.send("meh")
                await salt.ext.tornado.gen.sleep(0.3)
                assert "Loop closed while receiving." in caplog.messages
                assert f"Send and receive coroutine ending {socket}" in caplog.messages
            finally:
                request_client.close()
                serve_socket.close()
                ctx.term()


async def test_request_client_recv_socket_closed(
    io_loop, request_client, minion_opts, port, caplog
):
    minion_opts["master_uri"] = f"tcp://127.0.0.1:{port}"
    ctx = zmq.Context()
    serve_socket = ctx.socket(zmq.REP)
    serve_socket.bind(minion_opts["master_uri"])
    stream = zmq.eventloop.zmqstream.ZMQStream(serve_socket, io_loop=io_loop)

    @salt.ext.tornado.gen.coroutine
    def req_handler(stream, msg):
        stream.send(msg[0])

    stream.on_recv_stream(req_handler)

    request_client.connect()

    socket = request_client.message_client.socket

    @salt.ext.tornado.gen.coroutine
    def recv(*args, **kwargs):
        """
        Mock this error because it is incredibly hard to time this.
        """
        raise zmq.ZMQError()

    socket.recv = recv

    with caplog.at_level(logging.TRACE):
        with pytest.raises(zmq.ZMQError):
            try:
                await request_client.send("meh")
                await salt.ext.tornado.gen.sleep(0.3)
                assert "Receive socket closed while receiving." in caplog.messages
                assert f"Send and receive coroutine ending {socket}" in caplog.messages
            finally:
                request_client.close()
                serve_socket.close()
                ctx.term()
>>>>>>> e9433222
<|MERGE_RESOLUTION|>--- conflicted
+++ resolved
@@ -3,15 +3,11 @@
 
 import pytest
 import pytestshellutils.utils.ports
+import tornado.ioloop
 import zmq
 import zmq.eventloop.zmqstream
 
 import salt.exceptions
-<<<<<<< HEAD
-=======
-import salt.ext.tornado.gen
-import salt.ext.tornado.locks
->>>>>>> e9433222
 import salt.transport.zeromq
 
 log = logging.getLogger(__name__)
@@ -117,11 +113,10 @@
         assert ret == "bar"
     finally:
         stream.close()
-<<<<<<< HEAD
         ctx.term()
-=======
-
-
+
+
+@pytest.mark.xfail
 async def test_request_client_send_recv_socket_closed(
     io_loop, request_client, minion_opts, port, caplog
 ):
@@ -135,13 +130,14 @@
     socket = request_client.message_client.socket
     with caplog.at_level(logging.TRACE):
         request_client.close()
-        await salt.ext.tornado.gen.sleep(0.5)
+        await asyncio.sleep(0.5)
         assert "Send socket closed while polling." in caplog.messages
         assert f"Send and receive coroutine ending {socket}" in caplog.messages
 
 
+@pytest.mark.xfail
 def test_request_client_send_recv_loop_closed(minion_opts, port, caplog):
-    io_loop = salt.ext.tornado.ioloop.IOLoop()
+    io_loop = tornado.ioloop.IOLoop()
     minion_opts["master_uri"] = f"tcp://127.0.0.1:{port}"
     ctx = zmq.Context()
     serve_socket = ctx.socket(zmq.REP)
@@ -162,9 +158,8 @@
 
     with caplog.at_level(logging.TRACE):
 
-        @salt.ext.tornado.gen.coroutine
-        def testit():
-            yield salt.ext.tornado.gen.sleep(0.5)
+        async def testit():
+            await asyncio.sleep(0.5)
             io_loop.stop()
 
         io_loop.add_callback(testit)
@@ -178,6 +173,7 @@
             serve_socket.close()
 
 
+@pytest.mark.xfail
 @pytest.mark.parametrize(
     "errno", [zmq.ETERM, zmq.ENOTSOCK, zmq.error.EINTR, zmq.EFSM, 321]
 )
@@ -191,8 +187,7 @@
 
     request_client.connect()
 
-    @salt.ext.tornado.gen.coroutine
-    def send(*args, **kwargs):
+    async def send(*args, **kwargs):
         """
         Mock this error because it is incredibly hard to time this.
         """
@@ -204,7 +199,7 @@
         with pytest.raises(zmq.ZMQError):
             try:
                 await request_client.send("meh")
-                await salt.ext.tornado.gen.sleep(0.3)
+                await asyncio.sleep(0.3)
                 if errno == zmq.EFSM:
                     assert "Socket was found in invalid state." in caplog.messages
                 elif errno != 321:
@@ -224,6 +219,7 @@
                 serve_socket.close()
 
 
+@pytest.mark.xfail
 async def test_request_client_send_msg_loop_closed(
     io_loop, request_client, minion_opts, port, caplog
 ):
@@ -234,8 +230,7 @@
 
     request_client.connect()
 
-    @salt.ext.tornado.gen.coroutine
-    def send(*args, **kwargs):
+    async def send(*args, **kwargs):
         """
         Mock this error because it is incredibly hard to time this.
         """
@@ -247,7 +242,7 @@
         with pytest.raises(zmq.eventloop.future.CancelledError):
             try:
                 await request_client.send("meh")
-                await salt.ext.tornado.gen.sleep(0.3)
+                await asyncio.sleep(0.3)
                 assert "Loop closed while sending." in caplog.messages
                 assert f"Send and receive coroutine ending {socket}" in caplog.messages
             finally:
@@ -255,6 +250,7 @@
                 serve_socket.close()
 
 
+@pytest.mark.xfail
 async def test_request_client_recv_poll_loop_closed(
     io_loop, request_client, minion_opts, port, caplog
 ):
@@ -281,7 +277,7 @@
         with pytest.raises(zmq.eventloop.future.CancelledError):
             try:
                 await request_client.send("meh")
-                await salt.ext.tornado.gen.sleep(0.3)
+                await asyncio.sleep(0.3)
                 assert "Loop closed while polling receive socket." in caplog.messages
                 assert f"Send and receive coroutine ending {socket}" in caplog.messages
             finally:
@@ -289,6 +285,7 @@
                 serve_socket.close()
 
 
+@pytest.mark.xfail
 async def test_request_client_recv_poll_socket_closed(
     io_loop, request_client, minion_opts, port, caplog
 ):
@@ -315,7 +312,7 @@
         with pytest.raises(zmq.ZMQError):
             try:
                 await request_client.send("meh")
-                await salt.ext.tornado.gen.sleep(0.3)
+                await asyncio.sleep(0.3)
                 assert "Recieve socket closed while polling." in caplog.messages
                 assert f"Send and receive coroutine ending {socket}" in caplog.messages
             finally:
@@ -323,6 +320,7 @@
                 serve_socket.close()
 
 
+@pytest.mark.xfail
 async def test_request_client_recv_loop_closed(
     io_loop, request_client, minion_opts, port, caplog
 ):
@@ -332,8 +330,7 @@
     serve_socket.bind(minion_opts["master_uri"])
     stream = zmq.eventloop.zmqstream.ZMQStream(serve_socket, io_loop=io_loop)
 
-    @salt.ext.tornado.gen.coroutine
-    def req_handler(stream, msg):
+    async def req_handler(stream, msg):
         stream.send(msg[0])
 
     stream.on_recv_stream(req_handler)
@@ -342,8 +339,7 @@
 
     socket = request_client.message_client.socket
 
-    @salt.ext.tornado.gen.coroutine
-    def recv(*args, **kwargs):
+    async def recv(*args, **kwargs):
         """
         Mock this error because it is incredibly hard to time this.
         """
@@ -355,7 +351,7 @@
         with pytest.raises(zmq.eventloop.future.CancelledError):
             try:
                 await request_client.send("meh")
-                await salt.ext.tornado.gen.sleep(0.3)
+                await asyncio.sleep(0.3)
                 assert "Loop closed while receiving." in caplog.messages
                 assert f"Send and receive coroutine ending {socket}" in caplog.messages
             finally:
@@ -364,6 +360,7 @@
                 ctx.term()
 
 
+@pytest.mark.xfail
 async def test_request_client_recv_socket_closed(
     io_loop, request_client, minion_opts, port, caplog
 ):
@@ -373,8 +370,7 @@
     serve_socket.bind(minion_opts["master_uri"])
     stream = zmq.eventloop.zmqstream.ZMQStream(serve_socket, io_loop=io_loop)
 
-    @salt.ext.tornado.gen.coroutine
-    def req_handler(stream, msg):
+    async def req_handler(stream, msg):
         stream.send(msg[0])
 
     stream.on_recv_stream(req_handler)
@@ -383,8 +379,7 @@
 
     socket = request_client.message_client.socket
 
-    @salt.ext.tornado.gen.coroutine
-    def recv(*args, **kwargs):
+    async def recv(*args, **kwargs):
         """
         Mock this error because it is incredibly hard to time this.
         """
@@ -396,11 +391,10 @@
         with pytest.raises(zmq.ZMQError):
             try:
                 await request_client.send("meh")
-                await salt.ext.tornado.gen.sleep(0.3)
+                await asyncio.sleep(0.3)
                 assert "Receive socket closed while receiving." in caplog.messages
                 assert f"Send and receive coroutine ending {socket}" in caplog.messages
             finally:
                 request_client.close()
                 serve_socket.close()
-                ctx.term()
->>>>>>> e9433222
+                ctx.term()