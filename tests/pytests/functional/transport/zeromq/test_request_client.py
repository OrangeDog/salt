import asyncio
import logging

import pytest
import pytestshellutils.utils.ports
import tornado.gen
import zmq
import zmq.eventloop.zmqstream

<<<<<<< HEAD
=======
import salt.exceptions
import salt.ext.tornado.gen
import salt.ext.tornado.locks
import salt.ext.tornado.platform.asyncio
>>>>>>> a3b79a1c
import salt.transport.zeromq

log = logging.getLogger(__name__)


@pytest.fixture
def port():
    return pytestshellutils.utils.ports.get_unused_localhost_port()


@pytest.fixture
def request_client(io_loop, minion_opts, port):
    minion_opts["master_uri"] = f"tcp://127.0.0.1:{port}"
    client = salt.transport.zeromq.RequestClient(minion_opts, io_loop)
    try:
        yield client
    finally:
        client.close()


async def test_request_channel_issue_64627(io_loop, request_client, minion_opts, port):
    """
    Validate socket is preserved until request channel is explicitly closed.
    """
    minion_opts["master_uri"] = f"tcp://127.0.0.1:{port}"

    ctx = zmq.Context()
    socket = ctx.socket(zmq.REP)
    socket.bind(minion_opts["master_uri"])
    stream = zmq.eventloop.zmqstream.ZMQStream(socket, io_loop=io_loop)
    try:

        @salt.ext.tornado.gen.coroutine
        def req_handler(stream, msg):
            stream.send(msg[0])

        stream.on_recv_stream(req_handler)

        rep = await request_client.send(b"foo")
        req_socket = request_client.message_client.socket
        rep = await request_client.send(b"foo")
        assert req_socket is request_client.message_client.socket
        request_client.close()
        assert request_client.message_client.socket is None

    finally:
        stream.close()


async def test_request_channel_issue_65265(io_loop, request_client, minion_opts, port):
    import time

    import salt.ext.tornado.platform

    minion_opts["master_uri"] = f"tcp://127.0.0.1:{port}"

    ctx = zmq.Context()
    socket = ctx.socket(zmq.REP)
    socket.bind(minion_opts["master_uri"])
    stream = zmq.eventloop.zmqstream.ZMQStream(socket, io_loop=io_loop)

    try:
        send_complete = salt.ext.tornado.locks.Event()

        @salt.ext.tornado.gen.coroutine
        def no_handler(stream, msg):
            """
            The server never responds.
            """
            stream.close()

        stream.on_recv_stream(no_handler)

        @salt.ext.tornado.gen.coroutine
        def send_request():
            """
            The request will timeout becuse the server does not respond.
            """
            ret = None
            with pytest.raises(salt.exceptions.SaltReqTimeoutError):
                yield request_client.send("foo", timeout=1)
            send_complete.set()
            return ret

        start = time.monotonic()
        io_loop.spawn_callback(send_request)

        await send_complete.wait()

        # Ensure the lock was released when the request timed out.

        locked = request_client.message_client.lock._block._value
        assert locked == 0
    finally:
        stream.close()

    # Create a new server, the old socket has been closed.

    @tornado.gen.coroutine
    def req_handler(stream, msg):
        """
        The server responds
        """
        stream.send(salt.payload.dumps("bar"))

    socket = ctx.socket(zmq.REP)
    socket.bind(minion_opts["master_uri"])
    stream = zmq.eventloop.zmqstream.ZMQStream(socket, io_loop=io_loop)
    try:
        stream.on_recv_stream(req_handler)
        send_complete = asyncio.Event()

<<<<<<< HEAD
    rep = await request_client.send(b"foo")
    req_socket = request_client.socket
    rep = await request_client.send(b"foo")
    assert req_socket is request_client.socket
    request_client.close()
    assert request_client.socket is None
=======
        ret = await request_client.send("foo", timeout=1)
        assert ret == "bar"
    finally:
        stream.close()
>>>>>>> a3b79a1c
<|MERGE_RESOLUTION|>--- conflicted
+++ resolved
@@ -7,13 +7,10 @@
 import zmq
 import zmq.eventloop.zmqstream
 
-<<<<<<< HEAD
-=======
 import salt.exceptions
-import salt.ext.tornado.gen
-import salt.ext.tornado.locks
-import salt.ext.tornado.platform.asyncio
->>>>>>> a3b79a1c
+import tornado.gen
+import tornado.locks
+import tornado.platform.asyncio
 import salt.transport.zeromq
 
 log = logging.getLogger(__name__)
@@ -126,16 +123,7 @@
         stream.on_recv_stream(req_handler)
         send_complete = asyncio.Event()
 
-<<<<<<< HEAD
-    rep = await request_client.send(b"foo")
-    req_socket = request_client.socket
-    rep = await request_client.send(b"foo")
-    assert req_socket is request_client.socket
-    request_client.close()
-    assert request_client.socket is None
-=======
         ret = await request_client.send("foo", timeout=1)
         assert ret == "bar"
     finally:
-        stream.close()
->>>>>>> a3b79a1c
+        stream.close()