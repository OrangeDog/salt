import pytest

import salt.utils.process

from tests.conftest import FIPS_TESTRUN


def transport_ids(value):
    return f"Transport({value})"


@pytest.fixture(params=("zeromq", "tcp", "ws"), ids=transport_ids)
def transport(request):
    return request.param


@pytest.fixture
<<<<<<< HEAD
def process_manager():
    pm = salt.utils.process.ProcessManager()
    try:
        yield pm
    finally:
        pm.terminate()
=======
def salt_master(salt_factories, transport):
    config_defaults = {
        "transport": transport,
        "auto_accept": True,
        "sign_pub_messages": False,
        "publish_signing_algorithm": (
            "PKCS1v15-SHA224" if FIPS_TESTRUN else "PKCS1v15-SHA1"
        ),
    }
    factory = salt_factories.salt_master_daemon(
        random_string(f"server-{transport}-master-"),
        defaults=config_defaults,
    )
    return factory


@pytest.fixture
def salt_minion(salt_master, transport):
    config_defaults = {
        "transport": transport,
        "master_ip": "127.0.0.1",
        "master_port": salt_master.config["ret_port"],
        "auth_timeout": 5,
        "auth_tries": 1,
        "master_uri": "tcp://127.0.0.1:{}".format(salt_master.config["ret_port"]),
        "fips_mode": FIPS_TESTRUN,
        "encryption_algorithm": "OAEP-SHA224" if FIPS_TESTRUN else "OAEP-SHA1",
        "signing_algorithm": "PKCS1v15-SHA224" if FIPS_TESTRUN else "PKCS1v15-SHA1",
    }
    factory = salt_master.salt_minion_daemon(
        random_string(f"server-{transport}-minion-"),
        defaults=config_defaults,
    )
    return factory
>>>>>>> 3bc6e3a0
<|MERGE_RESOLUTION|>--- conflicted
+++ resolved
@@ -1,7 +1,7 @@
 import pytest
+from saltfactories.utils import random_string
 
 import salt.utils.process
-
 from tests.conftest import FIPS_TESTRUN
 
 
@@ -15,14 +15,15 @@
 
 
 @pytest.fixture
-<<<<<<< HEAD
 def process_manager():
     pm = salt.utils.process.ProcessManager()
     try:
         yield pm
     finally:
         pm.terminate()
-=======
+
+
+@pytest.fixture
 def salt_master(salt_factories, transport):
     config_defaults = {
         "transport": transport,
@@ -56,5 +57,4 @@
         random_string(f"server-{transport}-minion-"),
         defaults=config_defaults,
     )
-    return factory
->>>>>>> 3bc6e3a0
+    return factory