--- conflicted
+++ resolved
@@ -98,8 +98,6 @@
         ret = salt_run_cli.run(salt_cmd)
         assert ret.returncode == 0
         assert f"{module_type}.hello" in ret.stdout
-<<<<<<< HEAD
-=======
 
 
 def test_sync_refresh_false(
@@ -128,7 +126,6 @@
         ret = salt_run_cli.run(salt_cmd, saltenv=None, refresh=False)
         assert ret.returncode == 0
         assert f"saltutil.sync_{module_sync_functions[module_type]}" in ret.stdout
->>>>>>> a1bf32c8
 
 
 def _write_module_dir_and_file(module_type, salt_minion, salt_master):
