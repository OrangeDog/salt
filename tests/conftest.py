--- conflicted
+++ resolved
@@ -448,10 +448,6 @@
     groups_collection_modifyitems(config, items)
     from_filenames_collection_modifyitems(config, items)
 
-<<<<<<< HEAD
-=======
-    log.warning("Modifying collected tests to keep track of fixture usage")
->>>>>>> 35bc5fc4
     timeout_marker_tests_paths = (
         str(PYTESTS_DIR / "pkg"),
         str(PYTESTS_DIR / "scenarios"),
