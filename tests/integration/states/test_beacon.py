--- conflicted
+++ resolved
@@ -5,12 +5,12 @@
 
 # Import Python Libs
 from __future__ import absolute_import, print_function, unicode_literals
+import logging
 
 # Import Salt Testing Libs
 from tests.support.case import ModuleCase
 from tests.support.mixins import SaltReturnAssertsMixin
 
-import logging
 log = logging.getLogger(__name__)
 
 
@@ -19,17 +19,10 @@
     Test beacon states
     '''
     def setUp(self):
-        '''
-        '''
-<<<<<<< HEAD
         self.run_function('beacons.reset', f_timeout=300)
-=======
-        self.run_function('beacons.reset')
         self.wait_for_all_jobs()
->>>>>>> 686bdfa2
-
-    def tearDown(self):
-        self.run_function('beacons.reset', f_timeout=300)
+        self.addCleanup(self.run_function, 'beacons.reset', f_timeout=300)
+        self.addCleanup(self.wait_for_all_jobs)
 
     def test_present_absent(self):
         kwargs = {'/': '38%', 'interval': 5}
