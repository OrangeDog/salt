--- conflicted
+++ resolved
@@ -5,11 +5,7 @@
 import pytest
 from tornado.httpclient import HTTPClient
 
-<<<<<<< HEAD
-=======
 import salt.utils.platform
-from salt.ext.tornado.httpclient import HTTPClient
->>>>>>> a5594e7b
 from tests.support.case import ModuleCase
 
 
