# -*- coding: utf-8 -*-

# Import Python libs
from __future__ import absolute_import
import os
import shutil
import tempfile
import textwrap
import threading
import time

# Import Salt Testing libs
from tests.support.case import ModuleCase
from tests.support.unit import skipIf
from tests.support.paths import TMP, TMP_PILLAR_TREE
from tests.support.mixins import SaltReturnAssertsMixin

# Import Salt libs
import salt.utils.files
import salt.utils.path
import salt.utils.platform
from salt.modules.virtualenv_mod import KNOWN_BINARY_NAMES

# Import 3rd-party libs
from salt.ext import six

import logging
log = logging.getLogger(__name__)


class StateModuleTest(ModuleCase, SaltReturnAssertsMixin):
    '''
    Validate the state module
    '''

    maxDiff = None

    def test_show_highstate(self):
        '''
        state.show_highstate
        '''
        high = self.run_function('state.show_highstate')
        destpath = os.path.join(TMP, 'testfile')
        self.assertTrue(isinstance(high, dict))
        self.assertTrue(destpath in high)
        self.assertEqual(high[destpath]['__env__'], 'base')

    def test_show_lowstate(self):
        '''
        state.show_lowstate
        '''
        low = self.run_function('state.show_lowstate')
        self.assertTrue(isinstance(low, list))
        self.assertTrue(isinstance(low[0], dict))

    def test_catch_recurse(self):
        '''
        state.show_sls used to catch a recursive ref
        '''
        err = self.run_function('state.sls', mods='recurse_fail')
        self.assertIn('recursive', err[0])

    def test_no_recurse(self):
        '''
        verify that a sls structure is NOT a recursive ref
        '''
        sls = self.run_function('state.show_sls', mods='recurse_ok')
        self.assertIn('snmpd', sls)

    def test_no_recurse_two(self):
        '''
        verify that a sls structure is NOT a recursive ref
        '''
        sls = self.run_function('state.show_sls', mods='recurse_ok_two')
        self.assertIn('/etc/nagios/nrpe.cfg', sls)

    def test_running_dictionary_consistency(self):
        '''
        Test the structure of the running dictionary so we don't change it
        without deprecating/documenting the change
        '''
        running_dict_fields = [
            '__id__',
            '__run_num__',
            '__sls__',
            'changes',
            'comment',
            'duration',
            'name',
            'result',
            'start_time',
        ]

        sls = self.run_function('state.single',
                fun='test.succeed_with_changes',
                name='gndn')

        for state, ret in sls.items():
            for field in running_dict_fields:
                self.assertIn(field, ret)

    def test_running_dictionary_key_sls(self):
        '''
        Ensure the __sls__ key is either null or a string
        '''
        sls1 = self.run_function('state.single',
                fun='test.succeed_with_changes',
                name='gndn')

        sls2 = self.run_function('state.sls', mods='gndn')

        for state, ret in sls1.items():
            self.assertTrue(isinstance(ret['__sls__'], type(None)))

        for state, ret in sls2.items():
            self.assertTrue(isinstance(ret['__sls__'], six.string_types))

    def _remove_request_cache_file(self):
        '''
        remove minion state request file
        '''
        cache_file = os.path.join(self.get_config('minion')['cachedir'], 'req_state.p')
        if os.path.exists(cache_file):
            os.remove(cache_file)

    def test_request(self):
        '''
        verify sending a state request to the minion(s)
        '''
        self._remove_request_cache_file()

        ret = self.run_function('state.request', mods='modules.state.requested')
        result = ret['cmd_|-count_root_dir_contents_|-ls -a / | wc -l_|-run']['result']
        self.assertEqual(result, None)

    def test_check_request(self):
        '''
        verify checking a state request sent to the minion(s)
        '''
        self._remove_request_cache_file()

        self.run_function('state.request', mods='modules.state.requested')
        ret = self.run_function('state.check_request')
        result = ret['default']['test_run']['cmd_|-count_root_dir_contents_|-ls -a / | wc -l_|-run']['result']
        self.assertEqual(result, None)

    def test_clear_request(self):
        '''
        verify clearing a state request sent to the minion(s)
        '''
        self._remove_request_cache_file()

        self.run_function('state.request', mods='modules.state.requested')
        ret = self.run_function('state.clear_request')
        self.assertTrue(ret)

    def test_run_request_succeeded(self):
        '''
        verify running a state request sent to the minion(s)
        '''
        self._remove_request_cache_file()

        if salt.utils.platform.is_windows():
            self.run_function('state.request', mods='modules.state.requested_win')
        else:
            self.run_function('state.request', mods='modules.state.requested')

        ret = self.run_function('state.run_request')

        if salt.utils.platform.is_windows():
            key = 'cmd_|-count_root_dir_contents_|-Get-ChildItem C:\\\\ | Measure-Object | %{$_.Count}_|-run'
        else:
            key = 'cmd_|-count_root_dir_contents_|-ls -a / | wc -l_|-run'

        result = ret[key]['result']
        self.assertTrue(result)

    def test_run_request_failed_no_request_staged(self):
        '''
        verify not running a state request sent to the minion(s)
        '''
        self._remove_request_cache_file()

        self.run_function('state.request', mods='modules.state.requested')
        self.run_function('state.clear_request')
        ret = self.run_function('state.run_request')
        self.assertEqual(ret, {})

    def test_issue_1896_file_append_source(self):
        '''
        Verify that we can append a file's contents
        '''
        testfile = os.path.join(TMP, 'test.append')
        if os.path.isfile(testfile):
            os.unlink(testfile)

        ret = self.run_function('state.sls', mods='testappend')
        self.assertSaltTrueReturn(ret)

        ret = self.run_function('state.sls', mods='testappend.step-1')
        self.assertSaltTrueReturn(ret)

        ret = self.run_function('state.sls', mods='testappend.step-2')
        self.assertSaltTrueReturn(ret)

        with salt.utils.files.fopen(testfile, 'r') as fp_:
            testfile_contents = fp_.read()

        contents = textwrap.dedent('''\
            # set variable identifying the chroot you work in (used in the prompt below)
            if [ -z "$debian_chroot" ] && [ -r /etc/debian_chroot ]; then
                debian_chroot=$(cat /etc/debian_chroot)
            fi
<<<<<<< HEAD
            
=======

>>>>>>> 2340f0b4
            # enable bash completion in interactive shells
            if [ -f /etc/bash_completion ] && ! shopt -oq posix; then
                . /etc/bash_completion
            fi
            ''')

        if salt.utils.platform.is_windows():
            new_contents = contents.splitlines()
            contents = os.linesep.join(new_contents)
            contents += os.linesep

        self.assertMultiLineEqual(
                contents, testfile_contents)

        # Re-append switching order
        ret = self.run_function('state.sls', mods='testappend.step-2')
        self.assertSaltTrueReturn(ret)

        ret = self.run_function('state.sls', mods='testappend.step-1')
        self.assertSaltTrueReturn(ret)

        with salt.utils.files.fopen(testfile, 'r') as fp_:
            testfile_contents = fp_.read()

        self.assertMultiLineEqual(contents, testfile_contents)

    def test_issue_1876_syntax_error(self):
        '''
        verify that we catch the following syntax error::

            /tmp/salttest/issue-1876:

              file:
                - managed
                - source: salt://testfile

              file.append:
                - text: foo

        '''
        testfile = os.path.join(TMP, 'issue-1876')
        sls = self.run_function('state.sls', mods='issue-1876')
        self.assertIn(
            'ID \'{0}\' in SLS \'issue-1876\' contains multiple state '
            'declarations of the same type'.format(testfile),
            sls
        )

    def test_issue_1879_too_simple_contains_check(self):
        expected = textwrap.dedent('''\
            # set variable identifying the chroot you work in (used in the prompt below)
            if [ -z "$debian_chroot" ] && [ -r /etc/debian_chroot ]; then
                debian_chroot=$(cat /etc/debian_chroot)
            fi
            # enable bash completion in interactive shells
            if [ -f /etc/bash_completion ] && ! shopt -oq posix; then
                . /etc/bash_completion
            fi
            ''')

        if salt.utils.platform.is_windows():
            new_contents = expected.splitlines()
            expected = os.linesep.join(new_contents)
            expected += os.linesep

        testfile = os.path.join(TMP, 'issue-1879')
        # Delete if exiting
        if os.path.isfile(testfile):
            os.unlink(testfile)

        # Create the file
        ret = self.run_function('state.sls', mods='issue-1879', timeout=120)
        self.assertSaltTrueReturn(ret)

        # The first append
        ret = self.run_function(
            'state.sls', mods='issue-1879.step-1', timeout=120
        )
        self.assertSaltTrueReturn(ret)

        # The second append
        ret = self.run_function(
            'state.sls', mods='issue-1879.step-2', timeout=120
        )
        self.assertSaltTrueReturn(ret)

        # Does it match?
        try:
            with salt.utils.files.fopen(testfile, 'r') as fp_:
                contents = fp_.read()
            self.assertMultiLineEqual(expected, contents)
            # Make sure we don't re-append existing text
            ret = self.run_function(
                'state.sls', mods='issue-1879.step-1', timeout=120
            )
            self.assertSaltTrueReturn(ret)

            ret = self.run_function(
                'state.sls', mods='issue-1879.step-2', timeout=120
            )
            self.assertSaltTrueReturn(ret)

            with salt.utils.files.fopen(testfile, 'r') as fp_:
                contents = fp_.read()
            self.assertMultiLineEqual(expected, contents)
        except Exception:
            if os.path.exists(testfile):
                shutil.copy(testfile, testfile + '.bak')
            raise
        finally:
            if os.path.exists(testfile):
                os.unlink(testfile)

    def test_include(self):
        tempdir = tempfile.mkdtemp(dir=TMP)
        self.addCleanup(shutil.rmtree, tempdir, ignore_errors=True)
        pillar = {}
        for path in ('include-test', 'to-include-test', 'exclude-test'):
            pillar[path] = os.path.join(tempdir, path)
        ret = self.run_function('state.sls', mods='include-test', pillar=pillar)
        self.assertSaltTrueReturn(ret)
        self.assertTrue(os.path.isfile(pillar['include-test']))
        self.assertTrue(os.path.isfile(pillar['to-include-test']))
        self.assertFalse(os.path.isfile(pillar['exclude-test']))

    def test_exclude(self):
        tempdir = tempfile.mkdtemp(dir=TMP)
        self.addCleanup(shutil.rmtree, tempdir, ignore_errors=True)
        pillar = {}
        for path in ('include-test', 'exclude-test', 'to-include-test'):
            pillar[path] = os.path.join(tempdir, path)
        ret = self.run_function('state.sls', mods='exclude-test', pillar=pillar)
        self.assertSaltTrueReturn(ret)
        self.assertTrue(os.path.isfile(pillar['include-test']))
        self.assertTrue(os.path.isfile(pillar['exclude-test']))
        self.assertFalse(os.path.isfile(pillar['to-include-test']))

    @skipIf(salt.utils.path.which_bin(KNOWN_BINARY_NAMES) is None, 'virtualenv not installed')
    def test_issue_2068_template_str(self):
        venv_dir = os.path.join(
            TMP, 'issue-2068-template-str'
        )

        try:
            ret = self.run_function(
                'state.sls', mods='issue-2068-template-str-no-dot',
                timeout=120
            )
            self.assertSaltTrueReturn(ret)
        finally:
            if os.path.isdir(venv_dir):
                shutil.rmtree(venv_dir)

        # Let's load the template from the filesystem. If running this state
        # with state.sls works, so should using state.template_str
        template_path = os.path.join(
            os.path.dirname(os.path.dirname(__file__)),
            'files', 'file', 'base', 'issue-2068-template-str-no-dot.sls'
        )

        with salt.utils.files.fopen(template_path, 'r') as fp_:
            template = fp_.read()
            ret = self.run_function(
                'state.template_str', [template], timeout=120
            )
            self.assertSaltTrueReturn(ret)

        # Now using state.template
        ret = self.run_function(
            'state.template', [template_path], timeout=120
        )
        self.assertSaltTrueReturn(ret)

        # Now the problematic #2068 including dot's
        ret = self.run_function(
            'state.sls', mods='issue-2068-template-str', timeout=120
        )
        self.assertSaltTrueReturn(ret)

        # Let's load the template from the filesystem. If running this state
        # with state.sls works, so should using state.template_str
        template_path = os.path.join(
            os.path.dirname(os.path.dirname(__file__)),
            'files', 'file', 'base', 'issue-2068-template-str.sls'
        )

        with salt.utils.files.fopen(template_path, 'r') as fp_:
            template = fp_.read()
        ret = self.run_function(
            'state.template_str', [template], timeout=120
        )
        self.assertSaltTrueReturn(ret)

        # Now using state.template
        ret = self.run_function(
            'state.template', [template_path], timeout=120
        )
        self.assertSaltTrueReturn(ret)

    def test_template_invalid_items(self):
        TEMPLATE = textwrap.dedent('''\
            {0}:
              - issue-2068-template-str

            /tmp/test-template-invalid-items:
              file:
                - managed
                - source: salt://testfile
            ''')
        for item in ('include', 'exclude', 'extends'):
            ret = self.run_function(
                'state.template_str', [TEMPLATE.format(item)]
            )
            self.assertTrue(isinstance(ret, list))
            self.assertNotEqual(ret, [])
            self.assertEqual(
                ['The \'{0}\' declaration found on \'<template-str>\' is '
                 'invalid when rendering single templates'.format(item)],
                ret
            )

    def test_pydsl(self):
        '''
        Test the basics of the pydsl
        '''
        ret = self.run_function('state.sls', mods='pydsl-1')
        self.assertSaltTrueReturn(ret)

    def test_issues_7905_and_8174_sls_syntax_error(self):
        '''
        Call sls file with yaml syntax error.

        Ensure theses errors are detected and presented to the user without
        stack traces.
        '''
        ret = self.run_function('state.sls', mods='syntax.badlist')
        self.assertEqual(ret, [
            'State \'A\' in SLS \'syntax.badlist\' is not formed as a list'
        ])
        ret = self.run_function('state.sls', mods='syntax.badlist2')
        self.assertEqual(ret, [
            'State \'C\' in SLS \'syntax.badlist2\' is not formed as a list'
        ])

    def test_requisites_mixed_require_prereq_use(self):
        '''
        Call sls file containing several requisites.
        '''
        expected_simple_result = {
            'cmd_|-A_|-echo A_|-run': {
                '__run_num__': 2,
                'comment': 'Command "echo A" run',
                'result': True,
                'changes': True},
            'cmd_|-B_|-echo B_|-run': {
                '__run_num__': 1,
                'comment': 'Command "echo B" run',
                'result': True,
                'changes': True},
            'cmd_|-C_|-echo C_|-run': {
                '__run_num__': 0,
                'comment': 'Command "echo C" run',
                'result': True,
                'changes': True}
        }
        expected_result = {
            'cmd_|-A_|-echo A fifth_|-run': {
                '__run_num__': 4,
                'comment': 'Command "echo A fifth" run',
                'result': True,
                'changes': True},
            'cmd_|-B_|-echo B third_|-run': {
                '__run_num__': 2,
                'comment': 'Command "echo B third" run',
                'result': True,
                'changes': True},
            'cmd_|-C_|-echo C second_|-run': {
                '__run_num__': 1,
                'comment': 'Command "echo C second" run',
                'result': True,
                'changes': True},
            'cmd_|-D_|-echo D first_|-run': {
                '__run_num__': 0,
                'comment': 'Command "echo D first" run',
                'result': True,
                'changes': True},
            'cmd_|-E_|-echo E fourth_|-run': {
                '__run_num__': 3,
                'comment': 'Command "echo E fourth" run',
                'result': True,
                'changes': True}
        }
        expected_req_use_result = {
            'cmd_|-A_|-echo A_|-run': {
                '__run_num__': 1,
                'comment': 'Command "echo A" run',
                'result': True,
                'changes': True},
            'cmd_|-B_|-echo B_|-run': {
                '__run_num__': 4,
                'comment': 'Command "echo B" run',
                'result': True,
                'changes': True},
            'cmd_|-C_|-echo C_|-run': {
                '__run_num__': 0,
                'comment': 'Command "echo C" run',
                'result': True,
                'changes': True},
            'cmd_|-D_|-echo D_|-run': {
                '__run_num__': 5,
                'comment': 'Command "echo D" run',
                'result': True,
                'changes': True},
            'cmd_|-E_|-echo E_|-run': {
                '__run_num__': 2,
                'comment': 'Command "echo E" run',
                'result': True,
                'changes': True},
            'cmd_|-F_|-echo F_|-run': {
                '__run_num__': 3,
                'comment': 'Command "echo F" run',
                'result': True,
                'changes': True}
        }
        ret = self.run_function('state.sls', mods='requisites.mixed_simple')
        result = self.normalize_ret(ret)
        self.assertReturnNonEmptySaltType(ret)
        self.assertEqual(expected_simple_result, result)

        # test Traceback recursion prereq+require #8785
        # TODO: this is actually failing badly
        #ret = self.run_function('state.sls', mods='requisites.prereq_require_recursion_error2')
        #self.assertEqual(
        #    ret,
        #    ['A recursive requisite was found, SLS "requisites.prereq_require_recursion_error2" ID "B" ID "A"']
        #)

        # test Infinite recursion prereq+require #8785 v2
        # TODO: this is actually failing badly
        #ret = self.run_function('state.sls', mods='requisites.prereq_require_recursion_error3')
        #self.assertEqual(
        #    ret,
        #    ['A recursive requisite was found, SLS "requisites.prereq_require_recursion_error2" ID "B" ID "A"']
        #)

        # test Infinite recursion prereq+require #8785 v3
        # TODO: this is actually failing badly, and expected result is maybe not a recursion
        #ret = self.run_function('state.sls', mods='requisites.prereq_require_recursion_error4')
        #self.assertEqual(
        #    ret,
        #    ['A recursive requisite was found, SLS "requisites.prereq_require_recursion_error2" ID "B" ID "A"']
        #)

        # undetected infinite loopS prevents this test from running...
        # TODO: this is actually failing badly
        #ret = self.run_function('state.sls', mods='requisites.mixed_complex1')
        #result = self.normalize_ret(ret)
        #self.assertEqual(expected_result, result)

    def test_watch_in(self):
        '''
        test watch_in requisite when there is a success
        '''
        ret = self.run_function('state.sls', mods='requisites.watch_in')
        changes = 'test_|-return_changes_|-return_changes_|-succeed_with_changes'
        watch = 'test_|-watch_states_|-watch_states_|-succeed_without_changes'

        self.assertEqual(ret[changes]['__run_num__'], 0)
        self.assertEqual(ret[watch]['__run_num__'], 2)

        self.assertEqual('Watch statement fired.', ret[watch]['comment'])
        self.assertEqual('Something pretended to change',
                         ret[changes]['changes']['testing']['new'])

    def test_watch_in_failure(self):
        '''
        test watch_in requisite when there is a failure
        '''
        ret = self.run_function('state.sls', mods='requisites.watch_in_failure')
        fail = 'test_|-return_changes_|-return_changes_|-fail_with_changes'
        watch = 'test_|-watch_states_|-watch_states_|-succeed_without_changes'

        self.assertEqual(False, ret[fail]['result'])
        self.assertEqual('One or more requisite failed: requisites.watch_in_failure.return_changes',
                         ret[watch]['comment'])

    def normalize_ret(self, ret):
        '''
        Normalize the return to the format that we'll use for result checking
        '''
        result = {}
        for item, descr in six.iteritems(ret):
            result[item] = {
                '__run_num__': descr['__run_num__'],
                'comment': descr['comment'],
                'result': descr['result'],
                'changes': descr['changes'] != {}  # whether there where any changes
            }
        return result

    def test_requisites_require_ordering_and_errors(self):
        '''
        Call sls file containing several require_in and require.

        Ensure that some of them are failing and that the order is right.
        '''
        expected_result = {
            'cmd_|-A_|-echo A fifth_|-run': {
                '__run_num__': 4,
                'comment': 'Command "echo A fifth" run',
                'result': True,
                'changes': True,
            },
            'cmd_|-B_|-echo B second_|-run': {
                '__run_num__': 1,
                'comment': 'Command "echo B second" run',
                'result': True,
                'changes': True,
            },
            'cmd_|-C_|-echo C third_|-run': {
                '__run_num__': 2,
                'comment': 'Command "echo C third" run',
                'result': True,
                'changes': True,
            },
            'cmd_|-D_|-echo D first_|-run': {
                '__run_num__': 0,
                'comment': 'Command "echo D first" run',
                'result': True,
                'changes': True,
            },
            'cmd_|-E_|-echo E fourth_|-run': {
                '__run_num__': 3,
                'comment': 'Command "echo E fourth" run',
                'result': True,
                'changes': True,
            },
            'cmd_|-F_|-echo F_|-run': {
                '__run_num__': 5,
                'comment': 'The following requisites were not found:\n'
                           + '                   require:\n'
                           + '                       foobar: A\n',
                'result': False,
                'changes': False,
            },
            'cmd_|-G_|-echo G_|-run': {
                '__run_num__': 6,
                'comment': 'The following requisites were not found:\n'
                           + '                   require:\n'
                           + '                       cmd: Z\n',
                'result': False,
                'changes': False,
            },
            'cmd_|-H_|-echo H_|-run': {
                '__run_num__': 7,
                'comment': 'The following requisites were not found:\n'
                           + '                   require:\n'
                           + '                       cmd: Z\n',
                'result': False,
                'changes': False,
            }
        }
        ret = self.run_function('state.sls', mods='requisites.require')
        result = self.normalize_ret(ret)
        self.assertReturnNonEmptySaltType(ret)
        self.assertEqual(expected_result, result)

        ret = self.run_function('state.sls', mods='requisites.require_error1')
        self.assertEqual(ret, [
            "Cannot extend ID 'W' in 'base:requisites.require_error1'. It is not part of the high state.\nThis is likely due to a missing include statement or an incorrectly typed ID.\nEnsure that a state with an ID of 'W' is available\nin environment 'base' and to SLS 'requisites.require_error1'"
        ])

        # issue #8235
        # FIXME: Why is require enforcing list syntax while require_in does not?
        # And why preventing it?
        # Currently this state fails, should return C/B/A
        result = {}
        ret = self.run_function('state.sls', mods='requisites.require_simple_nolist')
        self.assertEqual(ret, [
            'The require statement in state \'B\' in SLS '
          + '\'requisites.require_simple_nolist\' needs to be formed as a list'
        ])

        # commented until a fix is made for issue #8772
        # TODO: this test actually fails
        #ret = self.run_function('state.sls', mods='requisites.require_error2')
        #self.assertEqual(ret, [
        #    'Cannot extend state foobar for ID A in "base:requisites.require_error2".'
        #    + ' It is not part of the high state.'
        #])

        ret = self.run_function('state.sls', mods='requisites.require_recursion_error1')
        self.assertEqual(
            ret,
            ['A recursive requisite was found, SLS "requisites.require_recursion_error1" ID "B" ID "A"']
        )

    def test_requisites_require_any(self):
        '''
        Call sls file containing several require_in and require.

        Ensure that some of them are failing and that the order is right.
        '''
        expected_result = {
            'cmd_|-A_|-echo A_|-run': {
                '__run_num__': 3,
                'comment': 'Command "echo A" run',
                'result': True,
                'changes': True,
            },
            'cmd_|-B_|-echo B_|-run': {
                '__run_num__': 0,
                'comment': 'Command "echo B" run',
                'result': True,
                'changes': True,
            },
            'cmd_|-C_|-/bin/false_|-run': {
                '__run_num__': 1,
                'comment': 'Command "/bin/false" run',
                'result': False,
                'changes': True,
            },
            'cmd_|-D_|-echo D_|-run': {
                '__run_num__': 2,
                'comment': 'Command "echo D" run',
                'result': True,
                'changes': True,
            },
        }
        ret = self.run_function('state.sls', mods='requisites.require_any')
        result = self.normalize_ret(ret)
        self.assertReturnNonEmptySaltType(ret)
        self.assertEqual(expected_result, result)

    def test_requisites_require_any_fail(self):
        '''
        Call sls file containing several require_in and require.

        Ensure that some of them are failing and that the order is right.
        '''
        ret = self.run_function('state.sls', mods='requisites.require_any_fail')
        result = self.normalize_ret(ret)
        self.assertReturnNonEmptySaltType(ret)
        self.assertIn('One or more requisite failed',
                      result['cmd_|-D_|-echo D_|-run']['comment'])

    def test_requisites_watch_any(self):
        '''
        Call sls file containing several require_in and require.

        Ensure that some of them are failing and that the order is right.
        '''
        if salt.utils.platform.is_windows():
            cmd_true = 'exit'
            cmd_false = 'exit /B 1'
        else:
            cmd_true = 'true'
            cmd_false = 'false'
        expected_result = {
            'cmd_|-A_|-{0}_|-wait'.format(cmd_true): {
                '__run_num__': 4,
                'comment': 'Command "{0}" run'.format(cmd_true),
                'result': True,
                'changes': True,
            },
            'cmd_|-B_|-{0}_|-run'.format(cmd_true): {
                '__run_num__': 0,
                'comment': 'Command "{0}" run'.format(cmd_true),
                'result': True,
                'changes': True,
            },
            'cmd_|-C_|-{0}_|-run'.format(cmd_false): {
                '__run_num__': 1,
                'comment': 'Command "{0}" run'.format(cmd_false),
                'result': False,
                'changes': True,
            },
            'cmd_|-D_|-{0}_|-run'.format(cmd_true): {
                '__run_num__': 2,
                'comment': 'Command "{0}" run'.format(cmd_true),
                'result': True,
                'changes': True,
            },
            'cmd_|-E_|-{0}_|-wait'.format(cmd_true): {
                '__run_num__': 9,
                'comment': 'Command "{0}" run'.format(cmd_true),
                'result': True,
                'changes': True,
            },
            'cmd_|-F_|-{0}_|-run'.format(cmd_true): {
                '__run_num__': 5,
                'comment': 'Command "{0}" run'.format(cmd_true),
                'result': True,
                'changes': True,
            },
            'cmd_|-G_|-{0}_|-run'.format(cmd_false): {
                '__run_num__': 6,
                'comment': 'Command "{0}" run'.format(cmd_false),
                'result': False,
                'changes': True,
            },
            'cmd_|-H_|-{0}_|-run'.format(cmd_false): {
                '__run_num__': 7,
                'comment': 'Command "{0}" run'.format(cmd_false),
                'result': False,
                'changes': True,
            },
        }
        ret = self.run_function('state.sls', mods='requisites.watch_any')
        result = self.normalize_ret(ret)
        self.assertReturnNonEmptySaltType(ret)
        self.assertEqual(expected_result, result)

    def test_requisites_watch_any_fail(self):
        '''
        Call sls file containing several require_in and require.

        Ensure that some of them are failing and that the order is right.
        '''
        ret = self.run_function('state.sls', mods='requisites.watch_any_fail')
        result = self.normalize_ret(ret)
        self.assertReturnNonEmptySaltType(ret)
        self.assertIn('One or more requisite failed',
                      result['cmd_|-A_|-true_|-wait']['comment'])

    def test_requisites_onchanges_any(self):
        '''
        Call sls file containing several require_in and require.

        Ensure that some of them are failing and that the order is right.
        '''
        expected_result = {
            'cmd_|-another_changing_state_|-echo "Changed!"_|-run': {
                '__run_num__': 1,
                'changes': True,
                'comment': 'Command "echo "Changed!"" run',
                'result': True
            },
            'cmd_|-changing_state_|-echo "Changed!"_|-run': {
                '__run_num__': 0,
                'changes': True,
                'comment': 'Command "echo "Changed!"" run',
                'result': True
            },
            'cmd_|-test_one_changing_states_|-echo "Success!"_|-run': {
                '__run_num__': 4,
                'changes': True,
                'comment': 'Command "echo "Success!"" run',
                'result': True
            },
            'cmd_|-test_two_non_changing_states_|-echo "Should not run"_|-run': {
                '__run_num__': 5,
                'changes': False,
                'comment': 'State was not run because none of the onchanges reqs changed',
                'result': True
            },
            'pip_|-another_non_changing_state_|-mock_|-installed': {
                '__run_num__': 3,
                'changes': False,
                'comment': 'Python package mock was already installed\nAll packages were successfully installed',
                'result': True
            },
            'pip_|-non_changing_state_|-mock_|-installed': {
                '__run_num__': 2,
                'changes': False,
                'comment': 'Python package mock was already installed\nAll packages were successfully installed',
                'result': True
            }
        }
        ret = self.run_function('state.sls', mods='requisites.onchanges_any')
        result = self.normalize_ret(ret)
        self.assertReturnNonEmptySaltType(ret)
        self.assertEqual(expected_result, result)

    def test_requisites_onfail_any(self):
        '''
        Call sls file containing several require_in and require.

        Ensure that some of them are failing and that the order is right.
        '''
        expected_result = {
            'cmd_|-a_|-exit 0_|-run': {
                '__run_num__': 0,
                'changes': True,
                'comment': 'Command "exit 0" run',
                'result': True
            },
            'cmd_|-b_|-exit 1_|-run': {
                '__run_num__': 1,
                'changes': True,
                'comment': 'Command "exit 1" run',
                'result': False
            },
            'cmd_|-c_|-exit 0_|-run': {
                '__run_num__': 2,
                'changes': True,
                'comment': 'Command "exit 0" run',
                'result': True
            },
            'cmd_|-d_|-echo itworked_|-run': {
                '__run_num__': 3,
                'changes': True,
                'comment': 'Command "echo itworked" run',
                'result': True},
            'cmd_|-e_|-exit 0_|-run': {
                '__run_num__': 4,
                'changes': True,
                'comment': 'Command "exit 0" run',
                'result': True
            },
            'cmd_|-f_|-exit 0_|-run': {
                '__run_num__': 5,
                'changes': True,
                'comment': 'Command "exit 0" run',
                'result': True
            },
            'cmd_|-g_|-exit 0_|-run': {
                '__run_num__': 6,
                'changes': True,
                'comment': 'Command "exit 0" run',
                'result': True
            },
            'cmd_|-h_|-echo itworked_|-run': {
                '__run_num__': 7,
                'changes': False,
                'comment': 'State was not run because onfail req did not change',
                'result': True
            }
        }
        ret = self.run_function('state.sls', mods='requisites.onfail_any')
        result = self.normalize_ret(ret)
        self.assertReturnNonEmptySaltType(ret)
        self.assertEqual(expected_result, result)

    def test_requisites_full_sls(self):
        '''
        Teste the sls special command in requisites
        '''
        expected_result = {
            'cmd_|-A_|-echo A_|-run': {
                '__run_num__': 2,
                'comment': 'Command "echo A" run',
                'result': True,
                'changes': True},
            'cmd_|-B_|-echo B_|-run': {
                '__run_num__': 0,
                'comment': 'Command "echo B" run',
                'result': True,
                'changes': True},
            'cmd_|-C_|-echo C_|-run': {
                '__run_num__': 1,
                'comment': 'Command "echo C" run',
                'result': True,
                'changes': True},
        }
        ret = self.run_function('state.sls', mods='requisites.fullsls_require')
        self.assertReturnNonEmptySaltType(ret)
        result = self.normalize_ret(ret)
        self.assertEqual(expected_result, result)

        # issue #8233: traceback on prereq sls
        # TODO: not done
        #ret = self.run_function('state.sls', mods='requisites.fullsls_prereq')
        #self.assertEqual(['sls command can only be used with require requisite'], ret)

    def test_requisites_require_no_state_module(self):
        '''
        Call sls file containing several require_in and require.

        Ensure that some of them are failing and that the order is right.
        '''
        expected_result = {
            'cmd_|-A_|-echo A fifth_|-run': {
                '__run_num__': 4,
                'comment': 'Command "echo A fifth" run',
                'result': True,
                'changes': True,
            },
            'cmd_|-B_|-echo B second_|-run': {
                '__run_num__': 1,
                'comment': 'Command "echo B second" run',
                'result': True,
                'changes': True,
            },
            'cmd_|-C_|-echo C third_|-run': {
                '__run_num__': 2,
                'comment': 'Command "echo C third" run',
                'result': True,
                'changes': True,
            },
            'cmd_|-D_|-echo D first_|-run': {
                '__run_num__': 0,
                'comment': 'Command "echo D first" run',
                'result': True,
                'changes': True,
            },
            'cmd_|-E_|-echo E fourth_|-run': {
                '__run_num__': 3,
                'comment': 'Command "echo E fourth" run',
                'result': True,
                'changes': True,
            },
            'cmd_|-G_|-echo G_|-run': {
                '__run_num__': 5,
                'comment': 'The following requisites were not found:\n'
                           + '                   require:\n'
                           + '                       id: Z\n',
                'result': False,
                'changes': False,
            },
            'cmd_|-H_|-echo H_|-run': {
                '__run_num__': 6,
                'comment': 'The following requisites were not found:\n'
                           + '                   require:\n'
                           + '                       id: Z\n',
                'result': False,
                'changes': False,
            }
        }
        ret = self.run_function('state.sls', mods='requisites.require_no_state_module')
        result = self.normalize_ret(ret)
        self.assertReturnNonEmptySaltType(ret)
        self.assertEqual(expected_result, result)

    def test_requisites_prereq_simple_ordering_and_errors(self):
        '''
        Call sls file containing several prereq_in and prereq.

        Ensure that some of them are failing and that the order is right.
        '''
        expected_result_simple = {
            'cmd_|-A_|-echo A third_|-run': {
                '__run_num__': 2,
                'comment': 'Command "echo A third" run',
                'result': True,
                'changes': True},
            'cmd_|-B_|-echo B first_|-run': {
                '__run_num__': 0,
                'comment': 'Command "echo B first" run',
                'result': True,
                'changes': True},
            'cmd_|-C_|-echo C second_|-run': {
                '__run_num__': 1,
                'comment': 'Command "echo C second" run',
                'result': True,
                'changes': True},
            'cmd_|-I_|-echo I_|-run': {
                '__run_num__': 3,
                'comment': 'The following requisites were not found:\n'
                           + '                   prereq:\n'
                           + '                       cmd: Z\n',
                'result': False,
                'changes': False},
            'cmd_|-J_|-echo J_|-run': {
                '__run_num__': 4,
                'comment': 'The following requisites were not found:\n'
                           + '                   prereq:\n'
                           + '                       foobar: A\n',
                'result': False,
                'changes': False}
        }
        expected_result_simple_no_state_module = {
            'cmd_|-A_|-echo A third_|-run': {
                '__run_num__': 2,
                'comment': 'Command "echo A third" run',
                'result': True,
                'changes': True},
            'cmd_|-B_|-echo B first_|-run': {
                '__run_num__': 0,
                'comment': 'Command "echo B first" run',
                'result': True,
                'changes': True},
            'cmd_|-C_|-echo C second_|-run': {
                '__run_num__': 1,
                'comment': 'Command "echo C second" run',
                'result': True,
                'changes': True},
            'cmd_|-I_|-echo I_|-run': {
                '__run_num__': 3,
                'comment': 'The following requisites were not found:\n'
                           + '                   prereq:\n'
                           + '                       id: Z\n',
                'result': False,
                'changes': False}
        }
        expected_result_simple2 = {
            'cmd_|-A_|-echo A_|-run': {
                '__run_num__': 1,
                'comment': 'Command "echo A" run',
                'result': True,
                'changes': True},
            'cmd_|-B_|-echo B_|-run': {
                '__run_num__': 2,
                'comment': 'Command "echo B" run',
                'result': True,
                'changes': True},
            'cmd_|-C_|-echo C_|-run': {
                '__run_num__': 0,
                'comment': 'Command "echo C" run',
                'result': True,
                'changes': True},
            'cmd_|-D_|-echo D_|-run': {
                '__run_num__': 3,
                'comment': 'Command "echo D" run',
                'result': True,
                'changes': True},
            'cmd_|-E_|-echo E_|-run': {
                '__run_num__': 4,
                'comment': 'Command "echo E" run',
                'result': True,
                'changes': True}
        }
        expected_result_simple3 = {
            'cmd_|-A_|-echo A first_|-run': {
                '__run_num__': 0,
                'comment': 'Command "echo A first" run',
                'result': True,
                'changes': True,
            },
            'cmd_|-B_|-echo B second_|-run': {
                '__run_num__': 1,
                'comment': 'Command "echo B second" run',
                'result': True,
                'changes': True,
            },
            'cmd_|-C_|-echo C third_|-wait': {
                '__run_num__': 2,
                'comment': '',
                'result': True,
                'changes': False,
            }
        }
        expected_result_complex = {
            'cmd_|-A_|-echo A fourth_|-run': {
                '__run_num__': 3,
                'comment': 'Command "echo A fourth" run',
                'result': True,
                'changes': True},
            'cmd_|-B_|-echo B first_|-run': {
                '__run_num__': 0,
                'comment': 'Command "echo B first" run',
                'result': True,
                'changes': True},
            'cmd_|-C_|-echo C second_|-run': {
                '__run_num__': 1,
                'comment': 'Command "echo C second" run',
                'result': True,
                'changes': True},
            'cmd_|-D_|-echo D third_|-run': {
                '__run_num__': 2,
                'comment': 'Command "echo D third" run',
                'result': True,
                'changes': True},
        }
        ret = self.run_function('state.sls', mods='requisites.prereq_simple')
        self.assertReturnNonEmptySaltType(ret)
        result = self.normalize_ret(ret)
        self.assertEqual(expected_result_simple, result)

        # same test, but not using lists in yaml syntax
        # TODO: issue #8235, prereq ignored when not used in list syntax
        # Currently fails badly with :
        # TypeError encountered executing state.sls: string indices must be integers, not str.
        #expected_result_simple.pop('cmd_|-I_|-echo I_|-run')
        #expected_result_simple.pop('cmd_|-J_|-echo J_|-run')
        #ret = self.run_function('state.sls', mods='requisites.prereq_simple_nolist')
        #result = self.normalize_ret(ret)
        #self.assertEqual(expected_result_simple, result)

        ret = self.run_function('state.sls', mods='requisites.prereq_simple2')
        result = self.normalize_ret(ret)
        self.assertReturnNonEmptySaltType(ret)
        self.assertEqual(expected_result_simple2, result)

        ret = self.run_function('state.sls', mods='requisites.prereq_simple3')
        result = self.normalize_ret(ret)
        self.assertReturnNonEmptySaltType(ret)
        self.assertEqual(expected_result_simple3, result)

        #ret = self.run_function('state.sls', mods='requisites.prereq_error_nolist')
        #self.assertEqual(
        #    ret,
        #    ['Cannot extend ID Z in "base:requisites.prereq_error_nolist".'
        #    + ' It is not part of the high state.']
        #)

        ret = self.run_function('state.sls', mods='requisites.prereq_compile_error1')
        self.assertReturnNonEmptySaltType(ret)
        self.assertEqual(
            ret['cmd_|-B_|-echo B_|-run']['comment'],
            'The following requisites were not found:\n'
            + '                   prereq:\n'
            + '                       foobar: A\n'
        )

        ret = self.run_function('state.sls', mods='requisites.prereq_compile_error2')
        self.assertReturnNonEmptySaltType(ret)
        self.assertEqual(
            ret['cmd_|-B_|-echo B_|-run']['comment'],
            'The following requisites were not found:\n'
            + '                   prereq:\n'
            + '                       foobar: C\n'
        )

        ret = self.run_function('state.sls', mods='requisites.prereq_complex')
        result = self.normalize_ret(ret)
        self.assertEqual(expected_result_complex, result)

        # issue #8210 : prereq recursion undetected
        # TODO: this test fails
        #ret = self.run_function('state.sls', mods='requisites.prereq_recursion_error')
        #self.assertEqual(
        #    ret,
        #    ['A recursive requisite was found, SLS "requisites.prereq_recursion_error" ID "B" ID "A"']
        #)

        ret = self.run_function('state.sls', mods='requisites.prereq_simple_no_state_module')
        result = self.normalize_ret(ret)
        self.assertEqual(expected_result_simple_no_state_module, result)

    def test_infinite_recursion_sls_prereq(self):
        ret = self.run_function('state.sls', mods='requisites.prereq_sls_infinite_recursion')
        self.assertSaltTrueReturn(ret)

    def test_requisites_use(self):
        '''
        Call sls file containing several use_in and use.

        '''
        # TODO issue #8235 & #8774 some examples are still commented in the test file
        ret = self.run_function('state.sls', mods='requisites.use')
        self.assertReturnNonEmptySaltType(ret)
        for item, descr in six.iteritems(ret):
            self.assertEqual(descr['comment'], 'onlyif condition is false')

        # TODO: issue #8802 : use recursions undetected
        # issue is closed as use does not actually inherit requisites
        # if chain-use is added after #8774 resolution theses tests would maybe become useful
        #ret = self.run_function('state.sls', mods='requisites.use_recursion')
        #self.assertEqual(ret, [
        #    'A recursive requisite was found, SLS "requisites.use_recursion"'
        #    + ' ID "B" ID "A"'
        #])

        #ret = self.run_function('state.sls', mods='requisites.use_recursion2')
        #self.assertEqual(ret, [
        #    'A recursive requisite was found, SLS "requisites.use_recursion2"'
        #    + ' ID "C" ID "A"'
        #])

        #ret = self.run_function('state.sls', mods='requisites.use_auto_recursion')
        #self.assertEqual(ret, [
        #    'A recursive requisite was found, SLS "requisites.use_recursion"'
        #    + ' ID "A" ID "A"'
        #])

    def test_requisites_use_no_state_module(self):
        '''
        Call sls file containing several use_in and use.

        '''
        ret = self.run_function('state.sls', mods='requisites.use_no_state_module')
        self.assertReturnNonEmptySaltType(ret)
        for item, descr in six.iteritems(ret):
            self.assertEqual(descr['comment'], 'onlyif condition is false')

    def test_get_file_from_env_in_top_match(self):
        tgt = os.path.join(TMP, 'prod-cheese-file')
        try:
            ret = self.run_function(
                'state.highstate', minion_tgt='sub_minion'
            )
            self.assertSaltTrueReturn(ret)
            self.assertTrue(os.path.isfile(tgt))
            with salt.utils.files.fopen(tgt, 'r') as cheese:
                data = cheese.read()
                self.assertIn('Gromit', data)
                self.assertIn('Comte', data)
        finally:
            if os.path.islink(tgt):
                os.unlink(tgt)

    # onchanges tests

    def test_onchanges_requisite(self):
        '''
        Tests a simple state using the onchanges requisite
        '''

        # Only run the state once and keep the return data
        state_run = self.run_function('state.sls', mods='requisites.onchanges_simple')

        # First, test the result of the state run when changes are expected to happen
        test_data = state_run['cmd_|-test_changing_state_|-echo "Success!"_|-run']['comment']
        expected_result = 'Command "echo "Success!"" run'
        self.assertIn(expected_result, test_data)

        # Then, test the result of the state run when changes are not expected to happen
        test_data = state_run['cmd_|-test_non_changing_state_|-echo "Should not run"_|-run']['comment']
        expected_result = 'State was not run because none of the onchanges reqs changed'
        self.assertIn(expected_result, test_data)

    def test_onchanges_requisite_multiple(self):
        '''
        Tests a simple state using the onchanges requisite
        '''

        # Only run the state once and keep the return data
        state_run = self.run_function('state.sls',
                mods='requisites.onchanges_multiple')

        # First, test the result of the state run when two changes are expected to happen
        test_data = state_run['cmd_|-test_two_changing_states_|-echo "Success!"_|-run']['comment']
        expected_result = 'Command "echo "Success!"" run'
        self.assertIn(expected_result, test_data)

        # Then, test the result of the state run when two changes are not expected to happen
        test_data = state_run['cmd_|-test_two_non_changing_states_|-echo "Should not run"_|-run']['comment']
        expected_result = 'State was not run because none of the onchanges reqs changed'
        self.assertIn(expected_result, test_data)

        # Finally, test the result of the state run when only one of the onchanges requisites changes.
        test_data = state_run['cmd_|-test_one_changing_state_|-echo "Success!"_|-run']['comment']
        expected_result = 'Command "echo "Success!"" run'
        self.assertIn(expected_result, test_data)

    def test_onchanges_in_requisite(self):
        '''
        Tests a simple state using the onchanges_in requisite
        '''

        # Only run the state once and keep the return data
        state_run = self.run_function('state.sls', mods='requisites.onchanges_in_simple')

        # First, test the result of the state run of when changes are expected to happen
        test_data = state_run['cmd_|-test_changes_expected_|-echo "Success!"_|-run']['comment']
        expected_result = 'Command "echo "Success!"" run'
        self.assertIn(expected_result, test_data)

        # Then, test the result of the state run when changes are not expected to happen
        test_data = state_run['cmd_|-test_changes_not_expected_|-echo "Should not run"_|-run']['comment']
        expected_result = 'State was not run because none of the onchanges reqs changed'
        self.assertIn(expected_result, test_data)

    def test_onchanges_requisite_no_state_module(self):
        '''
        Tests a simple state using the onchanges requisite without state modules
        '''
        # Only run the state once and keep the return data
        state_run = self.run_function('state.sls', mods='requisites.onchanges_simple_no_state_module')
        test_data = state_run['cmd_|-test_changing_state_|-echo "Success!"_|-run']['comment']
        expected_result = 'Command "echo "Success!"" run'
        self.assertIn(expected_result, test_data)

    # onfail tests

    def test_onfail_requisite(self):
        '''
        Tests a simple state using the onfail requisite
        '''

        # Only run the state once and keep the return data
        state_run = self.run_function('state.sls', mods='requisites.onfail_simple')

        # First, test the result of the state run when a failure is expected to happen
        test_data = state_run['cmd_|-test_failing_state_|-echo "Success!"_|-run']['comment']
        expected_result = 'Command "echo "Success!"" run'
        self.assertIn(expected_result, test_data)

        # Then, test the result of the state run when a failure is not expected to happen
        test_data = state_run['cmd_|-test_non_failing_state_|-echo "Should not run"_|-run']['comment']
        expected_result = 'State was not run because onfail req did not change'
        self.assertIn(expected_result, test_data)

    def test_multiple_onfail_requisite(self):
        '''
        test to ensure state is run even if only one
        of the onfails fails. This is a test for the issue:
        https://github.com/saltstack/salt/issues/22370
        '''

        state_run = self.run_function('state.sls', mods='requisites.onfail_multiple')

        retcode = state_run['cmd_|-c_|-echo itworked_|-run']['changes']['retcode']
        self.assertEqual(retcode, 0)

        stdout = state_run['cmd_|-c_|-echo itworked_|-run']['changes']['stdout']
        self.assertEqual(stdout, 'itworked')

    def test_onfail_in_requisite(self):
        '''
        Tests a simple state using the onfail_in requisite
        '''

        # Only run the state once and keep the return data
        state_run = self.run_function('state.sls', mods='requisites.onfail_in_simple')

        # First, test the result of the state run when a failure is expected to happen
        test_data = state_run['cmd_|-test_failing_state_|-echo "Success!"_|-run']['comment']
        expected_result = 'Command "echo "Success!"" run'
        self.assertIn(expected_result, test_data)

        # Then, test the result of the state run when a failure is not expected to happen
        test_data = state_run['cmd_|-test_non_failing_state_|-echo "Should not run"_|-run']['comment']
        expected_result = 'State was not run because onfail req did not change'
        self.assertIn(expected_result, test_data)

    def test_onfail_requisite_no_state_module(self):
        '''
        Tests a simple state using the onfail requisite
        '''

        # Only run the state once and keep the return data
        state_run = self.run_function('state.sls', mods='requisites.onfail_simple_no_state_module')

        # First, test the result of the state run when a failure is expected to happen
        test_data = state_run['cmd_|-test_failing_state_|-echo "Success!"_|-run']['comment']
        expected_result = 'Command "echo "Success!"" run'
        self.assertIn(expected_result, test_data)

        # Then, test the result of the state run when a failure is not expected to happen
        test_data = state_run['cmd_|-test_non_failing_state_|-echo "Should not run"_|-run']['comment']
        expected_result = 'State was not run because onfail req did not change'
        self.assertIn(expected_result, test_data)

    # listen tests

    def test_listen_requisite(self):
        '''
        Tests a simple state using the listen requisite
        '''

        # Only run the state once and keep the return data
        state_run = self.run_function('state.sls', mods='requisites.listen_simple')

        # First, test the result of the state run when a listener is expected to trigger
        listener_state = 'cmd_|-listener_test_listening_change_state_|-echo "Listening State"_|-mod_watch'
        self.assertIn(listener_state, state_run)

        # Then, test the result of the state run when a listener should not trigger
        absent_state = 'cmd_|-listener_test_listening_non_changing_state_|-echo "Only run once"_|-mod_watch'
        self.assertNotIn(absent_state, state_run)

    def test_listen_in_requisite(self):
        '''
        Tests a simple state using the listen_in requisite
        '''

        # Only run the state once and keep the return data
        state_run = self.run_function('state.sls', mods='requisites.listen_in_simple')

        # First, test the result of the state run when a listener is expected to trigger
        listener_state = 'cmd_|-listener_test_listening_change_state_|-echo "Listening State"_|-mod_watch'
        self.assertIn(listener_state, state_run)

        # Then, test the result of the state run when a listener should not trigger
        absent_state = 'cmd_|-listener_test_listening_non_changing_state_|-echo "Only run once"_|-mod_watch'
        self.assertNotIn(absent_state, state_run)

    def test_listen_in_requisite_resolution(self):
        '''
        Verify listen_in requisite lookups use ID declaration to check for changes
        '''

        # Only run the state once and keep the return data
        state_run = self.run_function('state.sls', mods='requisites.listen_in_simple')

        # Test the result of the state run when a listener is expected to trigger
        listener_state = 'cmd_|-listener_test_listen_in_resolution_|-echo "Successful listen_in resolution"_|-mod_watch'
        self.assertIn(listener_state, state_run)

    def test_listen_requisite_resolution(self):
        '''
        Verify listen requisite lookups use ID declaration to check for changes
        '''

        # Only run the state once and keep the return data
        state_run = self.run_function('state.sls', mods='requisites.listen_simple')

        # Both listeners are expected to trigger
        listener_state = 'cmd_|-listener_test_listening_resolution_one_|-echo "Successful listen resolution"_|-mod_watch'
        self.assertIn(listener_state, state_run)

        listener_state = 'cmd_|-listener_test_listening_resolution_two_|-echo "Successful listen resolution"_|-mod_watch'
        self.assertIn(listener_state, state_run)

    def test_listen_requisite_no_state_module(self):
        '''
        Tests a simple state using the listen requisite
        '''

        # Only run the state once and keep the return data
        state_run = self.run_function('state.sls', mods='requisites.listen_simple_no_state_module')
        # First, test the result of the state run when a listener is expected to trigger
        listener_state = 'cmd_|-listener_test_listening_change_state_|-echo "Listening State"_|-mod_watch'
        self.assertIn(listener_state, state_run)

        # Then, test the result of the state run when a listener should not trigger
        absent_state = 'cmd_|-listener_test_listening_non_changing_state_|-echo "Only run once"_|-mod_watch'
        self.assertNotIn(absent_state, state_run)

    def test_issue_30820_requisite_in_match_by_name(self):
        '''
        This tests the case where a requisite_in matches by name instead of ID

        See https://github.com/saltstack/salt/issues/30820 for more info
        '''
        state_run = self.run_function(
            'state.sls',
            mods='requisites.requisite_in_match_by_name'
        )
        bar_state = 'cmd_|-bar state_|-echo bar_|-wait'

        self.assertIn(bar_state, state_run)
        self.assertEqual(state_run[bar_state]['comment'],
                         'Command "echo bar" run')

    def test_retry_option_defaults(self):
        '''
        test the retry option on a simple state with defaults
        ensure comment is as expected
        ensure state duration is greater than default retry_interval (30 seconds)
        '''
        state_run = self.run_function(
            'state.sls',
            mods='retry.retry_defaults'
        )
        retry_state = 'file_|-file_test_|-/path/to/a/non-existent/file.txt_|-exists'
        expected_comment = ('Attempt 1: Returned a result of "False", with the following '
                'comment: "Specified path /path/to/a/non-existent/file.txt does not exist"\n'
                'Specified path /path/to/a/non-existent/file.txt does not exist')
        self.assertEqual(state_run[retry_state]['comment'], expected_comment)
        self.assertTrue(state_run[retry_state]['duration'] > 30)
        self.assertEqual(state_run[retry_state]['result'], False)

    def test_retry_option_custom(self):
        '''
        test the retry option on a simple state with custom retry values
        ensure comment is as expected
        ensure state duration is greater than custom defined interval * (retries - 1)
        '''
        state_run = self.run_function(
            'state.sls',
            mods='retry.retry_custom'
        )
        retry_state = 'file_|-file_test_|-/path/to/a/non-existent/file.txt_|-exists'
        expected_comment = ('Attempt 1: Returned a result of "False", with the following '
                'comment: "Specified path /path/to/a/non-existent/file.txt does not exist"\n'
                'Attempt 2: Returned a result of "False", with the following comment: "Specified'
                ' path /path/to/a/non-existent/file.txt does not exist"\nAttempt 3: Returned'
                ' a result of "False", with the following comment: "Specified path'
                ' /path/to/a/non-existent/file.txt does not exist"\nAttempt 4: Returned a'
                ' result of "False", with the following comment: "Specified path'
                ' /path/to/a/non-existent/file.txt does not exist"\nSpecified path'
                ' /path/to/a/non-existent/file.txt does not exist')
        self.assertEqual(state_run[retry_state]['comment'], expected_comment)
        self.assertTrue(state_run[retry_state]['duration'] > 40)
        self.assertEqual(state_run[retry_state]['result'], False)

    def test_retry_option_success(self):
        '''
        test a state with the retry option that should return True immedietly (i.e. no retries)
        '''
        testfile = os.path.join(TMP, 'retry_file')
        state_run = self.run_function(
            'state.sls',
            mods='retry.retry_success'
        )
        os.unlink(testfile)
        retry_state = 'file_|-file_test_|-{0}_|-exists'.format(testfile)
        self.assertNotIn('Attempt', state_run[retry_state]['comment'])

    def run_create(self):
        '''
        helper function to wait 30 seconds and then create the temp retry file
        '''
        testfile = os.path.join(TMP, 'retry_file')
        time.sleep(30)
        with salt.utils.files.fopen(testfile, 'a'):
            pass

    def test_retry_option_eventual_success(self):
        '''
        test a state with the retry option that should return True after at least 4 retry attmempt
        but never run 15 attempts
        '''
        testfile = os.path.join(TMP, 'retry_file')
        create_thread = threading.Thread(target=self.run_create)
        create_thread.start()
        state_run = self.run_function(
            'state.sls',
            mods='retry.retry_success2'
        )
        retry_state = 'file_|-file_test_|-{0}_|-exists'.format(testfile)
        self.assertIn('Attempt 1:', state_run[retry_state]['comment'])
        self.assertIn('Attempt 2:', state_run[retry_state]['comment'])
        self.assertIn('Attempt 3:', state_run[retry_state]['comment'])
        self.assertIn('Attempt 4:', state_run[retry_state]['comment'])
        self.assertNotIn('Attempt 15:', state_run[retry_state]['comment'])
        self.assertEqual(state_run[retry_state]['result'], True)

    def test_issue_38683_require_order_failhard_combination(self):
        '''
        This tests the case where require, order, and failhard are all used together in a state definition.

        Previously, the order option, which used in tandem with require and failhard, would cause the state
        compiler to stacktrace. This exposed a logic error in the ``check_failhard`` function of the state
        compiler. With the logic error resolved, this test should now pass.

        See https://github.com/saltstack/salt/issues/38683 for more information.
        '''
        state_run = self.run_function(
            'state.sls',
            mods='requisites.require_order_failhard_combo'
        )
        state_id = 'test_|-b_|-b_|-fail_with_changes'

        self.assertIn(state_id, state_run)
        self.assertEqual(state_run[state_id]['comment'], 'Failure!')
        self.assertFalse(state_run[state_id]['result'])

    def test_state_nonbase_environment(self):
        '''
        test state.sls with saltenv using a nonbase environment
        with a salt source
        '''
        file_name = os.path.join(TMP, 'nonbase_env')
        state_run = self.run_function(
            'state.sls',
            mods='non-base-env',
            saltenv='prod'
        )
        state_id = 'file_|-test_file_|-{0}_|-managed'.format(file_name)
        self.assertEqual(state_run[state_id]['comment'],
                         'File {0} updated'.format(file_name))
        self.assertTrue(
            state_run['file_|-test_file_|-{0}_|-managed'.format(file_name)]['result'])
        self.assertTrue(os.path.isfile(file_name))
<<<<<<< HEAD

    def _add_runtime_pillar(self, pillar):
        '''
        helper class to add pillar data at runtime
        '''
        import salt.utils.yaml
        with salt.utils.files.fopen(os.path.join(TMP_PILLAR_TREE,
                                                 'pillar.sls'), 'w') as fp:
            salt.utils.yaml.safe_dump(pillar, fp)

        with salt.utils.files.fopen(os.path.join(TMP_PILLAR_TREE, 'top.sls'), 'w') as fp:
            fp.write(textwrap.dedent('''\
                     base:
                       '*':
                         - pillar
                     '''))

        self.run_function('saltutil.refresh_pillar')
        self.run_function('test.sleep', [5])

    def test_state_sls_id_test(self):
        '''
        test state.sls_id when test is set
        to true in pillar data
        '''
        self._add_runtime_pillar(pillar={'test': True})
        testfile = os.path.join(TMP, 'testfile')
        comment = 'The file {0} is set to be changed'.format(testfile)
        ret = self.run_function('state.sls', ['core'])

        for key, val in ret.items():
            self.assertEqual(val['comment'], comment)
            self.assertEqual(val['changes'], {})

    def test_state_sls_id_test_state_test_post_run(self):
        '''
        test state.sls_id when test is set to
        true post the state already being run previously
        '''
        file_name = os.path.join(TMP, 'testfile')
        ret = self.run_function('state.sls', ['core'])
        for key, val in ret.items():
            self.assertEqual(val['comment'],
                             'File {0} updated'.format(file_name))
            self.assertEqual(val['changes']['diff'], 'New file')

        self._add_runtime_pillar(pillar={'test': True})
        ret = self.run_function('state.sls', ['core'])

        for key, val in ret.items():
            self.assertEqual(
                val['comment'],
                'The file {0} is in the correct state'.format(file_name))
            self.assertEqual(val['changes'], {})

    def test_state_sls_id_test_true(self):
        '''
        test state.sls_id when test=True is passed as arg
        '''
        file_name = os.path.join(TMP, 'testfile')
        ret = self.run_function('state.sls', ['core'], test=True)
        for key, val in ret.items():
            self.assertEqual(
                val['comment'],
                'The file {0} is set to be changed'.format(file_name))
            self.assertEqual(val['changes'], {})

    def test_state_sls_id_test_true_post_run(self):
        '''
        test state.sls_id when test is set to true as an
        arg post the state already being run previously
        '''
        file_name = os.path.join(TMP, 'testfile')
        ret = self.run_function('state.sls', ['core'])
        for key, val in ret.items():
            self.assertEqual(val['comment'],
                             'File {0} updated'.format(file_name))
            self.assertEqual(val['changes']['diff'], 'New file')

        ret = self.run_function('state.sls', ['core'], test=True)

        for key, val in ret.items():
            self.assertEqual(
                val['comment'],
                'The file {0} is in the correct state'.format(file_name))
            self.assertEqual(val['changes'], {})

    def test_state_sls_id_test_false_pillar_true(self):
        '''
        test state.sls_id when test is set to false as an
        arg and minion_state_test is set to True. Should
        return test=False.
        '''
        file_name = os.path.join(TMP, 'testfile')
        self._add_runtime_pillar(pillar={'test': True})
        ret = self.run_function('state.sls', ['core'], test=False)

        for key, val in ret.items():
            self.assertEqual(val['comment'],
                             'File {0} updated'.format(file_name))
            self.assertEqual(val['changes']['diff'], 'New file')
=======
>>>>>>> 2340f0b4

    def tearDown(self):
        nonbase_file = os.path.join(TMP, 'nonbase_env')
        if os.path.isfile(nonbase_file):
            os.remove(nonbase_file)

        # remove old pillar data
        for filename in os.listdir(TMP_PILLAR_TREE):
            os.remove(os.path.join(TMP_PILLAR_TREE, filename))
        self.run_function('saltutil.refresh_pillar')
        self.run_function('test.sleep', [5])

        # remove testfile added in core.sls state file
        state_file = os.path.join(TMP, 'testfile')
        if os.path.isfile(state_file):
            os.remove(state_file)<|MERGE_RESOLUTION|>--- conflicted
+++ resolved
@@ -211,11 +211,7 @@
             if [ -z "$debian_chroot" ] && [ -r /etc/debian_chroot ]; then
                 debian_chroot=$(cat /etc/debian_chroot)
             fi
-<<<<<<< HEAD
             
-=======
-
->>>>>>> 2340f0b4
             # enable bash completion in interactive shells
             if [ -f /etc/bash_completion ] && ! shopt -oq posix; then
                 . /etc/bash_completion
@@ -1654,7 +1650,6 @@
         self.assertTrue(
             state_run['file_|-test_file_|-{0}_|-managed'.format(file_name)]['result'])
         self.assertTrue(os.path.isfile(file_name))
-<<<<<<< HEAD
 
     def _add_runtime_pillar(self, pillar):
         '''
@@ -1756,8 +1751,6 @@
             self.assertEqual(val['comment'],
                              'File {0} updated'.format(file_name))
             self.assertEqual(val['changes']['diff'], 'New file')
-=======
->>>>>>> 2340f0b4
 
     def tearDown(self):
         nonbase_file = os.path.join(TMP, 'nonbase_env')
