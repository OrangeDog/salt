--- conflicted
+++ resolved
@@ -92,25 +92,15 @@
                 self.assertNotEqual(ret, {})
                 ret = self.run_function('pkg.get_repo', [repo])
 
-<<<<<<< HEAD
                 self.assertIsInstance(ret, dict,
                                       'The \'pkg.get_repo\' command did not return the excepted dictionary. '
                                       'Output:\n{}'.format(ret))
-=======
-                if not isinstance(ret, dict):
-                    self.fail(
-                        'The \'pkg.get_repo\' command did not return the excepted dictionary. Output:\n{}'.format(ret)
-                    )
->>>>>>> 4f400598
-
                 self.assertEqual(
                     ret['uri'],
                     uri,
                     msg='The URI did not match. Full return:\n{}'.format(
                         pprint.pformat(ret)
                     )
-<<<<<<< HEAD
-=======
                 )
             elif os_grain == 'CentOS':
                 major_release = int(
@@ -118,7 +108,6 @@
                         'grains.item',
                         ['osmajorrelease']
                     )['osmajorrelease']
->>>>>>> 4f400598
                 )
             elif grains['os_family'] == 'RedHat':
                 repo = 'saltstack'
