--- conflicted
+++ resolved
@@ -464,7 +464,6 @@
         self.assertListEqual(list(os_grains.get('osrelease_info')), os_release_map['osrelease_info'])
         self.assertEqual(os_grains.get('osmajorrelease'), os_release_map['osmajorrelease'])
 
-<<<<<<< HEAD
     def test_windows_iscsi_iqn_grains(self):
         cmd_run_mock = MagicMock(
             return_value={'stdout': 'iSCSINodeName\niqn.1991-05.com.microsoft:simon-x1\n'}
@@ -513,7 +512,7 @@
 
         self.assertEqual(_grains.get('iscsi_iqn'),
                          ['iqn.1993-08.org.debian:01:d12f7aba36'])
-=======
+        
     @skipIf(not salt.utils.platform.is_linux(), 'System is not Linux')
     def test_linux_memdata(self):
         '''
@@ -671,5 +670,4 @@
                                                         os_grains = core.os_data()
 
         self.assertEqual(os_grains.get('mem_total'), 2023)
-        self.assertEqual(os_grains.get('swap_total'), 400)
->>>>>>> af1b460c
+        self.assertEqual(os_grains.get('swap_total'), 400)