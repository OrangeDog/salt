--- conflicted
+++ resolved
@@ -389,7 +389,26 @@
         finally:
             minion.destroy()
 
-<<<<<<< HEAD
+    @patch('salt.utils.process.default_signals')
+    def test_reinit_crypto_on_fork(self, def_mock):
+        '''
+        Ensure salt.utils.crypt.reinit_crypto() is executed when forking for new job
+        '''
+        mock_opts = self.get_config('minion', from_scratch=True)
+        mock_opts["multiprocessing"] = True
+
+        io_loop = salt.ext.tornado.ioloop.IOLoop()
+        io_loop.make_current()
+        minion = salt.minion.Minion(mock_opts, io_loop=io_loop)
+
+        job_data = {"jid": "test-jid", "fun": "test.ping"}
+
+        def mock_start(self):
+            assert len([x for x in self._after_fork_methods if x[0] == salt.utils.crypt.reinit_crypto]) == 1  # pylint: disable=comparison-with-callable
+
+        with patch.object(salt.utils.process.SignalHandlingProcess, 'start', mock_start):
+            io_loop.run_sync(lambda: minion._handle_decoded_payload(job_data))
+
     def test_minion_manage_schedule(self):
         '''
         Tests that the manage_schedule will call the add function, adding
@@ -453,30 +472,8 @@
             self.assertIn('ps', minion.opts['beacons'])
             self.assertEqual(minion.opts['beacons']['ps'], bdata)
 
-=======
-    @patch('salt.utils.process.default_signals')
-    def test_reinit_crypto_on_fork(self, def_mock):
-        '''
-        Ensure salt.utils.crypt.reinit_crypto() is executed when forking for new job
-        '''
-        mock_opts = self.get_config('minion', from_scratch=True)
-        mock_opts["multiprocessing"] = True
-
-        io_loop = salt.ext.tornado.ioloop.IOLoop()
-        io_loop.make_current()
-        minion = salt.minion.Minion(mock_opts, io_loop=io_loop)
-
-        job_data = {"jid": "test-jid", "fun": "test.ping"}
-
-        def mock_start(self):
-            assert len([x for x in self._after_fork_methods if x[0] == salt.utils.crypt.reinit_crypto]) == 1  # pylint: disable=comparison-with-callable
-
-        with patch.object(salt.utils.process.SignalHandlingProcess, 'start', mock_start):
-            io_loop.run_sync(lambda: minion._handle_decoded_payload(job_data))
-
 
 class MinionAsyncTestCase(TestCase, AdaptedConfigurationTestCaseMixin, salt.ext.tornado.testing.AsyncTestCase):
->>>>>>> 5c450f3b
 
     def setUp(self):
         super(MinionAsyncTestCase, self).setUp()
