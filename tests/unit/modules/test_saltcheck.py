--- conflicted
+++ resolved
@@ -24,12 +24,7 @@
     raise
 
 
-<<<<<<< HEAD
-@skipIf(NO_MOCK, NO_MOCK_REASON)
-class SaltcheckTestCase(TestCase, LoaderModuleMockMixin):
-=======
 class LinuxSysctlTestCase(TestCase, LoaderModuleMockMixin):
->>>>>>> ac44cf3a
     '''
     TestCase for salt.modules.saltcheck module
     '''
