# Do not edit these workflows directly as the changes made will be overwritten.
# Instead, edit the template '.github/workflows/templates/scheduled.yml.jinja'
---

name: Scheduled
run-name: "Scheduled (branch: ${{ github.ref_name }})"

on:
  schedule:
    # https://docs.github.com/en/actions/using-workflows/workflow-syntax-for-github-actions#onschedule
    - cron: '0 */8 * * *'  # Run every 8 hours

env:
  COLUMNS: 190
  CACHE_SEED: SEED-1  # Bump the number to invalidate all caches
  RELENV_DATA: "${{ github.workspace }}/.relenv"
  PIP_DISABLE_PIP_VERSION_CHECK: "1"
  RAISE_DEPRECATIONS_RUNTIME_ERRORS: "1"

permissions:
  contents: read  # for dorny/paths-filter to fetch a list of changed files
  pull-requests: read  # for dorny/paths-filter to read pull requests
  actions: write  # to trigger branch scheduled builds

concurrency:
  group: ${{ github.workflow }}-${{ github.event_name }}-${{ github.head_ref || github.run_id }}
  cancel-in-progress: false

jobs:

  workflow-requirements:
    name: Check Workflow Requirements
    runs-on: ubuntu-latest
    outputs:
      requirements-met: ${{ steps.check-requirements.outputs.requirements-met }}
    steps:
      - name: Check Requirements
        id: check-requirements
        run: |
          if [ "${{ vars.RUN_SCHEDULED_BUILDS }}" = "1" ]; then
            MSG="Running workflow because RUN_SCHEDULED_BUILDS=1"
            echo "${MSG}"
            echo "${MSG}" >> "${GITHUB_STEP_SUMMARY}"
            echo "requirements-met=true" >> "${GITHUB_OUTPUT}"
          elif [ "${{ github.event.repository.fork }}" = "true" ]; then
            MSG="Not running workflow because ${{ github.repository }} is a fork"
            echo "${MSG}"
            echo "${MSG}" >> "${GITHUB_STEP_SUMMARY}"
            echo "requirements-met=false" >> "${GITHUB_OUTPUT}"
          elif [ "${{ github.event.repository.private }}" = "true" ]; then
            MSG="Not running workflow because ${{ github.repository }} is a private repository"
            echo "${MSG}"
            echo "${MSG}" >> "${GITHUB_STEP_SUMMARY}"
            echo "requirements-met=false" >> "${GITHUB_OUTPUT}"
          else
            MSG="Running workflow because ${{ github.repository }} is not a fork"
            echo "${MSG}"
            echo "${MSG}" >> "${GITHUB_STEP_SUMMARY}"
            echo "requirements-met=true" >> "${GITHUB_OUTPUT}"
          fi

  trigger-branch-scheduled-builds:
    name: Trigger Branch Workflows
    if: ${{ github.event_name == 'schedule' && fromJSON(needs.workflow-requirements.outputs.requirements-met) }}
    runs-on: ubuntu-latest
    needs:
      - workflow-requirements

    steps:

      - name: Trigger 3006.x branch
        env:
          GH_TOKEN: ${{ secrets.GITHUB_TOKEN }}
        run: |
          gh workflow run scheduled.yml --repo ${{ github.repository }} --ref 3006.x

      - name: Trigger 3007.x branch
        env:
          GH_TOKEN: ${{ secrets.GITHUB_TOKEN }}
        run: |
          gh workflow run scheduled.yml --repo ${{ github.repository }} --ref 3007.x

  prepare-workflow:
    name: Prepare Workflow Run
    runs-on: ubuntu-latest
    if: ${{ fromJSON(needs.workflow-requirements.outputs.requirements-met) }}
    needs:
      - workflow-requirements
    outputs:
      jobs: ${{ steps.define-jobs.outputs.jobs }}
      runners: ${{ steps.runner-types.outputs.runners }}
      changed-files: ${{ steps.process-changed-files.outputs.changed-files }}
      os-labels: ${{ steps.get-pull-labels.outputs.os-labels }}
      pull-labels: ${{ steps.get-pull-labels.outputs.test-labels }}
      testrun: ${{ steps.define-testrun.outputs.testrun }}
      salt-version: ${{ steps.setup-salt-version.outputs.salt-version }}
      cache-seed: ${{ steps.set-cache-seed.outputs.cache-seed }}
      latest-release: ${{ steps.get-salt-releases.outputs.latest-release }}
      releases: ${{ steps.get-salt-releases.outputs.releases }}
      release-changelog-target: ${{ steps.get-release-changelog-target.outputs.release-changelog-target }}
      testing-releases: ${{ steps.get-testing-releases.outputs.testing-releases }}
      nox-archive-hash: ${{ steps.nox-archive-hash.outputs.nox-archive-hash }}
    steps:
      - uses: actions/checkout@v4
        with:
          fetch-depth: 0  # Full clone to also get the tags to get the right salt version

      - name: Get Changed Files
        if: ${{ github.event_name == 'pull_request'}}
        id: changed-files
        uses: dorny/paths-filter@v3
        with:
          token: ${{ github.token }}
          list-files: json
          filters: |
            repo:
              - added|modified:
                - '**'
            doc-requirements:
              - added|modified: &doc_requirements
                - requirements/static/ci/py3.*/docs.txt
            lint-requirements:
              - added|modified: &lint_requirements
                - requirements/static/ci/py3.*/lint.txt
            pkg_requirements:
              - added|modified: &pkg_requirements
                - requirements/static/pkg/py3.*/darwin.txt
                - requirements/static/pkg/py3.*/linux.txt
                - requirements/static/pkg/py3.*/freebsd.txt
                - requirements/static/pkg/py3.*/windows.txt
            test_requirements:
              - added|modified: &test_requirements
                - requirements/static/ci/py3.*/darwin.txt
                - requirements/static/ci/py3.*/linux.txt
                - requirements/static/ci/py3.*/freebsd.txt
                - requirements/static/ci/py3.*/windows.txt
                - requirements/static/ci/py3.*/darwin-crypto.txt
                - requirements/static/ci/py3.*/linux-crypto.txt
                - requirements/static/ci/py3.*/freebsd-crypto.txt
                - requirements/static/ci/py3.*/windows-crypto.txt
            deleted:
              - deleted:
                - '**'
            docs:
              - added|modified:
                - doc/**
                - .github/workflows/build-docs.yml
                - *doc_requirements
            workflows:
              - added|modified:
                - cicd/shared-gh-workflows-context.yml
                - .github/actions/**/action.yml
                - .github/workflows/*.yml
                - .github/workflows/templates/*.yml.jinja2
                - tools/precommit/workflows.py
            salt:
              - added|modified: &salt_added_modified
                - setup.py
                - noxfile.py
                - salt/**/*.py
                - tasks/**/*.py
                - tools/**/*.py
            tests:
              - added|modified: &tests_added_modified
                - tests/**/*.py
            lint:
              - added|modified:
                - .pylintrc
                - *lint_requirements
            golden_images:
              - added|modified:
                - cicd/golden-images.json
            pkg_tests:
              - added|modified: &pkg_tests_added_modified
                - pkg/**
                - *pkg_requirements
                - *salt_added_modified
            testrun:
              - added|modified:
                - *pkg_requirements
                - *test_requirements
                - *salt_added_modified
                - *tests_added_modified
                - *pkg_tests_added_modified

      - name: Set up Python 3.10
        uses: actions/setup-python@v5
        with:
          python-version: "3.10"

      - name: Setup Python Tools Scripts
        uses: ./.github/actions/setup-python-tools-scripts
        with:
          cache-prefix: ${{ env.CACHE_SEED }}

      - name: Pretty Print The GH Actions Event
        run:
          tools ci print-gh-event

      - name: Set Cache Seed Output
        id: set-cache-seed
        run: |
          tools ci define-cache-seed ${{ env.CACHE_SEED }}

      - name: Setup Salt Version
        id: setup-salt-version
        uses: ./.github/actions/setup-salt-version
        with:
          salt-version: ""
          validate-version: true

      - name: Get Pull Request Test Labels
        id: get-pull-labels
        if: ${{ github.event_name == 'pull_request'}}
        env:
            GITHUB_TOKEN: ${{ secrets.GITHUB_TOKEN }}
        run: |
          tools ci get-pr-test-labels --repository ${{ github.repository }}

      - name: Get Hash For Nox Tarball Cache
        id: nox-archive-hash
        run: |
          echo "nox-archive-hash=${{ hashFiles('requirements/**/*.txt', 'cicd/golden-images.json', 'noxfile.py', 'pkg/common/env-cleanup-rules.yml', '.github/workflows/build-deps-ci-action.yml') }}" | tee -a "$GITHUB_OUTPUT"

      - name: Write Changed Files To A Local File
        run:
          echo '${{ toJSON(steps.changed-files.outputs) }}' > changed-files.json

      - name: Check Local Changed Files Contents
        if: ${{ github.event_name == 'pull_request' }}
        run:
          cat changed-files.json

      - name: Process Changed Files
        id: process-changed-files
        run: |
          tools ci process-changed-files ${{ github.event_name }} changed-files.json

      - name: Check Collected Changed Files
        if: ${{ github.event_name == 'pull_request' }}
        run: |
          echo '${{ steps.process-changed-files.outputs.changed-files }}' | jq -C '.'

      - name: Define Runner Types
        id: runner-types
        run: |
          tools ci runner-types ${{ github.event_name }}

      - name: Define Jobs To Run
        id: define-jobs
        run: |
          tools ci define-jobs ${{ github.event_name }} changed-files.json

      - name: Get Salt Releases
        id: get-salt-releases
        env:
          GITHUB_TOKEN: ${{ secrets.GITHUB_TOKEN }}
        run: |
          tools ci get-releases

      - name: Get Latest Salt Releases for Testing
        id: get-testing-releases
        env:
          GITHUB_TOKEN: ${{ secrets.GITHUB_TOKEN }}
        run: |
          tools ci get-testing-releases ${{ join(fromJSON(steps.get-salt-releases.outputs.releases), ' ') }} --salt-version ${{ steps.setup-salt-version.outputs.salt-version }}

      - name: Define Testrun
        id: define-testrun
        run: |
          tools ci define-testrun ${{ github.event_name }} changed-files.json

      - name: Check Contents of generated testrun-changed-files.txt
        if: ${{ fromJSON(steps.define-testrun.outputs.testrun)['type'] != 'full' }}
        run: |
          cat testrun-changed-files.txt || true

      - name: Upload testrun-changed-files.txt
        if: ${{ fromJSON(steps.define-testrun.outputs.testrun)['type'] != 'full' }}
        uses: actions/upload-artifact@v4
        with:
          name: testrun-changed-files.txt
          path: testrun-changed-files.txt

      - name: Get Release Changelog Target
        id: get-release-changelog-target
        run: |
          tools ci get-release-changelog-target ${{ github.event_name }}


  pre-commit:
    name: Pre-Commit
    if: ${{ fromJSON(needs.prepare-workflow.outputs.runners)['github-hosted'] }}
    uses: ./.github/workflows/pre-commit-action.yml
    needs:
      - prepare-workflow
    with:
      cache-seed: ${{ needs.prepare-workflow.outputs.cache-seed }}
      changed-files: ${{ needs.prepare-workflow.outputs.changed-files }}
      pre-commit-version: "3.0.4"

  lint:
    name: Lint
    if: ${{ fromJSON(needs.prepare-workflow.outputs.jobs)['lint'] && fromJSON(needs.prepare-workflow.outputs.runners)['github-hosted'] }}
    uses: ./.github/workflows/lint-action.yml
    needs:
      - prepare-workflow
    with:
      changed-files: ${{ needs.prepare-workflow.outputs.changed-files }}

  prepare-release:
    name: "Prepare Release: ${{ needs.prepare-workflow.outputs.salt-version }}"
    if: ${{ fromJSON(needs.prepare-workflow.outputs.jobs)['prepare-release'] && fromJSON(needs.prepare-workflow.outputs.runners)['github-hosted'] }}
    runs-on: ubuntu-latest
    needs:
      - prepare-workflow
    steps:
      - uses: actions/checkout@v4

      - name: Set up Python 3.10
        uses: actions/setup-python@v5
        with:
          python-version: "3.10"

      - name: Setup Python Tools Scripts
        uses: ./.github/actions/setup-python-tools-scripts
        with:
          cache-prefix: ${{ needs.prepare-workflow.outputs.cache-seed }}-changelog

      - name: Setup Salt Version
        id: setup-salt-version
        uses: ./.github/actions/setup-salt-version
        with:
          salt-version: "${{ needs.prepare-workflow.outputs.salt-version }}"

      - name: Update Debian changelog
        shell: bash
        if: ${{ startsWith(github.event.ref, 'refs/tags') == false }}
        run: |
          tools changelog update-deb --draft
          tools changelog update-deb

      - name: Update RPM changelog
        shell: bash
        if: ${{ startsWith(github.event.ref, 'refs/tags') == false }}
        run: |
          tools changelog update-rpm --draft
          tools changelog update-rpm

      - name: Create Release Notes Template
        shell: bash
        if: ${{ startsWith(github.event.ref, 'refs/tags') == false }}
        run: |
          if [ "${{ needs.prepare-workflow.outputs.release-changelog-target }}" == "next-major-release" ]; then
            tools changelog update-release-notes --next-release --template-only
          else
            tools changelog update-release-notes --template-only
          fi

      - name: Update Release Notes
        shell: bash
        if: ${{ startsWith(github.event.ref, 'refs/tags') == false }}
        run: |
          if [ "${{ needs.prepare-workflow.outputs.release-changelog-target }}" == "next-major-release" ]; then
              tools changelog update-release-notes --draft --next-release
              tools changelog update-release-notes --next-release
          else
              tools changelog update-release-notes --draft
              tools changelog update-release-notes
          fi

      - name: Generate MAN Pages
        shell: bash
        if: ${{ startsWith(github.event.ref, 'refs/tags') == false }}
        env:
          LATEST_RELEASE: "${{ needs.prepare-workflow.outputs.salt-version }}"
          SALT_ON_SALTSTACK: "1"
        run: |
          tools docs man

      - name: Update Changelog
        shell: bash
        if: ${{ startsWith(github.event.ref, 'refs/tags') == false }}
        run: |
          tools changelog update-changelog-md --draft
          tools changelog update-changelog-md

      - name: Show Changes Diff
        shell: bash
        if: ${{ startsWith(github.event.ref, 'refs/tags') == false }}
        run: |
          git diff --color

      - name: Configure Git
        shell: bash
        if: ${{ startsWith(github.event.ref, 'refs/tags') == false }}
        run: |
          git config --global user.name "Salt Project Packaging"
          git config --global user.email saltproject-packaging@vmware.com

      - name: Setup Pre-Commit
        if: ${{ startsWith(github.event.ref, 'refs/tags') == false }}
        uses: ./.github/actions/setup-pre-commit
        with:
          version: "3.0.4"
          cache-seed: ${{ needs.prepare-workflow.outputs.cache-seed }}

      - name: Commit Changes
        shell: bash
        if: ${{ startsWith(github.event.ref, 'refs/tags') == false }}
        env:
          SKIP: lint-salt,lint-tests
          PRE_COMMIT_COLOR: always
        run: |
          # Run it twice so that pre-commit can fix anything that can be automatically fixed.
          git commit -am "Release v${{ needs.prepare-workflow.outputs.salt-version }}" || \
            git commit -am "Release v${{ needs.prepare-workflow.outputs.salt-version }}"

      - name: Create release changes patch
        shell: bash
        if: ${{ startsWith(github.event.ref, 'refs/tags') == false }}
        run: |
          git format-patch --keep-subject --binary --stdout HEAD^ > salt-${{ needs.prepare-workflow.outputs.salt-version }}.patch

      - name: Upload Changes Diff Artifact
        uses: actions/upload-artifact@v4
        if: ${{ startsWith(github.event.ref, 'refs/tags') == false }}
        with:
          name: salt-${{ needs.prepare-workflow.outputs.salt-version }}.patch
          path: salt-${{ needs.prepare-workflow.outputs.salt-version }}.patch
          retention-days: 7
          if-no-files-found: error

  build-docs:
    name: Documentation
    if: ${{ fromJSON(needs.prepare-workflow.outputs.jobs)['build-docs'] && fromJSON(needs.prepare-workflow.outputs.runners)['self-hosted'] }}
    needs:
      - prepare-workflow
      - build-source-tarball
    uses: ./.github/workflows/build-docs.yml
    with:
      cache-seed: ${{ needs.prepare-workflow.outputs.cache-seed }}
      salt-version: "${{ needs.prepare-workflow.outputs.salt-version }}"

  build-source-tarball:
    name: Build Source Tarball
    if: ${{ fromJSON(needs.prepare-workflow.outputs.jobs)['build-source-tarball'] && fromJSON(needs.prepare-workflow.outputs.runners)['github-hosted'] }}
    needs:
      - prepare-workflow
      - prepare-release
    runs-on: ubuntu-latest
    steps:
      - uses: actions/checkout@v4

      - name: Set up Python 3.10
        uses: actions/setup-python@v5
        with:
          python-version: "3.10"

      - name: Setup Python Tools Scripts
        uses: ./.github/actions/setup-python-tools-scripts
        with:
          cache-prefix: ${{ needs.prepare-workflow.outputs.cache-seed }}-build

      - name: Setup Salt Version
        id: setup-salt-version
        uses: ./.github/actions/setup-salt-version
        with:
          salt-version: "${{ needs.prepare-workflow.outputs.salt-version }}"

      - name: Build Source Tarball
        uses: ./.github/actions/build-source-tarball
        with:
          salt-version: "${{ needs.prepare-workflow.outputs.salt-version }}"

  build-deps-onedir:
    name: Build Dependencies Onedir
    if: ${{ fromJSON(needs.prepare-workflow.outputs.jobs)['build-deps-onedir'] && fromJSON(needs.prepare-workflow.outputs.runners)['self-hosted'] }}
    needs:
      - prepare-workflow
    uses: ./.github/workflows/build-deps-onedir.yml
    with:
      cache-seed: ${{ needs.prepare-workflow.outputs.cache-seed }}
      salt-version: "${{ needs.prepare-workflow.outputs.salt-version }}"
      self-hosted-runners: ${{ fromJSON(needs.prepare-workflow.outputs.runners)['self-hosted'] }}
      github-hosted-runners: ${{ fromJSON(needs.prepare-workflow.outputs.runners)['github-hosted'] }}
      relenv-version: "0.15.1"
      python-version: "3.10.13"

  build-salt-onedir:
    name: Build Salt Onedir
    if: ${{ fromJSON(needs.prepare-workflow.outputs.jobs)['build-salt-onedir'] }}
    needs:
      - prepare-workflow
      - build-deps-onedir
      - build-source-tarball
    uses: ./.github/workflows/build-salt-onedir.yml
    with:
      cache-seed: ${{ needs.prepare-workflow.outputs.cache-seed }}
      salt-version: "${{ needs.prepare-workflow.outputs.salt-version }}"
      self-hosted-runners: ${{ fromJSON(needs.prepare-workflow.outputs.runners)['self-hosted'] }}
      github-hosted-runners: ${{ fromJSON(needs.prepare-workflow.outputs.runners)['github-hosted'] }}
      relenv-version: "0.15.1"
      python-version: "3.10.13"

  build-pkgs-onedir:
    name: Build Packages
    if: ${{ fromJSON(needs.prepare-workflow.outputs.jobs)['build-pkgs'] && fromJSON(needs.prepare-workflow.outputs.runners)['self-hosted'] }}
    needs:
      - prepare-workflow
      - build-salt-onedir
    uses: ./.github/workflows/build-packages.yml
    with:
      salt-version: "${{ needs.prepare-workflow.outputs.salt-version }}"
      cache-prefix: ${{ needs.prepare-workflow.outputs.cache-seed }}
      relenv-version: "0.15.1"
      python-version: "3.10.13"
      source: "onedir"

  build-pkgs-src:
    name: Build Packages
    if: ${{ fromJSON(needs.prepare-workflow.outputs.jobs)['build-pkgs'] && fromJSON(needs.prepare-workflow.outputs.runners)['self-hosted'] }}
    needs:
      - prepare-workflow
      - build-salt-onedir
    uses: ./.github/workflows/build-packages.yml
    with:
      salt-version: "${{ needs.prepare-workflow.outputs.salt-version }}"
      cache-prefix: ${{ needs.prepare-workflow.outputs.cache-seed }}
      relenv-version: "0.15.1"
      python-version: "3.10.13"
      source: "src"
  build-ci-deps:
    name: CI Deps
    if: ${{ fromJSON(needs.prepare-workflow.outputs.jobs)['build-deps-ci'] && fromJSON(needs.prepare-workflow.outputs.runners)['self-hosted'] }}
    needs:
      - prepare-workflow
      - build-salt-onedir
    uses: ./.github/workflows/build-deps-ci-action.yml
    with:
      nox-session: ci-test-onedir
      nox-version: 2022.8.7
      python-version: "3.10"
      salt-version: "${{ needs.prepare-workflow.outputs.salt-version }}"
      cache-prefix: ${{ needs.prepare-workflow.outputs.cache-seed }}|3.10.13
      nox-archive-hash: "${{ needs.prepare-workflow.outputs.nox-archive-hash }}"

  rockylinux-8-pkg-tests:
    name: Rocky Linux 8 Package Test
    if: ${{ fromJSON(needs.prepare-workflow.outputs.jobs)['test-pkg'] && fromJSON(needs.prepare-workflow.outputs.runners)['self-hosted'] }}
    needs:
      - prepare-workflow
      - build-pkgs-onedir
      - build-ci-deps
    uses: ./.github/workflows/test-packages-action-linux.yml
    with:
      distro-slug: rockylinux-8
      nox-session: ci-test-onedir
      platform: linux
      arch: x86_64
      salt-version: "${{ needs.prepare-workflow.outputs.salt-version }}"
      pkg-type: rpm
      nox-version: 2022.8.7
      python-version: "3.10"
      cache-prefix: ${{ needs.prepare-workflow.outputs.cache-seed }}|3.10.13
      skip-code-coverage: false
      testing-releases: ${{ needs.prepare-workflow.outputs.testing-releases }}

  rockylinux-8-arm64-pkg-tests:
    name: Rocky Linux 8 Arm64 Package Test
    if: ${{ fromJSON(needs.prepare-workflow.outputs.jobs)['test-pkg'] && fromJSON(needs.prepare-workflow.outputs.runners)['self-hosted'] }}
    needs:
      - prepare-workflow
      - build-pkgs-onedir
      - build-ci-deps
    uses: ./.github/workflows/test-packages-action-linux.yml
    with:
      distro-slug: rockylinux-8-arm64
      nox-session: ci-test-onedir
      platform: linux
      arch: arm64
      salt-version: "${{ needs.prepare-workflow.outputs.salt-version }}"
      pkg-type: rpm
      nox-version: 2022.8.7
      python-version: "3.10"
      cache-prefix: ${{ needs.prepare-workflow.outputs.cache-seed }}|3.10.13
      skip-code-coverage: false
      testing-releases: ${{ needs.prepare-workflow.outputs.testing-releases }}

  rockylinux-9-pkg-tests:
    name: Rocky Linux 9 Package Test
    if: ${{ fromJSON(needs.prepare-workflow.outputs.jobs)['test-pkg'] && fromJSON(needs.prepare-workflow.outputs.runners)['self-hosted'] }}
    needs:
      - prepare-workflow
      - build-pkgs-onedir
      - build-ci-deps
    uses: ./.github/workflows/test-packages-action-linux.yml
    with:
      distro-slug: rockylinux-9
      nox-session: ci-test-onedir
      platform: linux
      arch: x86_64
      salt-version: "${{ needs.prepare-workflow.outputs.salt-version }}"
      pkg-type: rpm
      nox-version: 2022.8.7
      python-version: "3.10"
      cache-prefix: ${{ needs.prepare-workflow.outputs.cache-seed }}|3.10.13
      skip-code-coverage: false
      testing-releases: ${{ needs.prepare-workflow.outputs.testing-releases }}

  rockylinux-9-arm64-pkg-tests:
    name: Rocky Linux 9 Arm64 Package Test
    if: ${{ fromJSON(needs.prepare-workflow.outputs.jobs)['test-pkg'] && fromJSON(needs.prepare-workflow.outputs.runners)['self-hosted'] }}
    needs:
      - prepare-workflow
      - build-pkgs-onedir
      - build-ci-deps
    uses: ./.github/workflows/test-packages-action-linux.yml
    with:
      distro-slug: rockylinux-9-arm64
      nox-session: ci-test-onedir
      platform: linux
      arch: arm64
      salt-version: "${{ needs.prepare-workflow.outputs.salt-version }}"
      pkg-type: rpm
      nox-version: 2022.8.7
      python-version: "3.10"
      cache-prefix: ${{ needs.prepare-workflow.outputs.cache-seed }}|3.10.13
      skip-code-coverage: false
      testing-releases: ${{ needs.prepare-workflow.outputs.testing-releases }}

  amazonlinux-2-pkg-tests:
    name: Amazon Linux 2 Package Test
    if: ${{ fromJSON(needs.prepare-workflow.outputs.jobs)['test-pkg'] && fromJSON(needs.prepare-workflow.outputs.runners)['self-hosted'] }}
    needs:
      - prepare-workflow
      - build-pkgs-onedir
      - build-ci-deps
    uses: ./.github/workflows/test-packages-action-linux.yml
    with:
      distro-slug: amazonlinux-2
      nox-session: ci-test-onedir
      platform: linux
      arch: x86_64
      salt-version: "${{ needs.prepare-workflow.outputs.salt-version }}"
      pkg-type: rpm
      nox-version: 2022.8.7
      python-version: "3.10"
      cache-prefix: ${{ needs.prepare-workflow.outputs.cache-seed }}|3.10.13
      skip-code-coverage: false
      testing-releases: ${{ needs.prepare-workflow.outputs.testing-releases }}

  amazonlinux-2-arm64-pkg-tests:
    name: Amazon Linux 2 Arm64 Package Test
    if: ${{ fromJSON(needs.prepare-workflow.outputs.jobs)['test-pkg'] && fromJSON(needs.prepare-workflow.outputs.runners)['self-hosted'] }}
    needs:
      - prepare-workflow
      - build-pkgs-onedir
      - build-ci-deps
    uses: ./.github/workflows/test-packages-action-linux.yml
    with:
      distro-slug: amazonlinux-2-arm64
      nox-session: ci-test-onedir
      platform: linux
      arch: arm64
      salt-version: "${{ needs.prepare-workflow.outputs.salt-version }}"
      pkg-type: rpm
      nox-version: 2022.8.7
      python-version: "3.10"
      cache-prefix: ${{ needs.prepare-workflow.outputs.cache-seed }}|3.10.13
      skip-code-coverage: false
      testing-releases: ${{ needs.prepare-workflow.outputs.testing-releases }}

  amazonlinux-2023-pkg-tests:
    name: Amazon Linux 2023 Package Test
    if: ${{ fromJSON(needs.prepare-workflow.outputs.jobs)['test-pkg'] && fromJSON(needs.prepare-workflow.outputs.runners)['self-hosted'] }}
    needs:
      - prepare-workflow
      - build-pkgs-onedir
      - build-ci-deps
    uses: ./.github/workflows/test-packages-action-linux.yml
    with:
      distro-slug: amazonlinux-2023
      nox-session: ci-test-onedir
      platform: linux
      arch: x86_64
      salt-version: "${{ needs.prepare-workflow.outputs.salt-version }}"
      pkg-type: rpm
      nox-version: 2022.8.7
      python-version: "3.10"
      cache-prefix: ${{ needs.prepare-workflow.outputs.cache-seed }}|3.10.13
      skip-code-coverage: false
      testing-releases: ${{ needs.prepare-workflow.outputs.testing-releases }}

  amazonlinux-2023-arm64-pkg-tests:
    name: Amazon Linux 2023 Arm64 Package Test
    if: ${{ fromJSON(needs.prepare-workflow.outputs.jobs)['test-pkg'] && fromJSON(needs.prepare-workflow.outputs.runners)['self-hosted'] }}
    needs:
      - prepare-workflow
      - build-pkgs-onedir
      - build-ci-deps
    uses: ./.github/workflows/test-packages-action-linux.yml
    with:
      distro-slug: amazonlinux-2023-arm64
      nox-session: ci-test-onedir
      platform: linux
      arch: arm64
      salt-version: "${{ needs.prepare-workflow.outputs.salt-version }}"
      pkg-type: rpm
      nox-version: 2022.8.7
      python-version: "3.10"
      cache-prefix: ${{ needs.prepare-workflow.outputs.cache-seed }}|3.10.13
      skip-code-coverage: false
      testing-releases: ${{ needs.prepare-workflow.outputs.testing-releases }}

  centos-7-pkg-tests:
    name: CentOS 7 Package Test
    if: ${{ fromJSON(needs.prepare-workflow.outputs.jobs)['test-pkg'] && fromJSON(needs.prepare-workflow.outputs.runners)['self-hosted'] }}
    needs:
      - prepare-workflow
      - build-pkgs-onedir
      - build-ci-deps
    uses: ./.github/workflows/test-packages-action-linux.yml
    with:
      distro-slug: centos-7
      nox-session: ci-test-onedir
      platform: linux
      arch: x86_64
      salt-version: "${{ needs.prepare-workflow.outputs.salt-version }}"
      pkg-type: rpm
      nox-version: 2022.8.7
      python-version: "3.10"
      cache-prefix: ${{ needs.prepare-workflow.outputs.cache-seed }}|3.10.13
      skip-code-coverage: false
      testing-releases: ${{ needs.prepare-workflow.outputs.testing-releases }}

  debian-11-pkg-tests:
    name: Debian 11 Package Test
    if: ${{ fromJSON(needs.prepare-workflow.outputs.jobs)['test-pkg'] && fromJSON(needs.prepare-workflow.outputs.runners)['self-hosted'] }}
    needs:
      - prepare-workflow
      - build-pkgs-onedir
      - build-ci-deps
    uses: ./.github/workflows/test-packages-action-linux.yml
    with:
      distro-slug: debian-11
      nox-session: ci-test-onedir
      platform: linux
      arch: x86_64
      salt-version: "${{ needs.prepare-workflow.outputs.salt-version }}"
      pkg-type: deb
      nox-version: 2022.8.7
      python-version: "3.10"
      cache-prefix: ${{ needs.prepare-workflow.outputs.cache-seed }}|3.10.13
      skip-code-coverage: false
      testing-releases: ${{ needs.prepare-workflow.outputs.testing-releases }}

  debian-11-arm64-pkg-tests:
    name: Debian 11 Arm64 Package Test
    if: ${{ fromJSON(needs.prepare-workflow.outputs.jobs)['test-pkg'] && fromJSON(needs.prepare-workflow.outputs.runners)['self-hosted'] }}
    needs:
      - prepare-workflow
      - build-pkgs-onedir
      - build-ci-deps
    uses: ./.github/workflows/test-packages-action-linux.yml
    with:
      distro-slug: debian-11-arm64
      nox-session: ci-test-onedir
      platform: linux
      arch: arm64
      salt-version: "${{ needs.prepare-workflow.outputs.salt-version }}"
      pkg-type: deb
      nox-version: 2022.8.7
      python-version: "3.10"
      cache-prefix: ${{ needs.prepare-workflow.outputs.cache-seed }}|3.10.13
      skip-code-coverage: false
      testing-releases: ${{ needs.prepare-workflow.outputs.testing-releases }}

  debian-12-pkg-tests:
    name: Debian 12 Package Test
    if: ${{ fromJSON(needs.prepare-workflow.outputs.jobs)['test-pkg'] && fromJSON(needs.prepare-workflow.outputs.runners)['self-hosted'] }}
    needs:
      - prepare-workflow
      - build-pkgs-onedir
      - build-ci-deps
    uses: ./.github/workflows/test-packages-action-linux.yml
    with:
      distro-slug: debian-12
      nox-session: ci-test-onedir
      platform: linux
      arch: x86_64
      salt-version: "${{ needs.prepare-workflow.outputs.salt-version }}"
      pkg-type: deb
      nox-version: 2022.8.7
      python-version: "3.10"
      cache-prefix: ${{ needs.prepare-workflow.outputs.cache-seed }}|3.10.13
      skip-code-coverage: false
      testing-releases: ${{ needs.prepare-workflow.outputs.testing-releases }}

  debian-12-arm64-pkg-tests:
    name: Debian 12 Arm64 Package Test
    if: ${{ fromJSON(needs.prepare-workflow.outputs.jobs)['test-pkg'] && fromJSON(needs.prepare-workflow.outputs.runners)['self-hosted'] }}
    needs:
      - prepare-workflow
      - build-pkgs-onedir
      - build-ci-deps
    uses: ./.github/workflows/test-packages-action-linux.yml
    with:
      distro-slug: debian-12-arm64
      nox-session: ci-test-onedir
      platform: linux
      arch: arm64
      salt-version: "${{ needs.prepare-workflow.outputs.salt-version }}"
      pkg-type: deb
      nox-version: 2022.8.7
      python-version: "3.10"
      cache-prefix: ${{ needs.prepare-workflow.outputs.cache-seed }}|3.10.13
      skip-code-coverage: false
      testing-releases: ${{ needs.prepare-workflow.outputs.testing-releases }}

  photonos-4-pkg-tests:
    name: Photon OS 4 Package Test
    if: ${{ fromJSON(needs.prepare-workflow.outputs.jobs)['test-pkg'] && fromJSON(needs.prepare-workflow.outputs.runners)['self-hosted'] }}
    needs:
      - prepare-workflow
      - build-pkgs-onedir
      - build-ci-deps
    uses: ./.github/workflows/test-packages-action-linux.yml
    with:
      distro-slug: photonos-4
      nox-session: ci-test-onedir
      platform: linux
      arch: x86_64
      salt-version: "${{ needs.prepare-workflow.outputs.salt-version }}"
      pkg-type: rpm
      nox-version: 2022.8.7
      python-version: "3.10"
      cache-prefix: ${{ needs.prepare-workflow.outputs.cache-seed }}|3.10.13
      skip-code-coverage: false
      testing-releases: ${{ needs.prepare-workflow.outputs.testing-releases }}
      fips: true

  photonos-4-arm64-pkg-tests:
    name: Photon OS 4 Arm64 Package Test
    if: ${{ fromJSON(needs.prepare-workflow.outputs.jobs)['test-pkg'] && fromJSON(needs.prepare-workflow.outputs.runners)['self-hosted'] }}
    needs:
      - prepare-workflow
      - build-pkgs-onedir
      - build-ci-deps
    uses: ./.github/workflows/test-packages-action-linux.yml
    with:
      distro-slug: photonos-4-arm64
      nox-session: ci-test-onedir
      platform: linux
      arch: arm64
      salt-version: "${{ needs.prepare-workflow.outputs.salt-version }}"
      pkg-type: rpm
      nox-version: 2022.8.7
      python-version: "3.10"
      cache-prefix: ${{ needs.prepare-workflow.outputs.cache-seed }}|3.10.13
      skip-code-coverage: false
      testing-releases: ${{ needs.prepare-workflow.outputs.testing-releases }}
      fips: true

  photonos-5-pkg-tests:
    name: Photon OS 5 Package Test
    if: ${{ fromJSON(needs.prepare-workflow.outputs.jobs)['test-pkg'] && fromJSON(needs.prepare-workflow.outputs.runners)['self-hosted'] }}
    needs:
      - prepare-workflow
      - build-pkgs-onedir
      - build-ci-deps
    uses: ./.github/workflows/test-packages-action-linux.yml
    with:
      distro-slug: photonos-5
      nox-session: ci-test-onedir
      platform: linux
      arch: x86_64
      salt-version: "${{ needs.prepare-workflow.outputs.salt-version }}"
      pkg-type: rpm
      nox-version: 2022.8.7
      python-version: "3.10"
      cache-prefix: ${{ needs.prepare-workflow.outputs.cache-seed }}|3.10.13
      skip-code-coverage: false
      testing-releases: ${{ needs.prepare-workflow.outputs.testing-releases }}
      fips: true

  photonos-5-arm64-pkg-tests:
    name: Photon OS 5 Arm64 Package Test
    if: ${{ fromJSON(needs.prepare-workflow.outputs.jobs)['test-pkg'] && fromJSON(needs.prepare-workflow.outputs.runners)['self-hosted'] }}
    needs:
      - prepare-workflow
      - build-pkgs-onedir
      - build-ci-deps
    uses: ./.github/workflows/test-packages-action-linux.yml
    with:
      distro-slug: photonos-5-arm64
      nox-session: ci-test-onedir
      platform: linux
      arch: arm64
      salt-version: "${{ needs.prepare-workflow.outputs.salt-version }}"
      pkg-type: rpm
      nox-version: 2022.8.7
      python-version: "3.10"
      cache-prefix: ${{ needs.prepare-workflow.outputs.cache-seed }}|3.10.13
      skip-code-coverage: false
      testing-releases: ${{ needs.prepare-workflow.outputs.testing-releases }}
      fips: true

  ubuntu-2004-pkg-tests:
    name: Ubuntu 20.04 Package Test
    if: ${{ fromJSON(needs.prepare-workflow.outputs.jobs)['test-pkg'] && fromJSON(needs.prepare-workflow.outputs.runners)['self-hosted'] }}
    needs:
      - prepare-workflow
      - build-pkgs-onedir
      - build-ci-deps
    uses: ./.github/workflows/test-packages-action-linux.yml
    with:
      distro-slug: ubuntu-20.04
      nox-session: ci-test-onedir
      platform: linux
      arch: x86_64
      salt-version: "${{ needs.prepare-workflow.outputs.salt-version }}"
      pkg-type: deb
      nox-version: 2022.8.7
      python-version: "3.10"
      cache-prefix: ${{ needs.prepare-workflow.outputs.cache-seed }}|3.10.13
      skip-code-coverage: false
      testing-releases: ${{ needs.prepare-workflow.outputs.testing-releases }}

  ubuntu-2004-arm64-pkg-tests:
    name: Ubuntu 20.04 Arm64 Package Test
    if: ${{ fromJSON(needs.prepare-workflow.outputs.jobs)['test-pkg'] && fromJSON(needs.prepare-workflow.outputs.runners)['self-hosted'] }}
    needs:
      - prepare-workflow
      - build-pkgs-onedir
      - build-ci-deps
    uses: ./.github/workflows/test-packages-action-linux.yml
    with:
      distro-slug: ubuntu-20.04-arm64
      nox-session: ci-test-onedir
      platform: linux
      arch: arm64
      salt-version: "${{ needs.prepare-workflow.outputs.salt-version }}"
      pkg-type: deb
      nox-version: 2022.8.7
      python-version: "3.10"
      cache-prefix: ${{ needs.prepare-workflow.outputs.cache-seed }}|3.10.13
      skip-code-coverage: false
      testing-releases: ${{ needs.prepare-workflow.outputs.testing-releases }}

  ubuntu-2204-pkg-tests:
    name: Ubuntu 22.04 Package Test
    if: ${{ fromJSON(needs.prepare-workflow.outputs.jobs)['test-pkg'] && fromJSON(needs.prepare-workflow.outputs.runners)['self-hosted'] }}
    needs:
      - prepare-workflow
      - build-pkgs-onedir
      - build-ci-deps
    uses: ./.github/workflows/test-packages-action-linux.yml
    with:
      distro-slug: ubuntu-22.04
      nox-session: ci-test-onedir
      platform: linux
      arch: x86_64
      salt-version: "${{ needs.prepare-workflow.outputs.salt-version }}"
      pkg-type: deb
      nox-version: 2022.8.7
      python-version: "3.10"
      cache-prefix: ${{ needs.prepare-workflow.outputs.cache-seed }}|3.10.13
      skip-code-coverage: false
      testing-releases: ${{ needs.prepare-workflow.outputs.testing-releases }}

  ubuntu-2204-arm64-pkg-tests:
    name: Ubuntu 22.04 Arm64 Package Test
    if: ${{ fromJSON(needs.prepare-workflow.outputs.jobs)['test-pkg'] && fromJSON(needs.prepare-workflow.outputs.runners)['self-hosted'] }}
    needs:
      - prepare-workflow
      - build-pkgs-onedir
      - build-ci-deps
    uses: ./.github/workflows/test-packages-action-linux.yml
    with:
      distro-slug: ubuntu-22.04-arm64
      nox-session: ci-test-onedir
      platform: linux
      arch: arm64
      salt-version: "${{ needs.prepare-workflow.outputs.salt-version }}"
      pkg-type: deb
      nox-version: 2022.8.7
      python-version: "3.10"
      cache-prefix: ${{ needs.prepare-workflow.outputs.cache-seed }}|3.10.13
      skip-code-coverage: false
      testing-releases: ${{ needs.prepare-workflow.outputs.testing-releases }}

  macos-12-pkg-tests:
    name: macOS 12 Package Test
    if: ${{ fromJSON(needs.prepare-workflow.outputs.jobs)['test-pkg'] && fromJSON(needs.prepare-workflow.outputs.runners)['github-hosted'] }}
    needs:
      - prepare-workflow
      - build-pkgs-onedir
      - build-ci-deps
    uses: ./.github/workflows/test-packages-action-macos.yml
    with:
      distro-slug: macos-12
      runner: macos-12
      nox-session: ci-test-onedir
      platform: macos
      arch: x86_64
      salt-version: "${{ needs.prepare-workflow.outputs.salt-version }}"
      pkg-type: macos
      nox-version: 2022.8.7
      python-version: "3.10"
      cache-prefix: ${{ needs.prepare-workflow.outputs.cache-seed }}|3.10.13
      skip-code-coverage: false
      testing-releases: ${{ needs.prepare-workflow.outputs.testing-releases }}

  macos-13-pkg-tests:
    name: macOS 13 Package Test
    if: ${{ fromJSON(needs.prepare-workflow.outputs.jobs)['test-pkg'] && fromJSON(needs.prepare-workflow.outputs.runners)['github-hosted'] }}
    needs:
      - prepare-workflow
      - build-pkgs-onedir
      - build-ci-deps
    uses: ./.github/workflows/test-packages-action-macos.yml
    with:
      distro-slug: macos-13
      runner: macos-13
      nox-session: ci-test-onedir
      platform: macos
      arch: x86_64
      salt-version: "${{ needs.prepare-workflow.outputs.salt-version }}"
      pkg-type: macos
      nox-version: 2022.8.7
      python-version: "3.10"
      cache-prefix: ${{ needs.prepare-workflow.outputs.cache-seed }}|3.10.13
      skip-code-coverage: false
      testing-releases: ${{ needs.prepare-workflow.outputs.testing-releases }}

  macos-13-arm64-pkg-tests:
    name: macOS 13 Arm64 Package Test
    if: ${{ fromJSON(needs.prepare-workflow.outputs.jobs)['test-pkg'] && fromJSON(needs.prepare-workflow.outputs.runners)['github-hosted'] }}
    needs:
      - prepare-workflow
      - build-pkgs-onedir
      - build-ci-deps
    uses: ./.github/workflows/test-packages-action-macos.yml
    with:
      distro-slug: macos-13-arm64
      runner: macos-13-xlarge
      nox-session: ci-test-onedir
      platform: macos
      arch: arm64
      salt-version: "${{ needs.prepare-workflow.outputs.salt-version }}"
      pkg-type: macos
      nox-version: 2022.8.7
      python-version: "3.10"
      cache-prefix: ${{ needs.prepare-workflow.outputs.cache-seed }}|3.10.13
      skip-code-coverage: false
      testing-releases: ${{ needs.prepare-workflow.outputs.testing-releases }}

  windows-2016-nsis-pkg-tests:
    name: Windows 2016 NSIS Package Test
    if: ${{ fromJSON(needs.prepare-workflow.outputs.jobs)['test-pkg'] && fromJSON(needs.prepare-workflow.outputs.runners)['self-hosted'] }}
    needs:
      - prepare-workflow
      - build-pkgs-onedir
      - build-ci-deps
    uses: ./.github/workflows/test-packages-action-windows.yml
    with:
      distro-slug: windows-2016
      nox-session: ci-test-onedir
      platform: windows
      arch: amd64
      salt-version: "${{ needs.prepare-workflow.outputs.salt-version }}"
      pkg-type: NSIS
      nox-version: 2022.8.7
      python-version: "3.10"
      cache-prefix: ${{ needs.prepare-workflow.outputs.cache-seed }}|3.10.13
      skip-code-coverage: false
      testing-releases: ${{ needs.prepare-workflow.outputs.testing-releases }}

  windows-2016-msi-pkg-tests:
    name: Windows 2016 MSI Package Test
    if: ${{ fromJSON(needs.prepare-workflow.outputs.jobs)['test-pkg'] && fromJSON(needs.prepare-workflow.outputs.runners)['self-hosted'] }}
    needs:
      - prepare-workflow
      - build-pkgs-onedir
      - build-ci-deps
    uses: ./.github/workflows/test-packages-action-windows.yml
    with:
      distro-slug: windows-2016
      nox-session: ci-test-onedir
      platform: windows
      arch: amd64
      salt-version: "${{ needs.prepare-workflow.outputs.salt-version }}"
      pkg-type: MSI
      nox-version: 2022.8.7
      python-version: "3.10"
      cache-prefix: ${{ needs.prepare-workflow.outputs.cache-seed }}|3.10.13
      skip-code-coverage: false
      testing-releases: ${{ needs.prepare-workflow.outputs.testing-releases }}

  windows-2019-nsis-pkg-tests:
    name: Windows 2019 NSIS Package Test
    if: ${{ fromJSON(needs.prepare-workflow.outputs.jobs)['test-pkg'] && fromJSON(needs.prepare-workflow.outputs.runners)['self-hosted'] }}
    needs:
      - prepare-workflow
      - build-pkgs-onedir
      - build-ci-deps
    uses: ./.github/workflows/test-packages-action-windows.yml
    with:
      distro-slug: windows-2019
      nox-session: ci-test-onedir
      platform: windows
      arch: amd64
      salt-version: "${{ needs.prepare-workflow.outputs.salt-version }}"
      pkg-type: NSIS
      nox-version: 2022.8.7
      python-version: "3.10"
      cache-prefix: ${{ needs.prepare-workflow.outputs.cache-seed }}|3.10.13
      skip-code-coverage: false
      testing-releases: ${{ needs.prepare-workflow.outputs.testing-releases }}

  windows-2019-msi-pkg-tests:
    name: Windows 2019 MSI Package Test
    if: ${{ fromJSON(needs.prepare-workflow.outputs.jobs)['test-pkg'] && fromJSON(needs.prepare-workflow.outputs.runners)['self-hosted'] }}
    needs:
      - prepare-workflow
      - build-pkgs-onedir
      - build-ci-deps
    uses: ./.github/workflows/test-packages-action-windows.yml
    with:
      distro-slug: windows-2019
      nox-session: ci-test-onedir
      platform: windows
      arch: amd64
      salt-version: "${{ needs.prepare-workflow.outputs.salt-version }}"
      pkg-type: MSI
      nox-version: 2022.8.7
      python-version: "3.10"
      cache-prefix: ${{ needs.prepare-workflow.outputs.cache-seed }}|3.10.13
      skip-code-coverage: false
      testing-releases: ${{ needs.prepare-workflow.outputs.testing-releases }}

  windows-2022-nsis-pkg-tests:
    name: Windows 2022 NSIS Package Test
    if: ${{ fromJSON(needs.prepare-workflow.outputs.jobs)['test-pkg'] && fromJSON(needs.prepare-workflow.outputs.runners)['self-hosted'] }}
    needs:
      - prepare-workflow
      - build-pkgs-onedir
      - build-ci-deps
    uses: ./.github/workflows/test-packages-action-windows.yml
    with:
      distro-slug: windows-2022
      nox-session: ci-test-onedir
      platform: windows
      arch: amd64
      salt-version: "${{ needs.prepare-workflow.outputs.salt-version }}"
      pkg-type: NSIS
      nox-version: 2022.8.7
      python-version: "3.10"
      cache-prefix: ${{ needs.prepare-workflow.outputs.cache-seed }}|3.10.13
      skip-code-coverage: false
      testing-releases: ${{ needs.prepare-workflow.outputs.testing-releases }}

  windows-2022-msi-pkg-tests:
    name: Windows 2022 MSI Package Test
    if: ${{ fromJSON(needs.prepare-workflow.outputs.jobs)['test-pkg'] && fromJSON(needs.prepare-workflow.outputs.runners)['self-hosted'] }}
    needs:
      - prepare-workflow
      - build-pkgs-onedir
      - build-ci-deps
    uses: ./.github/workflows/test-packages-action-windows.yml
    with:
      distro-slug: windows-2022
      nox-session: ci-test-onedir
      platform: windows
      arch: amd64
      salt-version: "${{ needs.prepare-workflow.outputs.salt-version }}"
      pkg-type: MSI
      nox-version: 2022.8.7
      python-version: "3.10"
      cache-prefix: ${{ needs.prepare-workflow.outputs.cache-seed }}|3.10.13
      skip-code-coverage: false
      testing-releases: ${{ needs.prepare-workflow.outputs.testing-releases }}

  windows-2016:
    name: Windows 2016 Test
    if: ${{ fromJSON(needs.prepare-workflow.outputs.jobs)['test'] && fromJSON(needs.prepare-workflow.outputs.runners)['self-hosted'] }}
    needs:
      - prepare-workflow
      - build-ci-deps
    uses: ./.github/workflows/test-action-windows.yml
    with:
      distro-slug: windows-2016
      nox-session: ci-test-onedir
      platform: windows
      arch: amd64
      nox-version: 2022.8.7
      gh-actions-python-version: "3.10"
      testrun: ${{ needs.prepare-workflow.outputs.testrun }}
      salt-version: "${{ needs.prepare-workflow.outputs.salt-version }}"
      cache-prefix: ${{ needs.prepare-workflow.outputs.cache-seed }}|3.10.13
      skip-code-coverage: false
      workflow-slug: scheduled
      timeout-minutes: ${{ fromJSON(needs.prepare-workflow.outputs.testrun)['type'] == 'full' && 210 || 360 }}

  windows-2019:
    name: Windows 2019 Test
    if: ${{ fromJSON(needs.prepare-workflow.outputs.jobs)['test'] && fromJSON(needs.prepare-workflow.outputs.runners)['self-hosted'] }}
    needs:
      - prepare-workflow
      - build-ci-deps
    uses: ./.github/workflows/test-action-windows.yml
    with:
      distro-slug: windows-2019
      nox-session: ci-test-onedir
      platform: windows
      arch: amd64
      nox-version: 2022.8.7
      gh-actions-python-version: "3.10"
      testrun: ${{ needs.prepare-workflow.outputs.testrun }}
      salt-version: "${{ needs.prepare-workflow.outputs.salt-version }}"
      cache-prefix: ${{ needs.prepare-workflow.outputs.cache-seed }}|3.10.13
      skip-code-coverage: false
      workflow-slug: scheduled
      timeout-minutes: ${{ fromJSON(needs.prepare-workflow.outputs.testrun)['type'] == 'full' && 210 || 360 }}

  windows-2022:
    name: Windows 2022 Test
    if: ${{ fromJSON(needs.prepare-workflow.outputs.jobs)['test'] && fromJSON(needs.prepare-workflow.outputs.runners)['self-hosted'] }}
    needs:
      - prepare-workflow
      - build-ci-deps
    uses: ./.github/workflows/test-action-windows.yml
    with:
      distro-slug: windows-2022
      nox-session: ci-test-onedir
      platform: windows
      arch: amd64
      nox-version: 2022.8.7
      gh-actions-python-version: "3.10"
      testrun: ${{ needs.prepare-workflow.outputs.testrun }}
      salt-version: "${{ needs.prepare-workflow.outputs.salt-version }}"
      cache-prefix: ${{ needs.prepare-workflow.outputs.cache-seed }}|3.10.13
      skip-code-coverage: false
      workflow-slug: scheduled
      timeout-minutes: ${{ fromJSON(needs.prepare-workflow.outputs.testrun)['type'] == 'full' && 210 || 360 }}

  macos-12:
    name: macOS 12 Test
    if: ${{ fromJSON(needs.prepare-workflow.outputs.jobs)['test'] && fromJSON(needs.prepare-workflow.outputs.runners)['github-hosted'] }}
    needs:
      - prepare-workflow
      - build-ci-deps
    uses: ./.github/workflows/test-action-macos.yml
    with:
      distro-slug: macos-12
      runner: macos-12
      nox-session: ci-test-onedir
      platform: macos
      arch: x86_64
      nox-version: 2022.8.7
      gh-actions-python-version: "3.10"
      testrun: ${{ needs.prepare-workflow.outputs.testrun }}
      salt-version: "${{ needs.prepare-workflow.outputs.salt-version }}"
      cache-prefix: ${{ needs.prepare-workflow.outputs.cache-seed }}|3.10.13
      skip-code-coverage: false
      workflow-slug: scheduled
      timeout-minutes: ${{ fromJSON(needs.prepare-workflow.outputs.testrun)['type'] == 'full' && 180 || 360 }}

  macos-13:
    name: macOS 13 Test
    if: ${{ fromJSON(needs.prepare-workflow.outputs.jobs)['test'] && fromJSON(needs.prepare-workflow.outputs.runners)['github-hosted'] }}
    needs:
      - prepare-workflow
      - build-ci-deps
    uses: ./.github/workflows/test-action-macos.yml
    with:
      distro-slug: macos-13
      runner: macos-13
      nox-session: ci-test-onedir
      platform: macos
      arch: x86_64
      nox-version: 2022.8.7
      gh-actions-python-version: "3.10"
      testrun: ${{ needs.prepare-workflow.outputs.testrun }}
      salt-version: "${{ needs.prepare-workflow.outputs.salt-version }}"
      cache-prefix: ${{ needs.prepare-workflow.outputs.cache-seed }}|3.10.13
      skip-code-coverage: false
      workflow-slug: scheduled
      timeout-minutes: ${{ fromJSON(needs.prepare-workflow.outputs.testrun)['type'] == 'full' && 180 || 360 }}

  macos-13-arm64:
    name: macOS 13 Arm64 Test
    if: ${{ fromJSON(needs.prepare-workflow.outputs.jobs)['test'] && fromJSON(needs.prepare-workflow.outputs.runners)['github-hosted'] }}
    needs:
      - prepare-workflow
      - build-ci-deps
    uses: ./.github/workflows/test-action-macos.yml
    with:
      distro-slug: macos-13-arm64
      runner: macos-13-xlarge
      nox-session: ci-test-onedir
      platform: macos
      arch: arm64
      nox-version: 2022.8.7
      gh-actions-python-version: "3.10"
      testrun: ${{ needs.prepare-workflow.outputs.testrun }}
      salt-version: "${{ needs.prepare-workflow.outputs.salt-version }}"
      cache-prefix: ${{ needs.prepare-workflow.outputs.cache-seed }}|3.10.13
      skip-code-coverage: false
      workflow-slug: scheduled
      timeout-minutes: ${{ fromJSON(needs.prepare-workflow.outputs.testrun)['type'] == 'full' && 180 || 360 }}

  rockylinux-8:
    name: Rocky Linux 8 Test
    if: ${{ fromJSON(needs.prepare-workflow.outputs.jobs)['test'] && fromJSON(needs.prepare-workflow.outputs.runners)['self-hosted'] }}
    needs:
      - prepare-workflow
      - build-ci-deps
    uses: ./.github/workflows/test-action-linux.yml
    with:
      distro-slug: rockylinux-8
      nox-session: ci-test-onedir
      platform: linux
      arch: x86_64
      nox-version: 2022.8.7
      gh-actions-python-version: "3.10"
      testrun: ${{ needs.prepare-workflow.outputs.testrun }}
      salt-version: "${{ needs.prepare-workflow.outputs.salt-version }}"
      cache-prefix: ${{ needs.prepare-workflow.outputs.cache-seed }}|3.10.13
      skip-code-coverage: false
      workflow-slug: scheduled
      timeout-minutes: ${{ fromJSON(needs.prepare-workflow.outputs.testrun)['type'] == 'full' && 180 || 360 }}

  rockylinux-8-arm64:
    name: Rocky Linux 8 Arm64 Test
    if: ${{ fromJSON(needs.prepare-workflow.outputs.jobs)['test'] && fromJSON(needs.prepare-workflow.outputs.runners)['self-hosted'] }}
    needs:
      - prepare-workflow
      - build-ci-deps
    uses: ./.github/workflows/test-action-linux.yml
    with:
      distro-slug: rockylinux-8-arm64
      nox-session: ci-test-onedir
      platform: linux
      arch: arm64
      nox-version: 2022.8.7
      gh-actions-python-version: "3.10"
      testrun: ${{ needs.prepare-workflow.outputs.testrun }}
      salt-version: "${{ needs.prepare-workflow.outputs.salt-version }}"
      cache-prefix: ${{ needs.prepare-workflow.outputs.cache-seed }}|3.10.13
      skip-code-coverage: false
      workflow-slug: scheduled
      timeout-minutes: ${{ fromJSON(needs.prepare-workflow.outputs.testrun)['type'] == 'full' && 180 || 360 }}

  rockylinux-9:
    name: Rocky Linux 9 Test
    if: ${{ fromJSON(needs.prepare-workflow.outputs.jobs)['test'] && fromJSON(needs.prepare-workflow.outputs.runners)['self-hosted'] }}
    needs:
      - prepare-workflow
      - build-ci-deps
    uses: ./.github/workflows/test-action-linux.yml
    with:
      distro-slug: rockylinux-9
      nox-session: ci-test-onedir
      platform: linux
      arch: x86_64
      nox-version: 2022.8.7
      gh-actions-python-version: "3.10"
      testrun: ${{ needs.prepare-workflow.outputs.testrun }}
      salt-version: "${{ needs.prepare-workflow.outputs.salt-version }}"
      cache-prefix: ${{ needs.prepare-workflow.outputs.cache-seed }}|3.10.13
      skip-code-coverage: false
      workflow-slug: scheduled
      timeout-minutes: ${{ fromJSON(needs.prepare-workflow.outputs.testrun)['type'] == 'full' && 180 || 360 }}

  rockylinux-9-arm64:
    name: Rocky Linux 9 Arm64 Test
    if: ${{ fromJSON(needs.prepare-workflow.outputs.jobs)['test'] && fromJSON(needs.prepare-workflow.outputs.runners)['self-hosted'] }}
    needs:
      - prepare-workflow
      - build-ci-deps
    uses: ./.github/workflows/test-action-linux.yml
    with:
      distro-slug: rockylinux-9-arm64
      nox-session: ci-test-onedir
      platform: linux
      arch: arm64
      nox-version: 2022.8.7
      gh-actions-python-version: "3.10"
      testrun: ${{ needs.prepare-workflow.outputs.testrun }}
      salt-version: "${{ needs.prepare-workflow.outputs.salt-version }}"
      cache-prefix: ${{ needs.prepare-workflow.outputs.cache-seed }}|3.10.13
      skip-code-coverage: false
      workflow-slug: scheduled
      timeout-minutes: ${{ fromJSON(needs.prepare-workflow.outputs.testrun)['type'] == 'full' && 180 || 360 }}

  amazonlinux-2:
    name: Amazon Linux 2 Test
    if: ${{ fromJSON(needs.prepare-workflow.outputs.jobs)['test'] && fromJSON(needs.prepare-workflow.outputs.runners)['self-hosted'] }}
    needs:
      - prepare-workflow
      - build-ci-deps
    uses: ./.github/workflows/test-action-linux.yml
    with:
      distro-slug: amazonlinux-2
      nox-session: ci-test-onedir
      platform: linux
      arch: x86_64
      nox-version: 2022.8.7
      gh-actions-python-version: "3.10"
      testrun: ${{ needs.prepare-workflow.outputs.testrun }}
      salt-version: "${{ needs.prepare-workflow.outputs.salt-version }}"
      cache-prefix: ${{ needs.prepare-workflow.outputs.cache-seed }}|3.10.13
      skip-code-coverage: false
      workflow-slug: scheduled
      timeout-minutes: ${{ fromJSON(needs.prepare-workflow.outputs.testrun)['type'] == 'full' && 180 || 360 }}

  amazonlinux-2-arm64:
    name: Amazon Linux 2 Arm64 Test
    if: ${{ fromJSON(needs.prepare-workflow.outputs.jobs)['test'] && fromJSON(needs.prepare-workflow.outputs.runners)['self-hosted'] }}
    needs:
      - prepare-workflow
      - build-ci-deps
    uses: ./.github/workflows/test-action-linux.yml
    with:
      distro-slug: amazonlinux-2-arm64
      nox-session: ci-test-onedir
      platform: linux
      arch: arm64
      nox-version: 2022.8.7
      gh-actions-python-version: "3.10"
      testrun: ${{ needs.prepare-workflow.outputs.testrun }}
      salt-version: "${{ needs.prepare-workflow.outputs.salt-version }}"
      cache-prefix: ${{ needs.prepare-workflow.outputs.cache-seed }}|3.10.13
      skip-code-coverage: false
      workflow-slug: scheduled
      timeout-minutes: ${{ fromJSON(needs.prepare-workflow.outputs.testrun)['type'] == 'full' && 180 || 360 }}

  amazonlinux-2023:
    name: Amazon Linux 2023 Test
    if: ${{ fromJSON(needs.prepare-workflow.outputs.jobs)['test'] && fromJSON(needs.prepare-workflow.outputs.runners)['self-hosted'] }}
    needs:
      - prepare-workflow
      - build-ci-deps
    uses: ./.github/workflows/test-action-linux.yml
    with:
      distro-slug: amazonlinux-2023
      nox-session: ci-test-onedir
      platform: linux
      arch: x86_64
      nox-version: 2022.8.7
      gh-actions-python-version: "3.10"
      testrun: ${{ needs.prepare-workflow.outputs.testrun }}
      salt-version: "${{ needs.prepare-workflow.outputs.salt-version }}"
      cache-prefix: ${{ needs.prepare-workflow.outputs.cache-seed }}|3.10.13
      skip-code-coverage: false
      workflow-slug: scheduled
      timeout-minutes: ${{ fromJSON(needs.prepare-workflow.outputs.testrun)['type'] == 'full' && 180 || 360 }}

  amazonlinux-2023-arm64:
    name: Amazon Linux 2023 Arm64 Test
    if: ${{ fromJSON(needs.prepare-workflow.outputs.jobs)['test'] && fromJSON(needs.prepare-workflow.outputs.runners)['self-hosted'] }}
    needs:
      - prepare-workflow
      - build-ci-deps
    uses: ./.github/workflows/test-action-linux.yml
    with:
      distro-slug: amazonlinux-2023-arm64
      nox-session: ci-test-onedir
      platform: linux
      arch: arm64
      nox-version: 2022.8.7
      gh-actions-python-version: "3.10"
      testrun: ${{ needs.prepare-workflow.outputs.testrun }}
      salt-version: "${{ needs.prepare-workflow.outputs.salt-version }}"
      cache-prefix: ${{ needs.prepare-workflow.outputs.cache-seed }}|3.10.13
      skip-code-coverage: false
      workflow-slug: scheduled
      timeout-minutes: ${{ fromJSON(needs.prepare-workflow.outputs.testrun)['type'] == 'full' && 180 || 360 }}

  archlinux-lts:
    name: Arch Linux LTS Test
    if: ${{ fromJSON(needs.prepare-workflow.outputs.jobs)['test'] && fromJSON(needs.prepare-workflow.outputs.runners)['self-hosted'] }}
    needs:
      - prepare-workflow
      - build-ci-deps
    uses: ./.github/workflows/test-action-linux.yml
    with:
      distro-slug: archlinux-lts
      nox-session: ci-test-onedir
      platform: linux
      arch: x86_64
      nox-version: 2022.8.7
      gh-actions-python-version: "3.10"
      testrun: ${{ needs.prepare-workflow.outputs.testrun }}
      salt-version: "${{ needs.prepare-workflow.outputs.salt-version }}"
      cache-prefix: ${{ needs.prepare-workflow.outputs.cache-seed }}|3.10.13
      skip-code-coverage: false
      workflow-slug: scheduled
      timeout-minutes: ${{ fromJSON(needs.prepare-workflow.outputs.testrun)['type'] == 'full' && 180 || 360 }}

  centos-7:
    name: CentOS 7 Test
    if: ${{ fromJSON(needs.prepare-workflow.outputs.jobs)['test'] && fromJSON(needs.prepare-workflow.outputs.runners)['self-hosted'] }}
    needs:
      - prepare-workflow
      - build-ci-deps
    uses: ./.github/workflows/test-action-linux.yml
    with:
      distro-slug: centos-7
      nox-session: ci-test-onedir
      platform: linux
      arch: x86_64
      nox-version: 2022.8.7
      gh-actions-python-version: "3.10"
      testrun: ${{ needs.prepare-workflow.outputs.testrun }}
      salt-version: "${{ needs.prepare-workflow.outputs.salt-version }}"
      cache-prefix: ${{ needs.prepare-workflow.outputs.cache-seed }}|3.10.13
      skip-code-coverage: false
      workflow-slug: scheduled
      timeout-minutes: ${{ fromJSON(needs.prepare-workflow.outputs.testrun)['type'] == 'full' && 180 || 360 }}

<<<<<<< HEAD
  debian-10:
    name: Debian 10 Test
    if: ${{ fromJSON(needs.prepare-workflow.outputs.jobs)['test'] && fromJSON(needs.prepare-workflow.outputs.runners)['self-hosted'] }}
    needs:
      - prepare-workflow
      - build-ci-deps
    uses: ./.github/workflows/test-action-linux.yml
    with:
      distro-slug: debian-10
      nox-session: ci-test-onedir
      platform: linux
      arch: x86_64
      nox-version: 2022.8.7
      gh-actions-python-version: "3.10"
      testrun: ${{ needs.prepare-workflow.outputs.testrun }}
      salt-version: "${{ needs.prepare-workflow.outputs.salt-version }}"
      cache-prefix: ${{ needs.prepare-workflow.outputs.cache-seed }}|3.10.13
      skip-code-coverage: false
      workflow-slug: scheduled
      timeout-minutes: ${{ fromJSON(needs.prepare-workflow.outputs.testrun)['type'] == 'full' && 180 || 360 }}

=======
>>>>>>> 38ed660c
  debian-11:
    name: Debian 11 Test
    if: ${{ fromJSON(needs.prepare-workflow.outputs.jobs)['test'] && fromJSON(needs.prepare-workflow.outputs.runners)['self-hosted'] }}
    needs:
      - prepare-workflow
      - build-ci-deps
    uses: ./.github/workflows/test-action-linux.yml
    with:
      distro-slug: debian-11
      nox-session: ci-test-onedir
      platform: linux
      arch: x86_64
      nox-version: 2022.8.7
      gh-actions-python-version: "3.10"
      testrun: ${{ needs.prepare-workflow.outputs.testrun }}
      salt-version: "${{ needs.prepare-workflow.outputs.salt-version }}"
      cache-prefix: ${{ needs.prepare-workflow.outputs.cache-seed }}|3.10.13
      skip-code-coverage: false
      workflow-slug: scheduled
      timeout-minutes: ${{ fromJSON(needs.prepare-workflow.outputs.testrun)['type'] == 'full' && 180 || 360 }}

  debian-11-arm64:
    name: Debian 11 Arm64 Test
    if: ${{ fromJSON(needs.prepare-workflow.outputs.jobs)['test'] && fromJSON(needs.prepare-workflow.outputs.runners)['self-hosted'] }}
    needs:
      - prepare-workflow
      - build-ci-deps
    uses: ./.github/workflows/test-action-linux.yml
    with:
      distro-slug: debian-11-arm64
      nox-session: ci-test-onedir
      platform: linux
      arch: arm64
      nox-version: 2022.8.7
      gh-actions-python-version: "3.10"
      testrun: ${{ needs.prepare-workflow.outputs.testrun }}
      salt-version: "${{ needs.prepare-workflow.outputs.salt-version }}"
      cache-prefix: ${{ needs.prepare-workflow.outputs.cache-seed }}|3.10.13
      skip-code-coverage: false
      workflow-slug: scheduled
      timeout-minutes: ${{ fromJSON(needs.prepare-workflow.outputs.testrun)['type'] == 'full' && 180 || 360 }}

  debian-12:
    name: Debian 12 Test
    if: ${{ fromJSON(needs.prepare-workflow.outputs.jobs)['test'] && fromJSON(needs.prepare-workflow.outputs.runners)['self-hosted'] }}
    needs:
      - prepare-workflow
      - build-ci-deps
    uses: ./.github/workflows/test-action-linux.yml
    with:
      distro-slug: debian-12
      nox-session: ci-test-onedir
      platform: linux
      arch: x86_64
      nox-version: 2022.8.7
      gh-actions-python-version: "3.10"
      testrun: ${{ needs.prepare-workflow.outputs.testrun }}
      salt-version: "${{ needs.prepare-workflow.outputs.salt-version }}"
      cache-prefix: ${{ needs.prepare-workflow.outputs.cache-seed }}|3.10.13
      skip-code-coverage: false
      workflow-slug: scheduled
      timeout-minutes: ${{ fromJSON(needs.prepare-workflow.outputs.testrun)['type'] == 'full' && 180 || 360 }}

  debian-12-arm64:
    name: Debian 12 Arm64 Test
    if: ${{ fromJSON(needs.prepare-workflow.outputs.jobs)['test'] && fromJSON(needs.prepare-workflow.outputs.runners)['self-hosted'] }}
    needs:
      - prepare-workflow
      - build-ci-deps
    uses: ./.github/workflows/test-action-linux.yml
    with:
      distro-slug: debian-12-arm64
      nox-session: ci-test-onedir
      platform: linux
      arch: arm64
      nox-version: 2022.8.7
      gh-actions-python-version: "3.10"
      testrun: ${{ needs.prepare-workflow.outputs.testrun }}
      salt-version: "${{ needs.prepare-workflow.outputs.salt-version }}"
      cache-prefix: ${{ needs.prepare-workflow.outputs.cache-seed }}|3.10.13
      skip-code-coverage: false
      workflow-slug: scheduled
      timeout-minutes: ${{ fromJSON(needs.prepare-workflow.outputs.testrun)['type'] == 'full' && 180 || 360 }}

  fedora-39:
    name: Fedora 39 Test
    if: ${{ fromJSON(needs.prepare-workflow.outputs.jobs)['test'] && fromJSON(needs.prepare-workflow.outputs.runners)['self-hosted'] }}
    needs:
      - prepare-workflow
      - build-ci-deps
    uses: ./.github/workflows/test-action-linux.yml
    with:
      distro-slug: fedora-39
      nox-session: ci-test-onedir
      platform: linux
      arch: x86_64
      nox-version: 2022.8.7
      gh-actions-python-version: "3.10"
      testrun: ${{ needs.prepare-workflow.outputs.testrun }}
      salt-version: "${{ needs.prepare-workflow.outputs.salt-version }}"
      cache-prefix: ${{ needs.prepare-workflow.outputs.cache-seed }}|3.10.13
      skip-code-coverage: false
      workflow-slug: scheduled
      timeout-minutes: ${{ fromJSON(needs.prepare-workflow.outputs.testrun)['type'] == 'full' && 180 || 360 }}

  opensuse-15:
    name: Opensuse 15 Test
    if: ${{ fromJSON(needs.prepare-workflow.outputs.jobs)['test'] && fromJSON(needs.prepare-workflow.outputs.runners)['self-hosted'] }}
    needs:
      - prepare-workflow
      - build-ci-deps
    uses: ./.github/workflows/test-action-linux.yml
    with:
      distro-slug: opensuse-15
      nox-session: ci-test-onedir
      platform: linux
      arch: x86_64
      nox-version: 2022.8.7
      gh-actions-python-version: "3.10"
      testrun: ${{ needs.prepare-workflow.outputs.testrun }}
      salt-version: "${{ needs.prepare-workflow.outputs.salt-version }}"
      cache-prefix: ${{ needs.prepare-workflow.outputs.cache-seed }}|3.10.13
      skip-code-coverage: false
      workflow-slug: scheduled
      timeout-minutes: ${{ fromJSON(needs.prepare-workflow.outputs.testrun)['type'] == 'full' && 180 || 360 }}

  photonos-4:
    name: Photon OS 4 Test
    if: ${{ fromJSON(needs.prepare-workflow.outputs.jobs)['test'] && fromJSON(needs.prepare-workflow.outputs.runners)['self-hosted'] }}
    needs:
      - prepare-workflow
      - build-ci-deps
    uses: ./.github/workflows/test-action-linux.yml
    with:
      distro-slug: photonos-4
      nox-session: ci-test-onedir
      platform: linux
      arch: x86_64
      nox-version: 2022.8.7
      gh-actions-python-version: "3.10"
      testrun: ${{ needs.prepare-workflow.outputs.testrun }}
      salt-version: "${{ needs.prepare-workflow.outputs.salt-version }}"
      cache-prefix: ${{ needs.prepare-workflow.outputs.cache-seed }}|3.10.13
      skip-code-coverage: false
      workflow-slug: scheduled
      timeout-minutes: ${{ fromJSON(needs.prepare-workflow.outputs.testrun)['type'] == 'full' && 180 || 360 }}
      fips: true

  photonos-4-arm64:
    name: Photon OS 4 Arm64 Test
    if: ${{ fromJSON(needs.prepare-workflow.outputs.jobs)['test'] && fromJSON(needs.prepare-workflow.outputs.runners)['self-hosted'] }}
    needs:
      - prepare-workflow
      - build-ci-deps
    uses: ./.github/workflows/test-action-linux.yml
    with:
      distro-slug: photonos-4-arm64
      nox-session: ci-test-onedir
      platform: linux
      arch: arm64
      nox-version: 2022.8.7
      gh-actions-python-version: "3.10"
      testrun: ${{ needs.prepare-workflow.outputs.testrun }}
      salt-version: "${{ needs.prepare-workflow.outputs.salt-version }}"
      cache-prefix: ${{ needs.prepare-workflow.outputs.cache-seed }}|3.10.13
      skip-code-coverage: false
      workflow-slug: scheduled
      timeout-minutes: ${{ fromJSON(needs.prepare-workflow.outputs.testrun)['type'] == 'full' && 180 || 360 }}
      fips: true

  photonos-5:
    name: Photon OS 5 Test
    if: ${{ fromJSON(needs.prepare-workflow.outputs.jobs)['test'] && fromJSON(needs.prepare-workflow.outputs.runners)['self-hosted'] }}
    needs:
      - prepare-workflow
      - build-ci-deps
    uses: ./.github/workflows/test-action-linux.yml
    with:
      distro-slug: photonos-5
      nox-session: ci-test-onedir
      platform: linux
      arch: x86_64
      nox-version: 2022.8.7
      gh-actions-python-version: "3.10"
      testrun: ${{ needs.prepare-workflow.outputs.testrun }}
      salt-version: "${{ needs.prepare-workflow.outputs.salt-version }}"
      cache-prefix: ${{ needs.prepare-workflow.outputs.cache-seed }}|3.10.13
      skip-code-coverage: false
      workflow-slug: scheduled
      timeout-minutes: ${{ fromJSON(needs.prepare-workflow.outputs.testrun)['type'] == 'full' && 180 || 360 }}
      fips: true

  photonos-5-arm64:
    name: Photon OS 5 Arm64 Test
    if: ${{ fromJSON(needs.prepare-workflow.outputs.jobs)['test'] && fromJSON(needs.prepare-workflow.outputs.runners)['self-hosted'] }}
    needs:
      - prepare-workflow
      - build-ci-deps
    uses: ./.github/workflows/test-action-linux.yml
    with:
      distro-slug: photonos-5-arm64
      nox-session: ci-test-onedir
      platform: linux
      arch: arm64
      nox-version: 2022.8.7
      gh-actions-python-version: "3.10"
      testrun: ${{ needs.prepare-workflow.outputs.testrun }}
      salt-version: "${{ needs.prepare-workflow.outputs.salt-version }}"
      cache-prefix: ${{ needs.prepare-workflow.outputs.cache-seed }}|3.10.13
      skip-code-coverage: false
      workflow-slug: scheduled
      timeout-minutes: ${{ fromJSON(needs.prepare-workflow.outputs.testrun)['type'] == 'full' && 180 || 360 }}
      fips: true

  ubuntu-2004:
    name: Ubuntu 20.04 Test
    if: ${{ fromJSON(needs.prepare-workflow.outputs.jobs)['test'] && fromJSON(needs.prepare-workflow.outputs.runners)['self-hosted'] }}
    needs:
      - prepare-workflow
      - build-ci-deps
    uses: ./.github/workflows/test-action-linux.yml
    with:
      distro-slug: ubuntu-20.04
      nox-session: ci-test-onedir
      platform: linux
      arch: x86_64
      nox-version: 2022.8.7
      gh-actions-python-version: "3.10"
      testrun: ${{ needs.prepare-workflow.outputs.testrun }}
      salt-version: "${{ needs.prepare-workflow.outputs.salt-version }}"
      cache-prefix: ${{ needs.prepare-workflow.outputs.cache-seed }}|3.10.13
      skip-code-coverage: false
      workflow-slug: scheduled
      timeout-minutes: ${{ fromJSON(needs.prepare-workflow.outputs.testrun)['type'] == 'full' && 180 || 360 }}

  ubuntu-2004-arm64:
    name: Ubuntu 20.04 Arm64 Test
    if: ${{ fromJSON(needs.prepare-workflow.outputs.jobs)['test'] && fromJSON(needs.prepare-workflow.outputs.runners)['self-hosted'] }}
    needs:
      - prepare-workflow
      - build-ci-deps
    uses: ./.github/workflows/test-action-linux.yml
    with:
      distro-slug: ubuntu-20.04-arm64
      nox-session: ci-test-onedir
      platform: linux
      arch: arm64
      nox-version: 2022.8.7
      gh-actions-python-version: "3.10"
      testrun: ${{ needs.prepare-workflow.outputs.testrun }}
      salt-version: "${{ needs.prepare-workflow.outputs.salt-version }}"
      cache-prefix: ${{ needs.prepare-workflow.outputs.cache-seed }}|3.10.13
      skip-code-coverage: false
      workflow-slug: scheduled
      timeout-minutes: ${{ fromJSON(needs.prepare-workflow.outputs.testrun)['type'] == 'full' && 180 || 360 }}

  ubuntu-2204:
    name: Ubuntu 22.04 Test
    if: ${{ fromJSON(needs.prepare-workflow.outputs.jobs)['test'] && fromJSON(needs.prepare-workflow.outputs.runners)['self-hosted'] }}
    needs:
      - prepare-workflow
      - build-ci-deps
    uses: ./.github/workflows/test-action-linux.yml
    with:
      distro-slug: ubuntu-22.04
      nox-session: ci-test-onedir
      platform: linux
      arch: x86_64
      nox-version: 2022.8.7
      gh-actions-python-version: "3.10"
      testrun: ${{ needs.prepare-workflow.outputs.testrun }}
      salt-version: "${{ needs.prepare-workflow.outputs.salt-version }}"
      cache-prefix: ${{ needs.prepare-workflow.outputs.cache-seed }}|3.10.13
      skip-code-coverage: false
      workflow-slug: scheduled
      timeout-minutes: ${{ fromJSON(needs.prepare-workflow.outputs.testrun)['type'] == 'full' && 180 || 360 }}

  ubuntu-2204-arm64:
    name: Ubuntu 22.04 Arm64 Test
    if: ${{ fromJSON(needs.prepare-workflow.outputs.jobs)['test'] && fromJSON(needs.prepare-workflow.outputs.runners)['self-hosted'] }}
    needs:
      - prepare-workflow
      - build-ci-deps
    uses: ./.github/workflows/test-action-linux.yml
    with:
      distro-slug: ubuntu-22.04-arm64
      nox-session: ci-test-onedir
      platform: linux
      arch: arm64
      nox-version: 2022.8.7
      gh-actions-python-version: "3.10"
      testrun: ${{ needs.prepare-workflow.outputs.testrun }}
      salt-version: "${{ needs.prepare-workflow.outputs.salt-version }}"
      cache-prefix: ${{ needs.prepare-workflow.outputs.cache-seed }}|3.10.13
      skip-code-coverage: false
      workflow-slug: scheduled
      timeout-minutes: ${{ fromJSON(needs.prepare-workflow.outputs.testrun)['type'] == 'full' && 180 || 360 }}

  combine-all-code-coverage:
    name: Combine Code Coverage
    if: ${{ fromJSON(needs.prepare-workflow.outputs.testrun)['skip_code_coverage'] == false }}
    runs-on: ubuntu-latest
    needs:
      - prepare-workflow
      - build-ci-deps
      - windows-2016
      - windows-2019
      - windows-2022
      - macos-12
      - macos-13
      - macos-13-arm64
      - rockylinux-8
      - rockylinux-8-arm64
      - rockylinux-9
      - rockylinux-9-arm64
      - amazonlinux-2
      - amazonlinux-2-arm64
      - amazonlinux-2023
      - amazonlinux-2023-arm64
      - archlinux-lts
      - centos-7
      - debian-11
      - debian-11-arm64
      - debian-12
      - debian-12-arm64
      - fedora-39
      - opensuse-15
      - photonos-4
      - photonos-4-arm64
      - photonos-5
      - photonos-5-arm64
      - ubuntu-2004
      - ubuntu-2004-arm64
      - ubuntu-2204
      - ubuntu-2204-arm64
    steps:
      - uses: actions/checkout@v4

      - name: Set up Python 3.10
        uses: actions/setup-python@v5
        with:
          python-version: "3.10"

      - name: Setup Python Tools Scripts
        id: python-tools-scripts
        uses: ./.github/actions/setup-python-tools-scripts
        with:
          cache-prefix: ${{ needs.prepare-workflow.outputs.cache-seed }}-coverage

      - name: Install Nox
        run: |
          python3 -m pip install 'nox==2022.8.7'



      - name: Get coverage reports
        id: get-coverage-reports
        uses: actions/download-artifact@v3
        # This needs to be actions/download-artifact@v3 because we upload multiple artifacts
        # under the same name something that actions/upload-artifact@v4 does not do.
        with:
          name: all-testrun-coverage-artifacts
          path: artifacts/coverage/

      - name: Display structure of downloaded files
        run: tree -a artifacts/

      - name: Install Codecov CLI
        run: |
          # We can't yet use tokenless uploads with the codecov CLI
          # python3 -m pip install codecov-cli
          #
          curl https://keybase.io/codecovsecurity/pgp_keys.asc | gpg --no-default-keyring --import
          curl -Os https://uploader.codecov.io/latest/linux/codecov
          curl -Os https://uploader.codecov.io/latest/linux/codecov.SHA256SUM
          curl -Os https://uploader.codecov.io/latest/linux/codecov.SHA256SUM.sig
          gpg --verify codecov.SHA256SUM.sig codecov.SHA256SUM
          shasum -a 256 -c codecov.SHA256SUM
          chmod +x codecov
          mv ./codecov /usr/local/bin/

      - name: Create XML Coverage Reports
        run: |
          nox --force-color -e create-xml-coverage-reports

      - name: Upload Code Coverage To Codecov
        if: ${{ ! github.event.repository.private }}
        run: |
          tools ci upload-coverage --commit-sha=${{ github.event.pull_request.head.sha || github.sha }} artifacts/coverage/

      - name: Combine Code Coverage
        run: |
          nox --force-color -e combine-coverage

      - name: Report Salt Code Coverage
        run: |
          nox --force-color -e coverage-report -- salt

      - name: Create Salt Code Coverage HTML Report
        run: |
          nox --force-color -e create-html-coverage-report -- salt

      - name: Create Salt Code Coverage HTML Report
        run: |
          nox --force-color -e create-html-coverage-report -- salt

      - name: Upload Salt Code Coverage HTML Report
        uses: actions/upload-artifact@v4
        with:
          name: code-coverage-salt-html-report
          path: artifacts/coverage/html/salt
          retention-days: 7
          if-no-files-found: error

      - name: Report Combined Code Coverage
        run: |
          nox --force-color -e coverage-report

      - name: Create Combined Code Coverage JSON Report
        run: |
          nox --force-color -e create-json-coverage-reports

      - name: Upload Combined Code Coverage JSON Report
        uses: actions/upload-artifact@v4
        with:
          name: code-coverage-full-json-report
          path: artifacts/coverage/coverage.json
          retention-days: 7
          if-no-files-found: error

      - name: Create Combined Code Coverage HTML Report
        run: |
          nox --force-color -e create-html-coverage-report

      - name: Upload Combined Code Coverage HTML Report
        uses: actions/upload-artifact@v4
        with:
          name: code-coverage-full-html-report
          path: artifacts/coverage/html/full
          retention-days: 7
          if-no-files-found: error

  set-pipeline-exit-status:
    # This step is just so we can make github require this step, to pass checks
    # on a pull request instead of requiring all
    name: Set the ${{ github.workflow }} Pipeline Exit Status
    if: always()
    runs-on: ubuntu-latest
    needs:
      - workflow-requirements
      - trigger-branch-scheduled-builds
      - prepare-workflow
      - pre-commit
      - lint
      - build-docs
      - build-deps-onedir
      - build-salt-onedir
      - build-pkgs-src
      - combine-all-code-coverage
      - build-ci-deps
      - windows-2016
      - windows-2019
      - windows-2022
      - macos-12
      - macos-13
      - macos-13-arm64
      - rockylinux-8
      - rockylinux-8-arm64
      - rockylinux-9
      - rockylinux-9-arm64
      - amazonlinux-2
      - amazonlinux-2-arm64
      - amazonlinux-2023
      - amazonlinux-2023-arm64
      - archlinux-lts
      - centos-7
      - debian-11
      - debian-11-arm64
      - debian-12
      - debian-12-arm64
      - fedora-39
      - opensuse-15
      - photonos-4
      - photonos-4-arm64
      - photonos-5
      - photonos-5-arm64
      - ubuntu-2004
      - ubuntu-2004-arm64
      - ubuntu-2204
      - ubuntu-2204-arm64
      - rockylinux-8-pkg-tests
      - rockylinux-8-arm64-pkg-tests
      - rockylinux-9-pkg-tests
      - rockylinux-9-arm64-pkg-tests
      - amazonlinux-2-pkg-tests
      - amazonlinux-2-arm64-pkg-tests
      - amazonlinux-2023-pkg-tests
      - amazonlinux-2023-arm64-pkg-tests
      - centos-7-pkg-tests
      - debian-11-pkg-tests
      - debian-11-arm64-pkg-tests
      - debian-12-pkg-tests
      - debian-12-arm64-pkg-tests
      - photonos-4-pkg-tests
      - photonos-4-arm64-pkg-tests
      - photonos-5-pkg-tests
      - photonos-5-arm64-pkg-tests
      - ubuntu-2004-pkg-tests
      - ubuntu-2004-arm64-pkg-tests
      - ubuntu-2204-pkg-tests
      - ubuntu-2204-arm64-pkg-tests
      - macos-12-pkg-tests
      - macos-13-pkg-tests
      - macos-13-arm64-pkg-tests
      - windows-2016-nsis-pkg-tests
      - windows-2016-msi-pkg-tests
      - windows-2019-nsis-pkg-tests
      - windows-2019-msi-pkg-tests
      - windows-2022-nsis-pkg-tests
      - windows-2022-msi-pkg-tests
    steps:
      - name: Get workflow information
        id: get-workflow-info
        uses: technote-space/workflow-conclusion-action@v3

      - name: Set Pipeline Exit Status
        shell: bash
        run: |
          if [ "${{ steps.get-workflow-info.outputs.conclusion }}" != "success" ]; then
            exit 1
          else
            exit 0
          fi

      - name: Done
        if: always()
        run:
          echo "All worflows finished"<|MERGE_RESOLUTION|>--- conflicted
+++ resolved
@@ -1521,30 +1521,6 @@
       workflow-slug: scheduled
       timeout-minutes: ${{ fromJSON(needs.prepare-workflow.outputs.testrun)['type'] == 'full' && 180 || 360 }}
 
-<<<<<<< HEAD
-  debian-10:
-    name: Debian 10 Test
-    if: ${{ fromJSON(needs.prepare-workflow.outputs.jobs)['test'] && fromJSON(needs.prepare-workflow.outputs.runners)['self-hosted'] }}
-    needs:
-      - prepare-workflow
-      - build-ci-deps
-    uses: ./.github/workflows/test-action-linux.yml
-    with:
-      distro-slug: debian-10
-      nox-session: ci-test-onedir
-      platform: linux
-      arch: x86_64
-      nox-version: 2022.8.7
-      gh-actions-python-version: "3.10"
-      testrun: ${{ needs.prepare-workflow.outputs.testrun }}
-      salt-version: "${{ needs.prepare-workflow.outputs.salt-version }}"
-      cache-prefix: ${{ needs.prepare-workflow.outputs.cache-seed }}|3.10.13
-      skip-code-coverage: false
-      workflow-slug: scheduled
-      timeout-minutes: ${{ fromJSON(needs.prepare-workflow.outputs.testrun)['type'] == 'full' && 180 || 360 }}
-
-=======
->>>>>>> 38ed660c
   debian-11:
     name: Debian 11 Test
     if: ${{ fromJSON(needs.prepare-workflow.outputs.jobs)['test'] && fromJSON(needs.prepare-workflow.outputs.runners)['self-hosted'] }}
