# Do not edit these workflows directly as the changes made will be overwritten.
# Instead, edit the template '.github/workflows/templates/scheduled.yml.jinja'
---

name: Scheduled
run-name: "Scheduled (branch: ${{ github.ref_name }})"

on:
  schedule:
    # https://docs.github.com/en/actions/using-workflows/workflow-syntax-for-github-actions#onschedule
    - cron: '0 */8 * * *'  # Run every 8 hours

env:
  COLUMNS: 190
  CACHE_SEED: SEED-3  # Bump the number to invalidate all caches
  RELENV_DATA: "${{ github.workspace }}/.relenv"

permissions:
  contents: read  # for dorny/paths-filter to fetch a list of changed files
  pull-requests: read  # for dorny/paths-filter to read pull requests
  actions: write  # to trigger branch scheduled builds

concurrency:
  group: ${{ github.workflow }}-${{ github.event_name }}-${{ github.head_ref || github.run_id }}
  cancel-in-progress: false

jobs:

  workflow-requirements:
    name: Check Workflow Requirements
    runs-on: ${{ github.event.repository.private && fromJSON('["self-hosted", "linux", "x86_64"]') || 'ubuntu-latest' }}
    outputs:
      requirements-met: ${{ steps.check-requirements.outputs.requirements-met }}
    steps:
      - name: Check Requirements
        id: check-requirements
        run: |
          if [ "${{ vars.RUN_SCHEDULED_BUILDS }}" = "1" ]; then
            MSG="Running workflow because RUN_SCHEDULED_BUILDS=1"
            echo "${MSG}"
            echo "${MSG}" >> "${GITHUB_STEP_SUMMARY}"
            echo "requirements-met=true" >> "${GITHUB_OUTPUT}"
          elif [ "${{ github.event.repository.fork }}" = "true" ]; then
            MSG="Not running workflow because ${{ github.repository }} is a fork"
            echo "${MSG}"
            echo "${MSG}" >> "${GITHUB_STEP_SUMMARY}"
            echo "requirements-met=false" >> "${GITHUB_OUTPUT}"
          else
            MSG="Running workflow because ${{ github.repository }} is not a fork"
            echo "${MSG}"
            echo "${MSG}" >> "${GITHUB_STEP_SUMMARY}"
            echo "requirements-met=true" >> "${GITHUB_OUTPUT}"
          fi

  trigger-branch-scheduled-builds:
    name: Trigger Branch Workflows
    if: ${{ github.event_name == 'schedule' && fromJSON(needs.workflow-requirements.outputs.requirements-met) }}
    runs-on: ${{ github.event.repository.private && fromJSON('["self-hosted", "linux", "x86_64"]') || 'ubuntu-latest' }}
    needs:
      - workflow-requirements
    steps:
      - name: Trigger 3006.x branch
        env:
          GH_TOKEN: ${{ secrets.GITHUB_TOKEN }}
        run: |
          gh workflow run scheduled.yml --repo ${{ github.repository }} --ref 3006.x

  prepare-workflow:
    name: Prepare Workflow Run
    runs-on: ${{ github.event.repository.private && fromJSON('["self-hosted", "linux", "x86_64"]') || 'ubuntu-latest' }}
    if: ${{ fromJSON(needs.workflow-requirements.outputs.requirements-met) }}
    needs:
      - workflow-requirements
    outputs:
      jobs: ${{ steps.define-jobs.outputs.jobs }}
      runners: ${{ steps.runner-types.outputs.runners }}
      changed-files: ${{ steps.process-changed-files.outputs.changed-files }}
      pull-labels: ${{ steps.get-pull-labels.outputs.labels }}
      testrun: ${{ steps.define-testrun.outputs.testrun }}
      salt-version: ${{ steps.setup-salt-version.outputs.salt-version }}
      cache-seed: ${{ steps.set-cache-seed.outputs.cache-seed }}
      latest-release: ${{ steps.get-salt-releases.outputs.latest-release }}
      releases: ${{ steps.get-salt-releases.outputs.releases }}
      testing-releases: ${{ steps.get-testing-releases.outputs.testing-releases }}
    steps:
      - uses: actions/checkout@v3
        with:
          fetch-depth: 0  # Full clone to also get the tags to get the right salt version

      - name: Get Changed Files
        if: ${{ github.event_name == 'pull_request'}}
        id: changed-files
        uses: dorny/paths-filter@v2
        with:
          token: ${{ github.token }}
          list-files: json
          filters: |
            repo:
              - added|modified:
                - '**'
            doc-requirements:
              - added|modified: &doc_requirements
                - requirements/static/ci/py3.*/docs.txt
            lint-requirements:
              - added|modified: &lint_requirements
                - requirements/static/ci/py3.*/lint.txt
            pkg_requirements:
              - added|modified: &pkg_requirements
                - requirements/static/pkg/py3.*/darwin.txt
                - requirements/static/pkg/py3.*/linux.txt
                - requirements/static/pkg/py3.*/freebsd.txt
                - requirements/static/pkg/py3.*/windows.txt
            test_requirements:
              - added|modified: &test_requirements
                - requirements/static/ci/py3.*/darwin.txt
                - requirements/static/ci/py3.*/linux.txt
                - requirements/static/ci/py3.*/freebsd.txt
                - requirements/static/ci/py3.*/windows.txt
                - requirements/static/ci/py3.*/darwin-crypto.txt
                - requirements/static/ci/py3.*/linux-crypto.txt
                - requirements/static/ci/py3.*/freebsd-crypto.txt
                - requirements/static/ci/py3.*/windows-crypto.txt
            deleted:
              - deleted:
                - '**'
            docs:
              - added|modified:
                - doc/**
                - *doc_requirements
            workflows:
              - added|modified:
                - cicd/shared-gh-workflows-context.yml
                - .github/actions/**/action.yml
                - .github/workflows/*.yml
                - .github/workflows/templates/*.yml.jinja2
            salt:
              - added|modified: &salt_added_modified
                - setup.py
                - noxfile.py
                - salt/**/*.py
                - tasks/**/*.py
                - tools/**/*.py
            tests:
              - added|modified: &tests_added_modified
                - tests/**/*.py
            lint:
              - added|modified:
                - .pylintrc
                - *lint_requirements
            golden_images:
              - added|modified:
                - cicd/golden-images.json
            pkg_tests:
              - added|modified: &pkg_tests_added_modified
                - pkg/**
                - *pkg_requirements
                - *salt_added_modified
            testrun:
              - added|modified:
                - *pkg_requirements
                - *test_requirements
                - *salt_added_modified
                - *tests_added_modified
                - *pkg_tests_added_modified

      - name: Set up Python 3.10
        uses: actions/setup-python@v4
        with:
          python-version: "3.10"

      - name: Setup Python Tools Scripts
        uses: ./.github/actions/setup-python-tools-scripts

      - name: Pretty Print The GH Actions Event
        run:
          tools ci print-gh-event

      - name: Set Cache Seed Output
        id: set-cache-seed
        run: |
          tools ci define-cache-seed ${{ env.CACHE_SEED }}

      - name: Setup Salt Version
        id: setup-salt-version
        uses: ./.github/actions/setup-salt-version
        with:
          salt-version: ""
          validate-version: true

      - name: Get Pull Request Test Labels
        id: get-pull-labels
        if: ${{ github.event_name == 'pull_request'}}
        env:
            GITHUB_TOKEN: ${{ secrets.GITHUB_TOKEN }}
        run: |
          tools ci get-pr-test-labels --repository ${{ github.repository }}

      - name: Write Changed Files To A Local File
        run:
          echo '${{ toJSON(steps.changed-files.outputs) }}' > changed-files.json

      - name: Check Local Changed Files Contents
        if: ${{ github.event_name == 'pull_request' }}
        run:
          cat changed-files.json

      - name: Process Changed Files
        id: process-changed-files
        run: |
          tools ci process-changed-files ${{ github.event_name }} changed-files.json

      - name: Check Collected Changed Files
        if: ${{ github.event_name == 'pull_request' }}
        run: |
          echo '${{ steps.process-changed-files.outputs.changed-files }}' | jq -C '.'

      - name: Define Runner Types
        id: runner-types
        run: |
          tools ci runner-types ${{ github.event_name }}

      - name: Check Defined Runners
        run: |
          echo '${{ steps.runner-types.outputs.runners }}' | jq -C '.'

      - name: Define Jobs
        id: define-jobs
        run: |
          tools ci define-jobs ${{ github.event_name }} changed-files.json

      - name: Check Defined Jobs
        run: |
          echo '${{ steps.define-jobs.outputs.jobs }}' | jq -C '.'

      - name: Get Salt Releases
        id: get-salt-releases
        env:
          GITHUB_TOKEN: ${{ secrets.GITHUB_TOKEN }}
        run: |
          tools ci get-releases

      - name: Get Latest Salt Releases for Testing
        id: get-testing-releases
        env:
          GITHUB_TOKEN: ${{ secrets.GITHUB_TOKEN }}
        run: |
          tools ci get-testing-releases ${{ join(fromJSON(steps.get-salt-releases.outputs.releases), ' ') }} --salt-version ${{ steps.setup-salt-version.outputs.salt-version }}

      - name: Check Salt Releases
        run: |
          echo '${{ steps.get-salt-releases.outputs.latest-release }}' | jq -C '.'
          echo '${{ steps.get-salt-releases.outputs.releases }}' | jq -C '.'
          echo '${{ steps.get-testing-releases.outputs.testing-releases }}' | jq -C '.'

      - name: Define Testrun
        id: define-testrun
        run: |
          tools ci define-testrun ${{ github.event_name }} changed-files.json

      - name: Check Defined Test Run
        run: |
          echo '${{ steps.define-testrun.outputs.testrun }}' | jq -C '.'

      - name: Check Contents of generated testrun-changed-files.txt
        if: ${{ fromJSON(steps.define-testrun.outputs.testrun)['type'] != 'full' }}
        run: |
          cat testrun-changed-files.txt || true

      - name: Upload testrun-changed-files.txt
        if: ${{ fromJSON(steps.define-testrun.outputs.testrun)['type'] != 'full' }}
        uses: actions/upload-artifact@v3
        with:
          name: testrun-changed-files.txt
          path: testrun-changed-files.txt
  pre-commit:
    name: Pre-Commit
    if: ${{ fromJSON(needs.prepare-workflow.outputs.runners)['github-hosted'] }}
    uses: ./.github/workflows/pre-commit-action.yml
    needs:
      - prepare-workflow
    with:
      cache-seed: ${{ needs.prepare-workflow.outputs.cache-seed }}
      changed-files: ${{ needs.prepare-workflow.outputs.changed-files }}
      pre-commit-version: "3.0.4"

  lint:
    name: Lint
    if: ${{ fromJSON(needs.prepare-workflow.outputs.jobs)['lint'] && fromJSON(needs.prepare-workflow.outputs.runners)['github-hosted'] }}
    uses: ./.github/workflows/lint-action.yml
    needs:
      - prepare-workflow
    with:
      changed-files: ${{ needs.prepare-workflow.outputs.changed-files }}

  prepare-release:
    name: "Prepare Release: ${{ needs.prepare-workflow.outputs.salt-version }}"
    if: ${{ fromJSON(needs.prepare-workflow.outputs.jobs)['prepare-release'] && fromJSON(needs.prepare-workflow.outputs.runners)['github-hosted'] }}
    runs-on: ${{ github.event.repository.private && fromJSON('["self-hosted", "linux", "medium", "x86_64"]') || 'ubuntu-latest' }}
    needs:
      - prepare-workflow
    steps:
      - uses: actions/checkout@v3

      - name: Get Python Version
        id: get-python-version
        uses: ./.github/actions/get-python-version
        with:
          python-binary: python3

      - name: Setup Python Tools Scripts
        id: python-tools-scripts
        uses: ./.github/actions/setup-python-tools-scripts

      - name: Cache Python Tools Docs Virtualenv
        uses: actions/cache@v3
        with:
          path: .tools-venvs/docs
          key: ${{ needs.prepare-workflow.outputs.cache-seed }}|${{ github.workflow }}|${{ github.job }}|tools-venvs|${{ steps.python-tools-scripts.outputs.version }}|docs|${{ steps.get-python-version.outputs.version }}|${{ hashFiles('requirements/**/docs.txt') }}

      - name: Cache Python Tools Changelog Virtualenv
        uses: actions/cache@v3
        with:
          path: .tools-venvs/changelog
          key: ${{ needs.prepare-workflow.outputs.cache-seed }}|${{ github.workflow }}|${{ github.job }}|tools-venvs|${{ steps.python-tools-scripts.outputs.version }}|changelog|${{ steps.get-python-version.outputs.version }}|${{ hashFiles('requirements/**/changelog.txt') }}


      - name: Setup Salt Version
        id: setup-salt-version
        uses: ./.github/actions/setup-salt-version
        with:
          salt-version: "${{ needs.prepare-workflow.outputs.salt-version }}"

      - name: Update Debian changelog
        shell: bash
        if: ${{ startsWith(github.event.ref, 'refs/tags') == false }}
        run: |
          tools changelog update-deb --draft
          tools changelog update-deb

      - name: Update RPM changelog
        shell: bash
        if: ${{ startsWith(github.event.ref, 'refs/tags') == false }}
        run: |
          tools changelog update-rpm --draft
          tools changelog update-rpm

      - name: Update Release Notes
        shell: bash
        if: ${{ startsWith(github.event.ref, 'refs/tags') == false }}
        run: |
          tools changelog update-release-notes --draft
          tools changelog update-release-notes

      - name: Generate MAN Pages
        shell: bash
        if: ${{ startsWith(github.event.ref, 'refs/tags') == false }}
        env:
          LATEST_RELEASE: "${{ needs.prepare-workflow.outputs.salt-version }}"
          SALT_ON_SALTSTACK: "1"
        run: |
          tools docs man

      - name: Update Changelog
        shell: bash
        if: ${{ startsWith(github.event.ref, 'refs/tags') == false }}
        run: |
          tools changelog update-changelog-md --draft
          tools changelog update-changelog-md

      - name: Show Changes Diff
        shell: bash
        if: ${{ startsWith(github.event.ref, 'refs/tags') == false }}
        run: |
          git diff --color

      - name: Configure Git
        shell: bash
        if: ${{ startsWith(github.event.ref, 'refs/tags') == false }}
        run: |
          git config --global user.name "Salt Project Packaging"
          git config --global user.email saltproject-packaging@vmware.com

      - name: Setup Pre-Commit
        if: ${{ startsWith(github.event.ref, 'refs/tags') == false }}
        uses: ./.github/actions/setup-pre-commit
        with:
          version: "3.0.4"
          cache-seed: ${{ needs.prepare-workflow.outputs.cache-seed }}

      - name: Commit Changes
        shell: bash
        if: ${{ startsWith(github.event.ref, 'refs/tags') == false }}
        env:
          SKIP: lint-salt,lint-tests
        run: |
          # Run it twice so that pre-commit can fix anything that can be automatically fixed.
          git commit -am "Release v${{ needs.prepare-workflow.outputs.salt-version }}" || \
            git commit -am "Release v${{ needs.prepare-workflow.outputs.salt-version }}"

      - name: Create release changes patch
        shell: bash
        if: ${{ startsWith(github.event.ref, 'refs/tags') == false }}
        run: |
          git format-patch --keep-subject --binary --stdout HEAD^ > salt-${{ needs.prepare-workflow.outputs.salt-version }}.patch

      - name: Upload Changes Diff Artifact
        uses: actions/upload-artifact@v3
        if: ${{ startsWith(github.event.ref, 'refs/tags') == false }}
        with:
          name: salt-${{ needs.prepare-workflow.outputs.salt-version }}.patch
          path: salt-${{ needs.prepare-workflow.outputs.salt-version }}.patch
          retention-days: 7
          if-no-files-found: error

  build-docs:
    name: Documentation
    if: ${{ fromJSON(needs.prepare-workflow.outputs.jobs)['build-docs'] && fromJSON(needs.prepare-workflow.outputs.runners)['self-hosted'] }}
    needs:
      - prepare-workflow
      - build-source-tarball
    uses: ./.github/workflows/build-docs.yml
    with:
      cache-seed: ${{ needs.prepare-workflow.outputs.cache-seed }}
      salt-version: "${{ needs.prepare-workflow.outputs.salt-version }}"

  build-source-tarball:
    name: Build Source Tarball
    if: ${{ fromJSON(needs.prepare-workflow.outputs.jobs)['build-source-tarball'] && fromJSON(needs.prepare-workflow.outputs.runners)['github-hosted'] }}
    needs:
      - prepare-workflow
      - prepare-release
    runs-on: ${{ github.event.repository.private && fromJSON('["self-hosted", "linux", "medium", "x86_64"]') || 'ubuntu-latest' }}
    steps:
      - uses: actions/checkout@v3

      - name: Set up Python 3.10
        uses: actions/setup-python@v4
        with:
          python-version: "3.10"

      - name: Get Python Version
        id: get-python-version
        uses: ./.github/actions/get-python-version
        with:
          python-binary: python3

      - name: Setup Python Tools Scripts
        id: python-tools-scripts
        uses: ./.github/actions/setup-python-tools-scripts

      - name: Setup Salt Version
        id: setup-salt-version
        uses: ./.github/actions/setup-salt-version
        with:
          salt-version: "${{ needs.prepare-workflow.outputs.salt-version }}"

      - name: Cache Python Tools Build Virtualenv
        uses: actions/cache@v3
        with:
          path: .tools-venvs/build
          key: ${{ needs.prepare-workflow.outputs.cache-seed }}|${{ github.workflow }}|${{ github.job }}|tools-venvs|${{ steps.python-tools-scripts.outputs.version }}|build|${{ steps.get-python-version.outputs.version }}|${{ hashFiles('requirements/**/build.txt') }}

      - name: Build Source Tarball
        uses: ./.github/actions/build-source-tarball
        with:
          salt-version: "${{ needs.prepare-workflow.outputs.salt-version }}"

  build-deps-onedir:
    name: Build Dependencies Onedir
    if: ${{ fromJSON(needs.prepare-workflow.outputs.jobs)['build-deps-onedir'] && fromJSON(needs.prepare-workflow.outputs.runners)['self-hosted'] }}
    needs:
      - prepare-workflow
    uses: ./.github/workflows/build-deps-onedir.yml
    with:
      cache-seed: ${{ needs.prepare-workflow.outputs.cache-seed }}
      salt-version: "${{ needs.prepare-workflow.outputs.salt-version }}"
      self-hosted-runners: ${{ fromJSON(needs.prepare-workflow.outputs.runners)['self-hosted'] }}
      github-hosted-runners: ${{ fromJSON(needs.prepare-workflow.outputs.runners)['github-hosted'] }}
<<<<<<< HEAD
      relenv-version: "0.13.2"
=======
      relenv-version: "0.13.3"
>>>>>>> 8f750fa7
      python-version: "3.10.12"

  build-salt-onedir:
    name: Build Salt Onedir
    if: ${{ fromJSON(needs.prepare-workflow.outputs.jobs)['build-salt-onedir'] }}
    needs:
      - prepare-workflow
      - build-deps-onedir
      - build-source-tarball
    uses: ./.github/workflows/build-salt-onedir.yml
    with:
      cache-seed: ${{ needs.prepare-workflow.outputs.cache-seed }}
      salt-version: "${{ needs.prepare-workflow.outputs.salt-version }}"
      self-hosted-runners: ${{ fromJSON(needs.prepare-workflow.outputs.runners)['self-hosted'] }}
      github-hosted-runners: ${{ fromJSON(needs.prepare-workflow.outputs.runners)['github-hosted'] }}
<<<<<<< HEAD
      relenv-version: "0.13.2"
=======
      relenv-version: "0.13.3"
>>>>>>> 8f750fa7
      python-version: "3.10.12"

  build-rpm-pkgs:
    name: Build RPM Packages
    if: ${{ fromJSON(needs.prepare-workflow.outputs.jobs)['build-pkgs'] && fromJSON(needs.prepare-workflow.outputs.runners)['self-hosted'] }}
    needs:
      - prepare-workflow
      - build-salt-onedir
    uses: ./.github/workflows/build-rpm-packages.yml
    with:
      salt-version: "${{ needs.prepare-workflow.outputs.salt-version }}"
<<<<<<< HEAD
      relenv-version: "0.13.2"
=======
      relenv-version: "0.13.3"
>>>>>>> 8f750fa7
      python-version: "3.10.12"

  build-deb-pkgs:
    name: Build DEB Packages
    if: ${{ fromJSON(needs.prepare-workflow.outputs.jobs)['build-pkgs'] && fromJSON(needs.prepare-workflow.outputs.runners)['self-hosted'] }}
    needs:
      - prepare-workflow
      - build-salt-onedir
    uses: ./.github/workflows/build-deb-packages.yml
    with:
      salt-version: "${{ needs.prepare-workflow.outputs.salt-version }}"
<<<<<<< HEAD
      relenv-version: "0.13.2"
=======
      relenv-version: "0.13.3"
>>>>>>> 8f750fa7
      python-version: "3.10.12"

  build-windows-pkgs:
    name: Build Windows Packages
    if: ${{ fromJSON(needs.prepare-workflow.outputs.jobs)['build-pkgs'] && fromJSON(needs.prepare-workflow.outputs.runners)['github-hosted'] }}
    needs:
      - prepare-workflow
      - build-salt-onedir
    uses: ./.github/workflows/build-windows-packages.yml
    with:
      salt-version: "${{ needs.prepare-workflow.outputs.salt-version }}"
<<<<<<< HEAD
      relenv-version: "0.13.2"
=======
      relenv-version: "0.13.3"
>>>>>>> 8f750fa7
      python-version: "3.10.12"

  build-macos-pkgs:
    name: Build macOS Packages
    if: ${{ fromJSON(needs.prepare-workflow.outputs.jobs)['build-pkgs'] && fromJSON(needs.prepare-workflow.outputs.runners)['github-hosted'] }}
    needs:
      - prepare-workflow
      - build-salt-onedir
    uses: ./.github/workflows/build-macos-packages.yml
    with:
      salt-version: "${{ needs.prepare-workflow.outputs.salt-version }}"
<<<<<<< HEAD
      relenv-version: "0.13.2"
=======
      relenv-version: "0.13.3"
>>>>>>> 8f750fa7
      python-version: "3.10.12"

  amazonlinux-2-pkg-tests:
    name: Amazon Linux 2 Package Tests
    if: ${{ fromJSON(needs.prepare-workflow.outputs.jobs)['test-pkg'] && fromJSON(needs.prepare-workflow.outputs.runners)['self-hosted'] }}
    needs:
      - prepare-workflow
      - build-rpm-pkgs
    uses: ./.github/workflows/test-packages-action.yml
    with:
      distro-slug: amazonlinux-2
      platform: linux
      arch: x86_64
      salt-version: "${{ needs.prepare-workflow.outputs.salt-version }}"
      pkg-type: rpm
      cache-prefix: ${{ needs.prepare-workflow.outputs.cache-seed }}|3.10.12
      skip-code-coverage: false
      skip-junit-reports: false
      testing-releases: ${{ needs.prepare-workflow.outputs.testing-releases }}

  centos-7-pkg-tests:
    name: CentOS 7 Package Tests
    if: ${{ fromJSON(needs.prepare-workflow.outputs.jobs)['test-pkg'] && fromJSON(needs.prepare-workflow.outputs.runners)['self-hosted'] }}
    needs:
      - prepare-workflow
      - build-rpm-pkgs
    uses: ./.github/workflows/test-packages-action.yml
    with:
      distro-slug: centos-7
      platform: linux
      arch: x86_64
      salt-version: "${{ needs.prepare-workflow.outputs.salt-version }}"
      pkg-type: rpm
      cache-prefix: ${{ needs.prepare-workflow.outputs.cache-seed }}|3.10.12
      skip-code-coverage: false
      skip-junit-reports: false
      testing-releases: ${{ needs.prepare-workflow.outputs.testing-releases }}

  centosstream-8-pkg-tests:
    name: CentOS Stream 8 Package Tests
    if: ${{ fromJSON(needs.prepare-workflow.outputs.jobs)['test-pkg'] && fromJSON(needs.prepare-workflow.outputs.runners)['self-hosted'] }}
    needs:
      - prepare-workflow
      - build-rpm-pkgs
    uses: ./.github/workflows/test-packages-action.yml
    with:
      distro-slug: centosstream-8
      platform: linux
      arch: x86_64
      salt-version: "${{ needs.prepare-workflow.outputs.salt-version }}"
      pkg-type: rpm
      cache-prefix: ${{ needs.prepare-workflow.outputs.cache-seed }}|3.10.12
      skip-code-coverage: false
      skip-junit-reports: false
      testing-releases: ${{ needs.prepare-workflow.outputs.testing-releases }}

  centosstream-9-pkg-tests:
    name: CentOS Stream 9 Package Tests
    if: ${{ fromJSON(needs.prepare-workflow.outputs.jobs)['test-pkg'] && fromJSON(needs.prepare-workflow.outputs.runners)['self-hosted'] }}
    needs:
      - prepare-workflow
      - build-rpm-pkgs
    uses: ./.github/workflows/test-packages-action.yml
    with:
      distro-slug: centosstream-9
      platform: linux
      arch: x86_64
      salt-version: "${{ needs.prepare-workflow.outputs.salt-version }}"
      pkg-type: rpm
      cache-prefix: ${{ needs.prepare-workflow.outputs.cache-seed }}|3.10.12
      skip-code-coverage: false
      skip-junit-reports: false
      testing-releases: ${{ needs.prepare-workflow.outputs.testing-releases }}

  debian-10-pkg-tests:
    name: Debian 10 Package Tests
    if: ${{ fromJSON(needs.prepare-workflow.outputs.jobs)['test-pkg'] && fromJSON(needs.prepare-workflow.outputs.runners)['self-hosted'] }}
    needs:
      - prepare-workflow
      - build-deb-pkgs
    uses: ./.github/workflows/test-packages-action.yml
    with:
      distro-slug: debian-10
      platform: linux
      arch: x86_64
      salt-version: "${{ needs.prepare-workflow.outputs.salt-version }}"
      pkg-type: deb
      cache-prefix: ${{ needs.prepare-workflow.outputs.cache-seed }}|3.10.12
      skip-code-coverage: false
      skip-junit-reports: false
      testing-releases: ${{ needs.prepare-workflow.outputs.testing-releases }}

  debian-11-pkg-tests:
    name: Debian 11 Package Tests
    if: ${{ fromJSON(needs.prepare-workflow.outputs.jobs)['test-pkg'] && fromJSON(needs.prepare-workflow.outputs.runners)['self-hosted'] }}
    needs:
      - prepare-workflow
      - build-deb-pkgs
    uses: ./.github/workflows/test-packages-action.yml
    with:
      distro-slug: debian-11
      platform: linux
      arch: x86_64
      salt-version: "${{ needs.prepare-workflow.outputs.salt-version }}"
      pkg-type: deb
      cache-prefix: ${{ needs.prepare-workflow.outputs.cache-seed }}|3.10.12
      skip-code-coverage: false
      skip-junit-reports: false
      testing-releases: ${{ needs.prepare-workflow.outputs.testing-releases }}

  debian-11-arm64-pkg-tests:
    name: Debian 11 Arm64 Package Tests
    if: ${{ fromJSON(needs.prepare-workflow.outputs.jobs)['test-pkg'] && fromJSON(needs.prepare-workflow.outputs.runners)['self-hosted'] }}
    needs:
      - prepare-workflow
      - build-deb-pkgs
    uses: ./.github/workflows/test-packages-action.yml
    with:
      distro-slug: debian-11-arm64
      platform: linux
      arch: aarch64
      salt-version: "${{ needs.prepare-workflow.outputs.salt-version }}"
      pkg-type: deb
      cache-prefix: ${{ needs.prepare-workflow.outputs.cache-seed }}|3.10.12
      skip-code-coverage: false
      skip-junit-reports: false
      testing-releases: ${{ needs.prepare-workflow.outputs.testing-releases }}

  photonos-3-pkg-tests:
    name: Photon OS 3 Package Tests
    if: ${{ fromJSON(needs.prepare-workflow.outputs.jobs)['test-pkg'] && fromJSON(needs.prepare-workflow.outputs.runners)['self-hosted'] }}
    needs:
      - prepare-workflow
      - build-rpm-pkgs
    uses: ./.github/workflows/test-packages-action.yml
    with:
      distro-slug: photonos-3
      platform: linux
      arch: x86_64
      salt-version: "${{ needs.prepare-workflow.outputs.salt-version }}"
      pkg-type: rpm
      cache-prefix: ${{ needs.prepare-workflow.outputs.cache-seed }}|3.10.12
      skip-code-coverage: false
      skip-junit-reports: false
      testing-releases: ${{ needs.prepare-workflow.outputs.testing-releases }}

  photonos-4-pkg-tests:
    name: Photon OS 4 Package Tests
    if: ${{ fromJSON(needs.prepare-workflow.outputs.jobs)['test-pkg'] && fromJSON(needs.prepare-workflow.outputs.runners)['self-hosted'] }}
    needs:
      - prepare-workflow
      - build-rpm-pkgs
    uses: ./.github/workflows/test-packages-action.yml
    with:
      distro-slug: photonos-4
      platform: linux
      arch: x86_64
      salt-version: "${{ needs.prepare-workflow.outputs.salt-version }}"
      pkg-type: rpm
      cache-prefix: ${{ needs.prepare-workflow.outputs.cache-seed }}|3.10.12
      skip-code-coverage: false
      skip-junit-reports: false
      testing-releases: ${{ needs.prepare-workflow.outputs.testing-releases }}

  ubuntu-2004-pkg-tests:
    name: Ubuntu 20.04 Package Tests
    if: ${{ fromJSON(needs.prepare-workflow.outputs.jobs)['test-pkg'] && fromJSON(needs.prepare-workflow.outputs.runners)['self-hosted'] }}
    needs:
      - prepare-workflow
      - build-deb-pkgs
    uses: ./.github/workflows/test-packages-action.yml
    with:
      distro-slug: ubuntu-20.04
      platform: linux
      arch: x86_64
      salt-version: "${{ needs.prepare-workflow.outputs.salt-version }}"
      pkg-type: deb
      cache-prefix: ${{ needs.prepare-workflow.outputs.cache-seed }}|3.10.12
      skip-code-coverage: false
      skip-junit-reports: false
      testing-releases: ${{ needs.prepare-workflow.outputs.testing-releases }}

  ubuntu-2004-arm64-pkg-tests:
    name: Ubuntu 20.04 Arm64 Package Tests
    if: ${{ fromJSON(needs.prepare-workflow.outputs.jobs)['test-pkg'] && fromJSON(needs.prepare-workflow.outputs.runners)['self-hosted'] }}
    needs:
      - prepare-workflow
      - build-deb-pkgs
    uses: ./.github/workflows/test-packages-action.yml
    with:
      distro-slug: ubuntu-20.04-arm64
      platform: linux
      arch: aarch64
      salt-version: "${{ needs.prepare-workflow.outputs.salt-version }}"
      pkg-type: deb
      cache-prefix: ${{ needs.prepare-workflow.outputs.cache-seed }}|3.10.12
      skip-code-coverage: false
      skip-junit-reports: false
      testing-releases: ${{ needs.prepare-workflow.outputs.testing-releases }}

  ubuntu-2204-pkg-tests:
    name: Ubuntu 22.04 Package Tests
    if: ${{ fromJSON(needs.prepare-workflow.outputs.jobs)['test-pkg'] && fromJSON(needs.prepare-workflow.outputs.runners)['self-hosted'] }}
    needs:
      - prepare-workflow
      - build-deb-pkgs
    uses: ./.github/workflows/test-packages-action.yml
    with:
      distro-slug: ubuntu-22.04
      platform: linux
      arch: x86_64
      salt-version: "${{ needs.prepare-workflow.outputs.salt-version }}"
      pkg-type: deb
      cache-prefix: ${{ needs.prepare-workflow.outputs.cache-seed }}|3.10.12
      skip-code-coverage: false
      skip-junit-reports: false
      testing-releases: ${{ needs.prepare-workflow.outputs.testing-releases }}

  ubuntu-2204-arm64-pkg-tests:
    name: Ubuntu 22.04 Arm64 Package Tests
    if: ${{ fromJSON(needs.prepare-workflow.outputs.jobs)['test-pkg'] && fromJSON(needs.prepare-workflow.outputs.runners)['self-hosted'] }}
    needs:
      - prepare-workflow
      - build-deb-pkgs
    uses: ./.github/workflows/test-packages-action.yml
    with:
      distro-slug: ubuntu-22.04-arm64
      platform: linux
      arch: aarch64
      salt-version: "${{ needs.prepare-workflow.outputs.salt-version }}"
      pkg-type: deb
      cache-prefix: ${{ needs.prepare-workflow.outputs.cache-seed }}|3.10.12
      skip-code-coverage: false
      skip-junit-reports: false
      testing-releases: ${{ needs.prepare-workflow.outputs.testing-releases }}

  macos-12-pkg-tests:
    name: macOS 12 Package Tests
    if: ${{ fromJSON(needs.prepare-workflow.outputs.jobs)['test-pkg'] && fromJSON(needs.prepare-workflow.outputs.runners)['github-hosted'] }}
    needs:
      - prepare-workflow
      - build-macos-pkgs
    uses: ./.github/workflows/test-packages-action-macos.yml
    with:
      distro-slug: macos-12
      platform: darwin
      arch: x86_64
      salt-version: "${{ needs.prepare-workflow.outputs.salt-version }}"
      pkg-type: macos
      cache-prefix: ${{ needs.prepare-workflow.outputs.cache-seed }}|3.10.12
      skip-code-coverage: false
      skip-junit-reports: false
      testing-releases: ${{ needs.prepare-workflow.outputs.testing-releases }}

  windows-2016-nsis-pkg-tests:
    name: Windows 2016 NSIS Package Tests
    if: ${{ fromJSON(needs.prepare-workflow.outputs.jobs)['test-pkg'] && fromJSON(needs.prepare-workflow.outputs.runners)['self-hosted'] }}
    needs:
      - prepare-workflow
      - build-windows-pkgs
    uses: ./.github/workflows/test-packages-action.yml
    with:
      distro-slug: windows-2016
      platform: windows
      arch: amd64
      salt-version: "${{ needs.prepare-workflow.outputs.salt-version }}"
      pkg-type: NSIS
      cache-prefix: ${{ needs.prepare-workflow.outputs.cache-seed }}|3.10.12
      skip-code-coverage: false
      skip-junit-reports: false
      testing-releases: ${{ needs.prepare-workflow.outputs.testing-releases }}

  windows-2016-msi-pkg-tests:
    name: Windows 2016 MSI Package Tests
    if: ${{ fromJSON(needs.prepare-workflow.outputs.jobs)['test-pkg'] && fromJSON(needs.prepare-workflow.outputs.runners)['self-hosted'] }}
    needs:
      - prepare-workflow
      - build-windows-pkgs
    uses: ./.github/workflows/test-packages-action.yml
    with:
      distro-slug: windows-2016
      platform: windows
      arch: amd64
      salt-version: "${{ needs.prepare-workflow.outputs.salt-version }}"
      pkg-type: MSI
      cache-prefix: ${{ needs.prepare-workflow.outputs.cache-seed }}|3.10.12
      skip-code-coverage: false
      skip-junit-reports: false
      testing-releases: ${{ needs.prepare-workflow.outputs.testing-releases }}

  windows-2019-nsis-pkg-tests:
    name: Windows 2019 NSIS Package Tests
    if: ${{ fromJSON(needs.prepare-workflow.outputs.jobs)['test-pkg'] && fromJSON(needs.prepare-workflow.outputs.runners)['self-hosted'] }}
    needs:
      - prepare-workflow
      - build-windows-pkgs
    uses: ./.github/workflows/test-packages-action.yml
    with:
      distro-slug: windows-2019
      platform: windows
      arch: amd64
      salt-version: "${{ needs.prepare-workflow.outputs.salt-version }}"
      pkg-type: NSIS
      cache-prefix: ${{ needs.prepare-workflow.outputs.cache-seed }}|3.10.12
      skip-code-coverage: false
      skip-junit-reports: false
      testing-releases: ${{ needs.prepare-workflow.outputs.testing-releases }}

  windows-2019-msi-pkg-tests:
    name: Windows 2019 MSI Package Tests
    if: ${{ fromJSON(needs.prepare-workflow.outputs.jobs)['test-pkg'] && fromJSON(needs.prepare-workflow.outputs.runners)['self-hosted'] }}
    needs:
      - prepare-workflow
      - build-windows-pkgs
    uses: ./.github/workflows/test-packages-action.yml
    with:
      distro-slug: windows-2019
      platform: windows
      arch: amd64
      salt-version: "${{ needs.prepare-workflow.outputs.salt-version }}"
      pkg-type: MSI
      cache-prefix: ${{ needs.prepare-workflow.outputs.cache-seed }}|3.10.12
      skip-code-coverage: false
      skip-junit-reports: false
      testing-releases: ${{ needs.prepare-workflow.outputs.testing-releases }}

  windows-2022-nsis-pkg-tests:
    name: Windows 2022 NSIS Package Tests
    if: ${{ fromJSON(needs.prepare-workflow.outputs.jobs)['test-pkg'] && fromJSON(needs.prepare-workflow.outputs.runners)['self-hosted'] }}
    needs:
      - prepare-workflow
      - build-windows-pkgs
    uses: ./.github/workflows/test-packages-action.yml
    with:
      distro-slug: windows-2022
      platform: windows
      arch: amd64
      salt-version: "${{ needs.prepare-workflow.outputs.salt-version }}"
      pkg-type: NSIS
      cache-prefix: ${{ needs.prepare-workflow.outputs.cache-seed }}|3.10.12
      skip-code-coverage: false
      skip-junit-reports: false
      testing-releases: ${{ needs.prepare-workflow.outputs.testing-releases }}

  windows-2022-msi-pkg-tests:
    name: Windows 2022 MSI Package Tests
    if: ${{ fromJSON(needs.prepare-workflow.outputs.jobs)['test-pkg'] && fromJSON(needs.prepare-workflow.outputs.runners)['self-hosted'] }}
    needs:
      - prepare-workflow
      - build-windows-pkgs
    uses: ./.github/workflows/test-packages-action.yml
    with:
      distro-slug: windows-2022
      platform: windows
      arch: amd64
      salt-version: "${{ needs.prepare-workflow.outputs.salt-version }}"
      pkg-type: MSI
      cache-prefix: ${{ needs.prepare-workflow.outputs.cache-seed }}|3.10.12
      skip-code-coverage: false
      skip-junit-reports: false
      testing-releases: ${{ needs.prepare-workflow.outputs.testing-releases }}

  windows-2016:
    name: Windows 2016
    if: ${{ fromJSON(needs.prepare-workflow.outputs.jobs)['test'] && fromJSON(needs.prepare-workflow.outputs.runners)['self-hosted'] }}
    needs:
      - prepare-workflow
      - build-salt-onedir
    uses: ./.github/workflows/test-action.yml
    with:
      distro-slug: windows-2016
      nox-session: ci-test-onedir
      platform: windows
      arch: amd64
      testrun: ${{ needs.prepare-workflow.outputs.testrun }}
      salt-version: "${{ needs.prepare-workflow.outputs.salt-version }}"
      cache-prefix: ${{ needs.prepare-workflow.outputs.cache-seed }}|3.10.12
      skip-code-coverage: false
      skip-junit-reports: false

  windows-2019:
    name: Windows 2019
    if: ${{ fromJSON(needs.prepare-workflow.outputs.jobs)['test'] && fromJSON(needs.prepare-workflow.outputs.runners)['self-hosted'] }}
    needs:
      - prepare-workflow
      - build-salt-onedir
    uses: ./.github/workflows/test-action.yml
    with:
      distro-slug: windows-2019
      nox-session: ci-test-onedir
      platform: windows
      arch: amd64
      testrun: ${{ needs.prepare-workflow.outputs.testrun }}
      salt-version: "${{ needs.prepare-workflow.outputs.salt-version }}"
      cache-prefix: ${{ needs.prepare-workflow.outputs.cache-seed }}|3.10.12
      skip-code-coverage: false
      skip-junit-reports: false

  windows-2022:
    name: Windows 2022
    if: ${{ fromJSON(needs.prepare-workflow.outputs.jobs)['test'] && fromJSON(needs.prepare-workflow.outputs.runners)['self-hosted'] }}
    needs:
      - prepare-workflow
      - build-salt-onedir
    uses: ./.github/workflows/test-action.yml
    with:
      distro-slug: windows-2022
      nox-session: ci-test-onedir
      platform: windows
      arch: amd64
      testrun: ${{ needs.prepare-workflow.outputs.testrun }}
      salt-version: "${{ needs.prepare-workflow.outputs.salt-version }}"
      cache-prefix: ${{ needs.prepare-workflow.outputs.cache-seed }}|3.10.12
      skip-code-coverage: false
      skip-junit-reports: false

  macos-12:
    name: macOS 12
    if: ${{ fromJSON(needs.prepare-workflow.outputs.jobs)['test'] && fromJSON(needs.prepare-workflow.outputs.runners)['github-hosted'] }}
    needs:
      - prepare-workflow
      - build-salt-onedir
    uses: ./.github/workflows/test-action-macos.yml
    with:
      distro-slug: macos-12
      nox-session: ci-test-onedir
      platform: darwin
      arch: x86_64
      testrun: ${{ needs.prepare-workflow.outputs.testrun }}
      salt-version: "${{ needs.prepare-workflow.outputs.salt-version }}"
      cache-prefix: ${{ needs.prepare-workflow.outputs.cache-seed }}|3.10.12
      skip-code-coverage: false
      skip-junit-reports: false

  almalinux-8:
    name: Alma Linux 8
    if: ${{ fromJSON(needs.prepare-workflow.outputs.jobs)['test'] && fromJSON(needs.prepare-workflow.outputs.runners)['self-hosted'] }}
    needs:
      - prepare-workflow
      - build-salt-onedir
    uses: ./.github/workflows/test-action.yml
    with:
      distro-slug: almalinux-8
      nox-session: ci-test-onedir
      platform: linux
      arch: x86_64
      testrun: ${{ needs.prepare-workflow.outputs.testrun }}
      salt-version: "${{ needs.prepare-workflow.outputs.salt-version }}"
      cache-prefix: ${{ needs.prepare-workflow.outputs.cache-seed }}|3.10.12
      skip-code-coverage: false
      skip-junit-reports: false

  almalinux-9:
    name: Alma Linux 9
    if: ${{ fromJSON(needs.prepare-workflow.outputs.jobs)['test'] && fromJSON(needs.prepare-workflow.outputs.runners)['self-hosted'] }}
    needs:
      - prepare-workflow
      - build-salt-onedir
    uses: ./.github/workflows/test-action.yml
    with:
      distro-slug: almalinux-9
      nox-session: ci-test-onedir
      platform: linux
      arch: x86_64
      testrun: ${{ needs.prepare-workflow.outputs.testrun }}
      salt-version: "${{ needs.prepare-workflow.outputs.salt-version }}"
      cache-prefix: ${{ needs.prepare-workflow.outputs.cache-seed }}|3.10.12
      skip-code-coverage: false
      skip-junit-reports: false

  amazonlinux-2:
    name: Amazon Linux 2
    if: ${{ fromJSON(needs.prepare-workflow.outputs.jobs)['test'] && fromJSON(needs.prepare-workflow.outputs.runners)['self-hosted'] }}
    needs:
      - prepare-workflow
      - build-salt-onedir
    uses: ./.github/workflows/test-action.yml
    with:
      distro-slug: amazonlinux-2
      nox-session: ci-test-onedir
      platform: linux
      arch: x86_64
      testrun: ${{ needs.prepare-workflow.outputs.testrun }}
      salt-version: "${{ needs.prepare-workflow.outputs.salt-version }}"
      cache-prefix: ${{ needs.prepare-workflow.outputs.cache-seed }}|3.10.12
      skip-code-coverage: false
      skip-junit-reports: false

  archlinux-lts:
    name: Arch Linux LTS
    if: ${{ fromJSON(needs.prepare-workflow.outputs.jobs)['test'] && fromJSON(needs.prepare-workflow.outputs.runners)['self-hosted'] }}
    needs:
      - prepare-workflow
      - build-salt-onedir
    uses: ./.github/workflows/test-action.yml
    with:
      distro-slug: archlinux-lts
      nox-session: ci-test-onedir
      platform: linux
      arch: x86_64
      testrun: ${{ needs.prepare-workflow.outputs.testrun }}
      salt-version: "${{ needs.prepare-workflow.outputs.salt-version }}"
      cache-prefix: ${{ needs.prepare-workflow.outputs.cache-seed }}|3.10.12
      skip-code-coverage: false
      skip-junit-reports: false

  centos-7:
    name: CentOS 7
    if: ${{ fromJSON(needs.prepare-workflow.outputs.jobs)['test'] && fromJSON(needs.prepare-workflow.outputs.runners)['self-hosted'] }}
    needs:
      - prepare-workflow
      - build-salt-onedir
    uses: ./.github/workflows/test-action.yml
    with:
      distro-slug: centos-7
      nox-session: ci-test-onedir
      platform: linux
      arch: x86_64
      testrun: ${{ needs.prepare-workflow.outputs.testrun }}
      salt-version: "${{ needs.prepare-workflow.outputs.salt-version }}"
      cache-prefix: ${{ needs.prepare-workflow.outputs.cache-seed }}|3.10.12
      skip-code-coverage: false
      skip-junit-reports: false

  centosstream-8:
    name: CentOS Stream 8
    if: ${{ fromJSON(needs.prepare-workflow.outputs.jobs)['test'] && fromJSON(needs.prepare-workflow.outputs.runners)['self-hosted'] }}
    needs:
      - prepare-workflow
      - build-salt-onedir
    uses: ./.github/workflows/test-action.yml
    with:
      distro-slug: centosstream-8
      nox-session: ci-test-onedir
      platform: linux
      arch: x86_64
      testrun: ${{ needs.prepare-workflow.outputs.testrun }}
      salt-version: "${{ needs.prepare-workflow.outputs.salt-version }}"
      cache-prefix: ${{ needs.prepare-workflow.outputs.cache-seed }}|3.10.12
      skip-code-coverage: false
      skip-junit-reports: false

  centosstream-9:
    name: CentOS Stream 9
    if: ${{ fromJSON(needs.prepare-workflow.outputs.jobs)['test'] && fromJSON(needs.prepare-workflow.outputs.runners)['self-hosted'] }}
    needs:
      - prepare-workflow
      - build-salt-onedir
    uses: ./.github/workflows/test-action.yml
    with:
      distro-slug: centosstream-9
      nox-session: ci-test-onedir
      platform: linux
      arch: x86_64
      testrun: ${{ needs.prepare-workflow.outputs.testrun }}
      salt-version: "${{ needs.prepare-workflow.outputs.salt-version }}"
      cache-prefix: ${{ needs.prepare-workflow.outputs.cache-seed }}|3.10.12
      skip-code-coverage: false
      skip-junit-reports: false

  debian-10:
    name: Debian 10
    if: ${{ fromJSON(needs.prepare-workflow.outputs.jobs)['test'] && fromJSON(needs.prepare-workflow.outputs.runners)['self-hosted'] }}
    needs:
      - prepare-workflow
      - build-salt-onedir
    uses: ./.github/workflows/test-action.yml
    with:
      distro-slug: debian-10
      nox-session: ci-test-onedir
      platform: linux
      arch: x86_64
      testrun: ${{ needs.prepare-workflow.outputs.testrun }}
      salt-version: "${{ needs.prepare-workflow.outputs.salt-version }}"
      cache-prefix: ${{ needs.prepare-workflow.outputs.cache-seed }}|3.10.12
      skip-code-coverage: false
      skip-junit-reports: false

  debian-11:
    name: Debian 11
    if: ${{ fromJSON(needs.prepare-workflow.outputs.jobs)['test'] && fromJSON(needs.prepare-workflow.outputs.runners)['self-hosted'] }}
    needs:
      - prepare-workflow
      - build-salt-onedir
    uses: ./.github/workflows/test-action.yml
    with:
      distro-slug: debian-11
      nox-session: ci-test-onedir
      platform: linux
      arch: x86_64
      testrun: ${{ needs.prepare-workflow.outputs.testrun }}
      salt-version: "${{ needs.prepare-workflow.outputs.salt-version }}"
      cache-prefix: ${{ needs.prepare-workflow.outputs.cache-seed }}|3.10.12
      skip-code-coverage: false
      skip-junit-reports: false

  debian-11-arm64:
    name: Debian 11 Arm64
    if: ${{ fromJSON(needs.prepare-workflow.outputs.jobs)['test'] && fromJSON(needs.prepare-workflow.outputs.runners)['self-hosted'] }}
    needs:
      - prepare-workflow
      - build-salt-onedir
    uses: ./.github/workflows/test-action.yml
    with:
      distro-slug: debian-11-arm64
      nox-session: ci-test-onedir
      platform: linux
      arch: aarch64
      testrun: ${{ needs.prepare-workflow.outputs.testrun }}
      salt-version: "${{ needs.prepare-workflow.outputs.salt-version }}"
      cache-prefix: ${{ needs.prepare-workflow.outputs.cache-seed }}|3.10.12
      skip-code-coverage: false
      skip-junit-reports: false

  fedora-37:
    name: Fedora 37
    if: ${{ fromJSON(needs.prepare-workflow.outputs.jobs)['test'] && fromJSON(needs.prepare-workflow.outputs.runners)['self-hosted'] }}
    needs:
      - prepare-workflow
      - build-salt-onedir
    uses: ./.github/workflows/test-action.yml
    with:
      distro-slug: fedora-37
      nox-session: ci-test-onedir
      platform: linux
      arch: x86_64
      testrun: ${{ needs.prepare-workflow.outputs.testrun }}
      salt-version: "${{ needs.prepare-workflow.outputs.salt-version }}"
      cache-prefix: ${{ needs.prepare-workflow.outputs.cache-seed }}|3.10.12
      skip-code-coverage: false
      skip-junit-reports: false

  fedora-38:
    name: Fedora 38
    if: ${{ fromJSON(needs.prepare-workflow.outputs.jobs)['test'] && fromJSON(needs.prepare-workflow.outputs.runners)['self-hosted'] }}
    needs:
      - prepare-workflow
      - build-salt-onedir
    uses: ./.github/workflows/test-action.yml
    with:
      distro-slug: fedora-38
      nox-session: ci-test-onedir
      platform: linux
      arch: x86_64
      testrun: ${{ needs.prepare-workflow.outputs.testrun }}
      salt-version: "${{ needs.prepare-workflow.outputs.salt-version }}"
      cache-prefix: ${{ needs.prepare-workflow.outputs.cache-seed }}|3.10.12
      skip-code-coverage: false
      skip-junit-reports: false

  opensuse-15:
    name: Opensuse 15
    if: ${{ fromJSON(needs.prepare-workflow.outputs.jobs)['test'] && fromJSON(needs.prepare-workflow.outputs.runners)['self-hosted'] }}
    needs:
      - prepare-workflow
      - build-salt-onedir
    uses: ./.github/workflows/test-action.yml
    with:
      distro-slug: opensuse-15
      nox-session: ci-test-onedir
      platform: linux
      arch: x86_64
      testrun: ${{ needs.prepare-workflow.outputs.testrun }}
      salt-version: "${{ needs.prepare-workflow.outputs.salt-version }}"
      cache-prefix: ${{ needs.prepare-workflow.outputs.cache-seed }}|3.10.12
      skip-code-coverage: false
      skip-junit-reports: false

  photonos-3:
    name: Photon OS 3
    if: ${{ fromJSON(needs.prepare-workflow.outputs.jobs)['test'] && fromJSON(needs.prepare-workflow.outputs.runners)['self-hosted'] }}
    needs:
      - prepare-workflow
      - build-salt-onedir
    uses: ./.github/workflows/test-action.yml
    with:
      distro-slug: photonos-3
      nox-session: ci-test-onedir
      platform: linux
      arch: x86_64
      testrun: ${{ needs.prepare-workflow.outputs.testrun }}
      salt-version: "${{ needs.prepare-workflow.outputs.salt-version }}"
      cache-prefix: ${{ needs.prepare-workflow.outputs.cache-seed }}|3.10.12
      skip-code-coverage: false
      skip-junit-reports: false

  photonos-4:
    name: Photon OS 4
    if: ${{ fromJSON(needs.prepare-workflow.outputs.jobs)['test'] && fromJSON(needs.prepare-workflow.outputs.runners)['self-hosted'] }}
    needs:
      - prepare-workflow
      - build-salt-onedir
    uses: ./.github/workflows/test-action.yml
    with:
      distro-slug: photonos-4
      nox-session: ci-test-onedir
      platform: linux
      arch: x86_64
      testrun: ${{ needs.prepare-workflow.outputs.testrun }}
      salt-version: "${{ needs.prepare-workflow.outputs.salt-version }}"
      cache-prefix: ${{ needs.prepare-workflow.outputs.cache-seed }}|3.10.12
      skip-code-coverage: false
      skip-junit-reports: false

  ubuntu-2004:
    name: Ubuntu 20.04
    if: ${{ fromJSON(needs.prepare-workflow.outputs.jobs)['test'] && fromJSON(needs.prepare-workflow.outputs.runners)['self-hosted'] }}
    needs:
      - prepare-workflow
      - build-salt-onedir
    uses: ./.github/workflows/test-action.yml
    with:
      distro-slug: ubuntu-20.04
      nox-session: ci-test-onedir
      platform: linux
      arch: x86_64
      testrun: ${{ needs.prepare-workflow.outputs.testrun }}
      salt-version: "${{ needs.prepare-workflow.outputs.salt-version }}"
      cache-prefix: ${{ needs.prepare-workflow.outputs.cache-seed }}|3.10.12
      skip-code-coverage: false
      skip-junit-reports: false

  ubuntu-2004-arm64:
    name: Ubuntu 20.04 Arm64
    if: ${{ fromJSON(needs.prepare-workflow.outputs.jobs)['test'] && fromJSON(needs.prepare-workflow.outputs.runners)['self-hosted'] }}
    needs:
      - prepare-workflow
      - build-salt-onedir
    uses: ./.github/workflows/test-action.yml
    with:
      distro-slug: ubuntu-20.04-arm64
      nox-session: ci-test-onedir
      platform: linux
      arch: aarch64
      testrun: ${{ needs.prepare-workflow.outputs.testrun }}
      salt-version: "${{ needs.prepare-workflow.outputs.salt-version }}"
      cache-prefix: ${{ needs.prepare-workflow.outputs.cache-seed }}|3.10.12
      skip-code-coverage: false
      skip-junit-reports: false

  ubuntu-2204:
    name: Ubuntu 22.04
    if: ${{ fromJSON(needs.prepare-workflow.outputs.jobs)['test'] && fromJSON(needs.prepare-workflow.outputs.runners)['self-hosted'] }}
    needs:
      - prepare-workflow
      - build-salt-onedir
    uses: ./.github/workflows/test-action.yml
    with:
      distro-slug: ubuntu-22.04
      nox-session: ci-test-onedir
      platform: linux
      arch: x86_64
      testrun: ${{ needs.prepare-workflow.outputs.testrun }}
      salt-version: "${{ needs.prepare-workflow.outputs.salt-version }}"
      cache-prefix: ${{ needs.prepare-workflow.outputs.cache-seed }}|3.10.12
      skip-code-coverage: false
      skip-junit-reports: false

  ubuntu-2204-arm64:
    name: Ubuntu 22.04 Arm64
    if: ${{ fromJSON(needs.prepare-workflow.outputs.jobs)['test'] && fromJSON(needs.prepare-workflow.outputs.runners)['self-hosted'] }}
    needs:
      - prepare-workflow
      - build-salt-onedir
    uses: ./.github/workflows/test-action.yml
    with:
      distro-slug: ubuntu-22.04-arm64
      nox-session: ci-test-onedir
      platform: linux
      arch: aarch64
      testrun: ${{ needs.prepare-workflow.outputs.testrun }}
      salt-version: "${{ needs.prepare-workflow.outputs.salt-version }}"
      cache-prefix: ${{ needs.prepare-workflow.outputs.cache-seed }}|3.10.12
      skip-code-coverage: false
      skip-junit-reports: false

  set-pipeline-exit-status:
    # This step is just so we can make github require this step, to pass checks
    # on a pull request instead of requiring all
    name: Set the ${{ github.workflow }} Pipeline Exit Status
    if: always()
    runs-on: ${{ github.event.repository.private && fromJSON('["self-hosted", "linux", "x86_64"]') || 'ubuntu-latest' }}
    needs:
      - workflow-requirements
      - trigger-branch-scheduled-builds
      - prepare-workflow
      - pre-commit
      - lint
      - build-docs
      - build-deps-onedir
      - build-salt-onedir
      - windows-2016
      - windows-2019
      - windows-2022
      - macos-12
      - almalinux-8
      - almalinux-9
      - amazonlinux-2
      - archlinux-lts
      - centos-7
      - centosstream-8
      - centosstream-9
      - debian-10
      - debian-11
      - debian-11-arm64
      - fedora-37
      - fedora-38
      - opensuse-15
      - photonos-3
      - photonos-4
      - ubuntu-2004
      - ubuntu-2004-arm64
      - ubuntu-2204
      - ubuntu-2204-arm64
      - amazonlinux-2-pkg-tests
      - centos-7-pkg-tests
      - centosstream-8-pkg-tests
      - centosstream-9-pkg-tests
      - debian-10-pkg-tests
      - debian-11-pkg-tests
      - debian-11-arm64-pkg-tests
      - photonos-3-pkg-tests
      - photonos-4-pkg-tests
      - ubuntu-2004-pkg-tests
      - ubuntu-2004-arm64-pkg-tests
      - ubuntu-2204-pkg-tests
      - ubuntu-2204-arm64-pkg-tests
      - macos-12-pkg-tests
      - windows-2016-nsis-pkg-tests
      - windows-2016-msi-pkg-tests
      - windows-2019-nsis-pkg-tests
      - windows-2019-msi-pkg-tests
      - windows-2022-nsis-pkg-tests
      - windows-2022-msi-pkg-tests
    steps:
      - name: Get workflow information
        id: get-workflow-info
        uses: technote-space/workflow-conclusion-action@v3

      - name: Set Pipeline Exit Status
        shell: bash
        run: |
          if [ "${{ steps.get-workflow-info.outputs.conclusion }}" != "success" ]; then
            exit 1
          else
            exit 0
          fi

      - name: Done
        if: always()
        run:
          echo "All worflows finished"<|MERGE_RESOLUTION|>--- conflicted
+++ resolved
@@ -476,11 +476,7 @@
       salt-version: "${{ needs.prepare-workflow.outputs.salt-version }}"
       self-hosted-runners: ${{ fromJSON(needs.prepare-workflow.outputs.runners)['self-hosted'] }}
       github-hosted-runners: ${{ fromJSON(needs.prepare-workflow.outputs.runners)['github-hosted'] }}
-<<<<<<< HEAD
-      relenv-version: "0.13.2"
-=======
       relenv-version: "0.13.3"
->>>>>>> 8f750fa7
       python-version: "3.10.12"
 
   build-salt-onedir:
@@ -496,11 +492,7 @@
       salt-version: "${{ needs.prepare-workflow.outputs.salt-version }}"
       self-hosted-runners: ${{ fromJSON(needs.prepare-workflow.outputs.runners)['self-hosted'] }}
       github-hosted-runners: ${{ fromJSON(needs.prepare-workflow.outputs.runners)['github-hosted'] }}
-<<<<<<< HEAD
-      relenv-version: "0.13.2"
-=======
       relenv-version: "0.13.3"
->>>>>>> 8f750fa7
       python-version: "3.10.12"
 
   build-rpm-pkgs:
@@ -512,11 +504,7 @@
     uses: ./.github/workflows/build-rpm-packages.yml
     with:
       salt-version: "${{ needs.prepare-workflow.outputs.salt-version }}"
-<<<<<<< HEAD
-      relenv-version: "0.13.2"
-=======
       relenv-version: "0.13.3"
->>>>>>> 8f750fa7
       python-version: "3.10.12"
 
   build-deb-pkgs:
@@ -528,11 +516,7 @@
     uses: ./.github/workflows/build-deb-packages.yml
     with:
       salt-version: "${{ needs.prepare-workflow.outputs.salt-version }}"
-<<<<<<< HEAD
-      relenv-version: "0.13.2"
-=======
       relenv-version: "0.13.3"
->>>>>>> 8f750fa7
       python-version: "3.10.12"
 
   build-windows-pkgs:
@@ -544,11 +528,7 @@
     uses: ./.github/workflows/build-windows-packages.yml
     with:
       salt-version: "${{ needs.prepare-workflow.outputs.salt-version }}"
-<<<<<<< HEAD
-      relenv-version: "0.13.2"
-=======
       relenv-version: "0.13.3"
->>>>>>> 8f750fa7
       python-version: "3.10.12"
 
   build-macos-pkgs:
@@ -560,11 +540,7 @@
     uses: ./.github/workflows/build-macos-packages.yml
     with:
       salt-version: "${{ needs.prepare-workflow.outputs.salt-version }}"
-<<<<<<< HEAD
-      relenv-version: "0.13.2"
-=======
       relenv-version: "0.13.3"
->>>>>>> 8f750fa7
       python-version: "3.10.12"
 
   amazonlinux-2-pkg-tests:
